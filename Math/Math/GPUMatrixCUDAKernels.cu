<<<<<<< HEAD
//
// <copyright file="GPUMatrixCUDAKernels.cpp" company="Microsoft">
//     Copyright (c) Microsoft Corporation.  All rights reserved.
// </copyright>
//

#include "BestGpu.h"

#ifndef CPUONLY

#include <float.h>
#include <cuda_runtime.h>
#include "CommonMatrix.h"
#include "device_functions.h"


#ifndef LONG64  //we would like to use 64-bit long to support large matrices. However, CUDA seems to support only 32-bit long
#define LONG64  long
#endif

#define IDX2C(i,j,ld) (((j)*(ld))+(i)) // 0 based indexing
#define threadsPerBlock 512

// Predefine this for later.
static __inline__ __device__ double atomicAdd(double* address, double val);
//CUDA Kernels code
template<class ElemType>
__global__ void _elementWisePowerOnCuda(
    ElemType alpha,     
    const ElemType *a, 
    ElemType* c,    
    const LONG64 N)
{
    LONG64 id = blockDim.x * blockIdx.x + threadIdx.x;
    if (id>=N)
        return;
    if (alpha==0)
    {
        c[id]=1;
    }
    else if (alpha==1)
    {
        c[id]=a[id];
    }
    else if (alpha==2)
    {
        c[id]=a[id]*a[id];
    }
    else if (alpha==3)
    {
        c[id]=a[id]*a[id]*a[id];
    }
    else
    {
        if (sizeof(ElemType)==sizeof(double))
        {
            c[id]=pow(a[id],alpha);
        }
        else
        {
            c[id]=powf(a[id],alpha);
        }
    }    
};

template<class ElemType>
__global__ void _inplaceSigmoidOnCuda(    
    ElemType* c,    
    const LONG64 N)
{
    LONG64 id = blockDim.x * blockIdx.x + threadIdx.x;
    if (id>=N)
        return;
    if (sizeof(ElemType)==sizeof(double))
    {
        if (c[id]>=0)
        {
            double e = exp(-1*c[id]);
            c[id]=1/(1+e);
        }
        else
        {
            double e = exp(c[id]);
            c[id]=e/(1+e);
        }
    }
    else
    {
        if (c[id]>=0)
        {
            float e = expf(-1*c[id]);
            c[id]=1/(1+e);
        }
        else
        {
            float e = exp(c[id]);
            c[id]=e/(1+e);
        }
    }
};

template<class ElemType>
__global__ void _assignSigmoidOf(    
    const ElemType* a,
    ElemType* res,    
    const LONG64 N)
{
    LONG64 id = blockDim.x * blockIdx.x + threadIdx.x;
    if (id>=N)
        return;
    if (sizeof(ElemType)==sizeof(double))
    {
        if (a[id]>=0)
        {
            double e = exp(-1*a[id]);
            res[id]=1/(1+e);
        }
        else
        {
            double e = exp(a[id]);
            res[id]=e/(1+e);
        }
    }
    else
    {
        if (a[id]>=0)
        {
            float e = expf(-1*a[id]);
            res[id]=1/(1+e);
        }
        else
        {
            float e = exp(a[id]);
            res[id]=e/(1+e);
        }
    }
};

template<class ElemType>
__global__ void _inplaceLinRectDerivative(    
    ElemType* c,    
    const LONG64 N)
{
    LONG64 id = blockDim.x * blockIdx.x + threadIdx.x;
    if (id>=N)
        return;
    if (c[id]<=0)
        c[id]=0;
    else
        c[id]=1;
}

template<class ElemType>
__global__ void _assignSigmoidDerivative( 
    ElemType *a,
    ElemType *c,
    LONG64 N)
{
    LONG64 id = blockDim.x * blockIdx.x + threadIdx.x;
    if (id>=N)
        return;
    c[id] = a[id] * (1-a[id]);
}

template<class ElemType>
__global__ void _inplaceTanhOnCuda(    
    ElemType* c,    
    const LONG64 N)
{
    LONG64 id = blockDim.x * blockIdx.x + threadIdx.x;
    if (id>=N)
        return;
    if (sizeof(ElemType)==sizeof(double))
    {
        c[id]=tanh(c[id]);
    }
    else
    {
        c[id]=tanhf(c[id]);
    }

};

//to prevent negative values caused by floating operations, we force inputs to be >=0
//this may, however, hide problems in the caller.
template<class ElemType>
__global__ void _inplaceSqrtOnCuda(    
    ElemType* c,    
    const LONG64 N)
{
    LONG64 id = blockDim.x * blockIdx.x + threadIdx.x;
    if (id>=N)
        return;
    if (sizeof(ElemType)==sizeof(double))
    {
        c[id]=sqrt(max((ElemType)0, c[id]));
    }
    else
    {
        c[id]=sqrtf(max(ElemType(0), c[id]));
    }
};

template<class ElemType>
__global__ void _inplaceExpOnCuda(    
    ElemType* c,    
    const LONG64 N)
{
    LONG64 id = blockDim.x * blockIdx.x + threadIdx.x;
    if (id>=N)
        return;
    if (sizeof(ElemType)==sizeof(double))
    {
        c[id]=exp(c[id]);
    }
    else
    {
        c[id]=expf(c[id]);
    }
};

template<class ElemType>
__global__ void _inplaceLogOnCuda(    
    ElemType* c,    
    const LONG64 N)
{
    LONG64 id = blockDim.x * blockIdx.x + threadIdx.x;
    if (id>=N)
        return;
    if (c[id]<EPS_IN_LOG)
    {
        c[id]=LOG_OF_EPS_IN_LOG;
    }
    else
    {
        if (sizeof(ElemType)==sizeof(double))
        {
            c[id]=log(c[id]);
        }
        else
        {
            c[id]=logf(c[id]);
        }
    }
};

template<class ElemType>
__global__ void _inplaceAbsOnCuda(    
    ElemType* c,    
    const LONG64 N)
{
    LONG64 id = blockDim.x * blockIdx.x + threadIdx.x;
    if (id>=N)
        return;
    if (sizeof(ElemType)==sizeof(double))
    {
        c[id]=fabs(c[id]);
    }
    else
    {
        c[id]=fabsf(c[id]);
    }
};

template<class ElemType>
__global__ void _inplaceCosineOnCuda(    
    ElemType* c,    
    const LONG64 N)
{
    LONG64 id = blockDim.x * blockIdx.x + threadIdx.x;
    if (id>=N)
        return;
    if (sizeof(ElemType)==sizeof(double))
    {
        c[id]=cos(c[id]);
    }
    else
    {
        c[id]=cosf(c[id]);
    }
};

template<class ElemType>
__global__ void _inplaceNegativeSineOnCuda(    
    ElemType* c,    
    const LONG64 N)
{
    LONG64 id = blockDim.x * blockIdx.x + threadIdx.x;
    if (id>=N)
        return;
    if (sizeof(ElemType)==sizeof(double))
    {
        c[id]=-sin(c[id]);
    }
    else
    {
        c[id]=-sinf(c[id]);
    }
};


template<class ElemType>
__global__ void _setValue(    
    ElemType* a,
    const ElemType v,
    const LONG64 N)
{
    LONG64 id = blockDim.x * blockIdx.x + threadIdx.x;
    if (id>=N)
        return;
    a[id]=v;
};

template<class ElemType>
__global__ void _setValue(    
    ElemType* a,
    const ElemType* d_v,
    const LONG64 N)
{
    LONG64 id = blockDim.x * blockIdx.x + threadIdx.x;
    if (id>=N)
        return;
    a[id]=d_v[0];
};

template<class ElemType>
__global__ void _assignRowSliceValuesOf(ElemType * dest, ElemType * src, const LONG64 N, const long startIndex, const long destRows, const long srcRows)
{
    LONG64 id = blockDim.x * blockIdx.x + threadIdx.x;
    if (id>=N)
        return;

    long col = id / destRows;
    long row = id - (col * destRows);

    //dest[id] = src[col*srcRows + row + startIndex];
    dest[id] = src[IDX2C(row + startIndex, col, srcRows)];
}

template<class ElemType>
__global__ void _addToRowSliceValuesOf(ElemType * dest, ElemType * src, const LONG64 N, const long startIndex, const long destRows, const long srcRows)
{
    LONG64 id = blockDim.x * blockIdx.x + threadIdx.x;
    if (id>=N)
        return;

    long col = id / srcRows;  //src is the full matrix, rowslice is taken from the dest
    long row = id - (col * srcRows);

    //dest[col*destRows + row + startIndex] += src[id];
    dest[IDX2C(row + startIndex, col, destRows)] += src[id];
}

template<class ElemType>
__global__ void _addWithRowSliceValuesOf(ElemType * dest, ElemType * src, const LONG64 N, const long startIndex, const long destRows, const long srcRows)
{
    LONG64 id = blockDim.x * blockIdx.x + threadIdx.x;
    if (id >= N)
        return;

    long col = id / destRows;  //dest is the full matrix, rowslice is taken from the src
    long row = id - (col * destRows);

    dest[id] += src[IDX2C(row + startIndex, col, srcRows)];
}

template<class ElemType>
__global__ void _assignRepeatOf(ElemType * dest, ElemType * src, const LONG64 N, const long srcRows, const long srcCols, const long destRows)
{
    LONG64 id = blockDim.x * blockIdx.x + threadIdx.x;
    if (id >= N)
        return;

    long destCol = id / destRows;
    long destRow = id - (destCol * destRows);
    long srcRow = destRow % srcRows;
    long srcCol = destCol % srcCols;

    dest[id] = src[IDX2C(srcRow,srcCol,srcRows)];
}

template<class ElemType>
__global__ void _assignDifferenceOf1(
    ElemType* us,
    const ElemType alpha,
    const ElemType* a,
    const LONG64 N)
{
    LONG64 id = blockDim.x * blockIdx.x + threadIdx.x;
    if (id>=N)
        return;
    us[id]=alpha-a[id];
};

template<class ElemType>
__global__ void _assignDifferenceOf2(
    ElemType* us,
    const ElemType alpha,
    const ElemType* a,
    const LONG64 N)
{
    LONG64 id = blockDim.x * blockIdx.x + threadIdx.x;
    if (id>=N)
        return;
    us[id]=a[id]-alpha;
};

///a is a scalar
template<class ElemType>
__global__ void _scaleAndAddScalar(
    ElemType* c,
    const LONG64 N,
    const ElemType alpha,
    const ElemType* a
)
{
    LONG64 id = blockDim.x * blockIdx.x + threadIdx.x;
    if (id>=N)
        return;
    c[id] += alpha*a[0];
};

template<class ElemType>
__global__ void _addValue(    
    ElemType* a,
    const ElemType v,
    const LONG64 N)
{
    LONG64 id = blockDim.x * blockIdx.x + threadIdx.x;
    if (id>=N)
        return;
    a[id]+=v;
};

template<class ElemType>
__global__ void _addValue(    
    ElemType* a,
    const ElemType* d_v,
    const LONG64 N)
{
    LONG64 id = blockDim.x * blockIdx.x + threadIdx.x;
    if (id>=N)
        return;
    a[id]+=d_v[0];
};


template<class ElemType>
__global__ void _elemMul(    
    ElemType* a,
    const ElemType* b,
    const LONG64 N)
{
    LONG64 id = blockDim.x * blockIdx.x + threadIdx.x;
    if (id>=N)
        return;
    a[id]*=b[id];
};

template<class ElemType>
__global__ void _assignElementProductOf(
    ElemType* us,
    const ElemType* a,
    const ElemType* b,
    const LONG64 N)
{
    LONG64 id = blockDim.x * blockIdx.x + threadIdx.x;
    if (id>=N)
        return;
    us[id]=a[id]*b[id];
}

template<class ElemType>
__global__ void _assignKhatriRaoProductOf(
    ElemType* us,
    const ElemType* a,
    const ElemType* b,
    const long rowsA, 
    const long rowsB, 
    const long cols)
{
    LONG64 id = blockDim.x * blockIdx.x + threadIdx.x;

    const long rows = rowsA * rowsB;
    const long col = id / rows;
    if (col >= cols) 
        return; 

    const long row = id % rows;
    const long rowB = row / rowsA; 
    const long rowA = row % rowsA;

    us[id] = a[rowA + col * rowsA] * b[rowB + col * rowsB];
}

template<class ElemType>
__global__ void _addColumnReshapeProductOf(
    ElemType* us,
    const ElemType* a,
    const ElemType* b,
    const long rowsB, 
    const long rowsC, 
    const long cols,
    const bool transposeAColumn)
{
    LONG64 id = blockDim.x * blockIdx.x + threadIdx.x;

    const long col = id / rowsC;
    if (col >= cols) 
        return; 

    const long row = id % rowsC;
    long bBase = col * rowsB;
    long aBase = bBase * rowsC;
    ElemType v = 0;

    if (transposeAColumn)
    {
        aBase += row * rowsB;
        for (long i=0; i<rowsB; i++)
        {
            v += a[aBase++] * b[bBase++];
        }
    }
    else
    {
        aBase += row;
        for (long i=0; i<rowsB; i++)
        {
            v += a[aBase] * b[bBase++];
            aBase += rowsC;
        }
    }
    us[row + col * rowsC] += v;
}

template<class ElemType>
__global__ void _assignElementDivisionOf(
    ElemType* us,
    const ElemType* a,
    const ElemType* b,
    const LONG64 N)
{
    ElemType smallValue = EPS_IN_INVERSE;

    LONG64 id = blockDim.x * blockIdx.x + threadIdx.x;
    if (id>=N)
        return;

    ElemType v = b[id];

    if (v <0 && v > -smallValue)
        us[id] = a[id]/(-smallValue);
    else if (v >=0 && v < smallValue)
        us[id] = a[id]/smallValue;
    else
        us[id]=a[id]/v;
}

template<class ElemType>
__global__ void _elemInverse(
    ElemType* us,
    const LONG64 N)
{
    ElemType smallValue = EPS_IN_INVERSE;

    LONG64 id = blockDim.x * blockIdx.x + threadIdx.x;
    if (id>=N)
        return;

    if (us[id] <0 && us[id] > -smallValue)
        us[id] = 1/-smallValue;
    else if (us[id] >=0 && us[id] < smallValue)
        us[id] = 1/smallValue;
    else
        us[id]=1/us[id];
}

template<class ElemType>
__global__ void _logSoftMaxColWise(
    ElemType *a,
    const long m_numCols,
    const long m_numRows) //ld
{
    int col_id = blockDim.x * blockIdx.x + threadIdx.x;
    if (col_id>=m_numCols)
        return;

    __shared__ ElemType maxV[threadsPerBlock];
    __shared__ ElemType Sum[threadsPerBlock];
    maxV[threadIdx.x]=a[IDX2C(0,col_id,m_numRows)];
    Sum[threadIdx.x]=0;

    for (long i=0;i<m_numRows;++i)
    {
        if (a[IDX2C(i,col_id,m_numRows)]>maxV[threadIdx.x])
        {
            maxV[threadIdx.x]=a[IDX2C(i,col_id,m_numRows)];
        }
    }

    for (long i=0;i<m_numRows;++i)
    {
        ElemType tmp = a[IDX2C(i,col_id,m_numRows)]-maxV[threadIdx.x];
        Sum[threadIdx.x] += (sizeof(ElemType)==sizeof(float) ? expf(tmp) : exp(tmp));
    }
    Sum[threadIdx.x] = maxV[threadIdx.x] + (sizeof(ElemType)==sizeof(float)?logf(Sum[threadIdx.x]):log(Sum[threadIdx.x]));
    for (long i=0;i<m_numRows;++i)
    {
        a[IDX2C(i,col_id,m_numRows)] -= Sum[threadIdx.x] ;
    }
}

//template<class ElemType>
//__global__ void _assignColumnwiseSoftmaxOf(
//    const ElemType *a,
//    ElemType* us,
//    const long m_numCols,
//    const long m_numRows) //thead per column
//{
//    int col_id = blockDim.x * blockIdx.x + threadIdx.x;
//    if (col_id>=m_numCols)
//        return;
//
//    __shared__ ElemType maxV[threadsPerBlock];
//    __shared__ ElemType Sum[threadsPerBlock];
//    maxV[threadIdx.x]=a[IDX2C(0,col_id,m_numRows)];
//    Sum[threadIdx.x]=0;
//
//    for (long i=0;i<m_numRows;++i)
//    {
//        if (a[IDX2C(i,col_id,m_numRows)]>maxV[threadIdx.x])
//        {
//            maxV[threadIdx.x]=a[IDX2C(i,col_id,m_numRows)];
//        }
//    }
//
//    for (long i=0;i<m_numRows;++i)
//    {
//        if (sizeof(ElemType)==sizeof(float))
//        {
//            us[IDX2C(i,col_id,m_numRows)] = expf(a[IDX2C(i,col_id,m_numRows)]-maxV[threadIdx.x]);
//        }
//        else
//        {
//            us[IDX2C(i,col_id,m_numRows)] = exp(a[IDX2C(i,col_id,m_numRows)]-maxV[threadIdx.x]);
//        }
//        Sum[threadIdx.x] +=  us[IDX2C(i,col_id,m_numRows)];
//    }
//
//    for (long i=0;i<m_numRows;++i)
//    {
//        us[IDX2C(i,col_id,m_numRows)] /= Sum[threadIdx.x] ;
//    }
//}

template<class ElemType>
__global__ void _assignColumnwiseLogSoftmaxOf(
    const ElemType *a,
    ElemType* us,
    const long m_numCols,
    const long m_numRows) // each block processes one column. There must be 512 threads in a block
{
    //we first find max per column
    __shared__ ElemType colMax[1];
    __shared__ ElemType partials[512];    
    colMax[0]=-10000000;
    partials[threadIdx.x]=-10000000;

    //int id = blockDim.x * blockIdx.x + threadIdx.x;
    int loadPerThread = m_numRows/blockDim.x; 

    for (int i= threadIdx.x*loadPerThread; i< (threadIdx.x == blockDim.x - 1 ? m_numRows : (threadIdx.x+1)*loadPerThread);++i)
    {
        partials[threadIdx.x]=max(partials[threadIdx.x],a[IDX2C(i,blockIdx.x,m_numRows)]);
    }
    __syncthreads();

    //256
    if (threadIdx.x<256)
    {
        partials[threadIdx.x]=max(partials[threadIdx.x+256],partials[threadIdx.x]);
    }
    __syncthreads();

    //128
    if (threadIdx.x<128)
    {
        partials[threadIdx.x]=max(partials[threadIdx.x+128],partials[threadIdx.x]);
    }
    __syncthreads();

    //64
    if (threadIdx.x<64)
    {
        partials[threadIdx.x]=max(partials[threadIdx.x+64],partials[threadIdx.x]);
    }
    __syncthreads();

    //32
    if (threadIdx.x<32)
    {
        partials[threadIdx.x]=max(partials[threadIdx.x+32],partials[threadIdx.x]);
    }
    __syncthreads();

    //16
    if (threadIdx.x<16)
    {
        partials[threadIdx.x]=max(partials[threadIdx.x+16],partials[threadIdx.x]);
    }
    __syncthreads();

    //8
    if (threadIdx.x<8)
    {
        partials[threadIdx.x]=max(partials[threadIdx.x+8],partials[threadIdx.x]);
    }
    __syncthreads();

    //4
    if (threadIdx.x<4)
    {
        partials[threadIdx.x]=max(partials[threadIdx.x+4],partials[threadIdx.x]);
    }
    __syncthreads();

    if (threadIdx.x==0)
    {
        colMax[0] = max(max(partials[0],partials[1]),max(partials[2],partials[3]));        
    }
    partials[threadIdx.x]=0.0f;
    __syncthreads();
    //end of finding max
    //now start finding sums
    __shared__ ElemType colSum[1];
    colSum[0]=0.0f;
    for (int i= threadIdx.x*loadPerThread; i< (threadIdx.x == blockDim.x - 1 ? m_numRows : (threadIdx.x+1)*loadPerThread);++i)
    {
        ElemType tmp=a[IDX2C(i,blockIdx.x,m_numRows)]-colMax[0];
        us[IDX2C(i,blockIdx.x,m_numRows)]=tmp;
        partials[threadIdx.x]+=(sizeof(ElemType)==sizeof(float)?expf(tmp):exp(tmp));
    }
    __syncthreads();

    //256
    if (threadIdx.x<256)
    {
        partials[threadIdx.x]+=partials[threadIdx.x+256];
    }
    __syncthreads();

    //128
    if (threadIdx.x<128)
    {
        partials[threadIdx.x]+=partials[threadIdx.x+128];
    }
    __syncthreads();

    //64
    if (threadIdx.x<64)
    {
        partials[threadIdx.x]+=partials[threadIdx.x+64];
    }
    __syncthreads();

    //32
    if (threadIdx.x<32)
    {
        partials[threadIdx.x]+=partials[threadIdx.x+32];
    }
    __syncthreads();

    //16
    if (threadIdx.x<16)
    {
        partials[threadIdx.x]+=partials[threadIdx.x+16];
    }
    __syncthreads();

    //8
    if (threadIdx.x<8)
    {
        partials[threadIdx.x]+=partials[threadIdx.x+8];
    }
    __syncthreads();

    //4
    if (threadIdx.x<4)
    {
        partials[threadIdx.x]+=partials[threadIdx.x+4];
    }
    __syncthreads();

    if (threadIdx.x==0)
    {
        colSum[0] = partials[0]+partials[1]+partials[2]+partials[3];
        colSum[0] = (sizeof(ElemType)==sizeof(float)?logf(colSum[0]):log(colSum[0]));
    }
    __syncthreads();
    //end of finding sums
    for (int i= threadIdx.x*loadPerThread; i< (threadIdx.x == blockDim.x - 1 ? m_numRows : (threadIdx.x+1)*loadPerThread);++i)
    {        
        us[IDX2C(i,blockIdx.x,m_numRows)]-=colSum[0];        
    }
}

template<class ElemType>
__global__ void _logSoftMaxRowWise(
    ElemType *a,
    const long m_numCols,
    const long m_numRows) //ld
{
    int row_id = blockDim.x * blockIdx.x + threadIdx.x;
    if (row_id>=m_numRows)
        return;

    __shared__ ElemType maxV[threadsPerBlock];
    __shared__ ElemType Sum[threadsPerBlock];
    maxV[threadIdx.x]=a[IDX2C(row_id,0,m_numRows)];
    Sum[threadIdx.x]=0;

    for (long j=0;j<m_numCols;++j)
    {
        if (a[IDX2C(row_id,j,m_numRows)]>maxV[threadIdx.x])
        {
            maxV[threadIdx.x]=a[IDX2C(row_id,j,m_numRows)];
        }
    }

    for (long j=0;j<m_numCols;++j)
    {
        ElemType tmp = a[IDX2C(row_id,j,m_numRows)]-maxV[threadIdx.x];
        Sum[threadIdx.x] += sizeof(ElemType)==sizeof(float) ? expf(tmp) : exp(tmp);
    }
    Sum[threadIdx.x] = maxV[threadIdx.x]+(sizeof(ElemType)==sizeof(float)?logf(Sum[threadIdx.x]):log(Sum[threadIdx.x]));
    for (long j=0;j<m_numCols;++j)
    {
        a[IDX2C(row_id,j,m_numRows)] -= Sum[threadIdx.x] ;
    }
}

template<class ElemType>
__global__ void _inplaceTruncateBottom(
    ElemType* a,
    const ElemType threshold,
    const LONG64 N)
{
    LONG64 id = blockDim.x * blockIdx.x + threadIdx.x;
    if (id>=N)
        return;
    if (a[id]<threshold)
        a[id]=threshold;
}

template<class ElemType>
__global__ void _assignTruncateBottom(
    ElemType* us,
    const ElemType* a,
    const ElemType threshold,
    const LONG64 N)
{
    LONG64 id = blockDim.x * blockIdx.x + threadIdx.x;
    if (id>=N)
        return;
    if (a[id]<threshold)
        us[id]=threshold;
    else
        us[id]=a[id];
}

template<class ElemType>
__global__ void _inplaceTruncateTop(
    ElemType* a,
    const ElemType threshold,
    const LONG64 N)
{
    LONG64 id = blockDim.x * blockIdx.x + threadIdx.x;
    if (id>=N)
        return;
    if (a[id]>threshold)
        a[id]=threshold;
}

template<class ElemType>
__global__ void _assignTruncateTop(
    ElemType* us,
    const ElemType* a,
    const ElemType threshold,
    const LONG64 N)
{
    LONG64 id = blockDim.x * blockIdx.x + threadIdx.x;
    if (id>=N)
        return;
    if (a[id]>threshold)
        us[id]=threshold;
    else
        us[id]=a[id];
}

template<class ElemType>
__global__ void _setToZeroIfAbsLessThan(
    ElemType* a,
    const ElemType threshold,
    const LONG64 N)
{
    LONG64 id = blockDim.x * blockIdx.x + threadIdx.x;
    if (id>=N)
        return;
    if (sizeof(ElemType)==sizeof(float))
    {
        if (fabsf(a[id])<threshold)
            a[id]=0;
    }
    else
    {
        if (fabs(a[id])<threshold)
            a[id]=0;
    }
}

template<class ElemType>
__global__ void _areEqual(
    const ElemType* a,
    const ElemType* b,
    const LONG64 N,
    const ElemType threshold,
    long *d_res)
{
    LONG64 id = blockDim.x * blockIdx.x + threadIdx.x;
    if (id>=N)
        return;

    if (sizeof(ElemType)==sizeof(float))
    {
        if (fabsf(a[id]-b[id]) > threshold) 
        {
            d_res[0]=0;
        }
    }
    else
    {
        if (fabs(1.0*a[id]-1.0*b[id]) > threshold) 
        {
            d_res[0]=0;
        }
    }

}

template<class ElemType>
__global__ void _setDiagonalValue(
    ElemType* a,
    const ElemType v,
    const unsigned long N,
    const unsigned long ld)
{
    int id = blockDim.x * blockIdx.x + threadIdx.x;
    if (id>=N)
        return;    
    a[IDX2C(id,id,ld)]=v;

}

template<class ElemType>
__global__ void _setDiagonalValueFromVector(
    ElemType* a,
    const ElemType* b,
    const long N)
{
    int id = blockDim.x * blockIdx.x + threadIdx.x;
    if (id>=N)
        return; 
    a[IDX2C(id,id,N)]=b[id];
}

template<class ElemType>
__global__ void _adagrad(
    ElemType* a,
    ElemType* d_v,
    const LONG64 N)
{
    LONG64 id = blockDim.x * blockIdx.x + threadIdx.x;
    if (id >= N)
        return;

    const ElemType floor = 1e-16f;

    a[id] += d_v[id] * d_v[id];
    d_v[id] /= sqrt(a[id]+floor);
}

template<class ElemType>
__global__ void _rmsprop_init(
    ElemType* avars, ElemType* signs, ElemType* steps,
    ElemType* curr_grad,
    const LONG64 N
    )
{
    LONG64 i = blockDim.x * blockIdx.x + threadIdx.x;
    if (i >= N)
        return;

    ElemType tmp = curr_grad[i];
    avars[i] = tmp * tmp;
    signs[i] = ElemType(0.0);
    steps[i] = ElemType(0.02);
}

template<class ElemType>
__global__ void _rmsprop(
    ElemType* avars, ElemType* signs, ElemType* steps,
    ElemType* curr_grad,
    const LONG64 N,
    ElemType RMS_GAMMA,ElemType RMS_WGT_INC,ElemType RMS_WGT_MAX,ElemType RMS_WGT_DEC,ElemType RMS_WGT_MIN,
    ElemType floor,
    ElemType *upd_gpu
    )
{
    LONG64 i = blockDim.x * blockIdx.x + threadIdx.x;
    if (i >= N)
        return;

    avars[i] = RMS_GAMMA * avars[i] + (ElemType(1.0)-RMS_GAMMA)* (curr_grad[i] * curr_grad[i]);

    //// grad sign base 3: 0->neg, 1->zero, 2->pos
    //const int grad_sign = 1 + (ElemType(0) < curr_grad[i]) - (curr_grad[i] < ElemType(0));

    //// signs[i] contains three consecutive grad_sign
    //signs[i]  = 3*(int(signs[i]) % 9) + grad_sign;

    //// update according to the following table:
    //// (!pos,!pos,!pos) or (!neg,!neg,!neg): RMS_WGT_INC
    //// (!neg,!neg,neg) or (!pos,!pos,pos): RMS_WGT_DEC
    //// otherwise: no action

    //switch(int(upd_gpu[int(signs[i])]))
    //{
    //case 0:
    //    steps[i] = max(steps[i] * RMS_WGT_DEC, RMS_WGT_MIN);
    //    break;
    //case 2:
    //    steps[i] = min(steps[i] * RMS_WGT_INC, RMS_WGT_MAX);
    //    break;
    //}
    //curr_grad[i] *= steps[i] / sqrt(avars[i] + floor);

    const int grad_sign = (ElemType(0) < curr_grad[i]) - (curr_grad[i] < ElemType(0));

    if( signs[i] * grad_sign > 0 )
        steps[i] = min(steps[i] * RMS_WGT_INC, RMS_WGT_MAX);
    else
        steps[i] = max(steps[i] * RMS_WGT_DEC, RMS_WGT_MIN);

    curr_grad[i] *= steps[i] / sqrt(avars[i] + floor);
    signs[i] = grad_sign;

}

template<class ElemType>
__global__ void _rescaleToRange(
    ElemType* a,
    const LONG64 N,
    const ElemType low,
    const ElemType high)
{
    LONG64 id = blockDim.x * blockIdx.x + threadIdx.x;
    if (id>=N)
        return;    
    a[id]=a[id]*(high-low)+low;
}

template<class ElemType>
__global__ void _setMaskAndScale(
    ElemType* a,
    const LONG64 N,
    const ElemType maskRate,
    const ElemType scaleValue)
{
    LONG64 id = blockDim.x * blockIdx.x + threadIdx.x;
    if (id>=N)
        return;    
    a[id]=a[id]<=maskRate? 0 : scaleValue;
}

template<class ElemType>
__global__ void _vectorNorm1(
    ElemType* c, //output
    const ElemType* a, //input
    const long n, //a.numRows
    const long m, //a.numCols
    const bool isColWise)
{
    int id = blockDim.x * blockIdx.x + threadIdx.x;
    if ((isColWise && id>=m)||(!isColWise && id>=n))
        return;

    ElemType sum = 0;

    if (isColWise)
    {
        for (long i=0;i<n;++i)
        {
            if (sizeof(ElemType)==sizeof(float))
            {
                sum+=fabsf(a[IDX2C(i,id,n)]);
            }
            else
            {
                sum+=fabs(a[IDX2C(i,id,n)]);
            }
        }
    }
    else
    {
        for (long j=0;j<m;++j)
        {
            if (sizeof(ElemType)==sizeof(float))
            {
                sum+=fabsf(a[IDX2C(id,j,n)]);
            }
            else
            {
                sum+=fabs(a[IDX2C(id,j,n)]);
            }
        }
    }
    c[id]=sum;
}


//one column per thread
template<class ElemType>
__global__ void _vectorNorm2(
    ElemType* c,  //output
    const ElemType* a, //input
    const long N, //a.GetNumRows();
    const long M, //a.GetNumCols();
    const bool isColWise) 
{
    long id = blockDim.x * blockIdx.x + threadIdx.x;
    if ((isColWise && id>=M) || (!isColWise && id>=N))
        return;

    ElemType sum = 0;
    if (isColWise)
    {
        for (long i=0;i<N;++i)
        {
            ElemType v = a[IDX2C(i,id,N)];
            sum += v * v;
        }
    }
    else
    {
        for (long j=0;j<M;++j)
        {
            ElemType v = a[IDX2C(id,j,N)];
            sum += v * v;
        }
    }

    if (sizeof(ElemType) == sizeof(float))
        c[id] = sqrtf(sum);
    else
        c[id] = sqrt(sum);
}

template<class ElemType>
__global__ void _convertInd2ValsAdjustInd(
    ElemType* inds,
    const ElemType* M,
    ElemType* vals,    
    const long n, //number of cols
    const long m, //number of rows
    const bool isColWise)
{
    int id = blockDim.x * blockIdx.x + threadIdx.x;
    if ((isColWise && id>=n)||(!isColWise && id>=m))
        return;
    inds[id]--;
    if (isColWise)
    {
        vals[id]=M[IDX2C((int)inds[id],id,m)];
    }
    else
    {
        vals[id]=M[IDX2C(id,(int)inds[id],m)];
    }
}


    //assume each column is an input sample. Each sample is stored in [channel, row, col]  (r00, g00, b00, r01, g01, b01, r10, g10, b10, r11, g11, b11)
template<class ElemType>
__global__ void _assignPackedConvolutionInput(ElemType * packedMatrix, const ElemType * inputSubBatch, const long batchSize,
                                                 const long inputWidth, const long inputHeight, const long inputChannels,
                                                 const long outputWidth, const long outputHeight, const long outputChannels,
                                                 const long kernelWidth, const long kernelHeight, const long horizontalSubsample, const long verticalSubsample, const bool zeroPadding)
{
    const long inputHeightTimesChannel = inputHeight * inputChannels; 
    const size_t inputDim = inputWidth*inputHeightTimesChannel;

    const long idall = blockIdx.x * blockDim.x + threadIdx.x; 
    const long sample = idall / inputDim;
    if (sample >= batchSize) 
        return; 

    const long id = idall % inputDim;
    const long y = id / inputHeightTimesChannel; //inputCol

    const size_t packedInputRows = kernelWidth * kernelHeight * inputChannels;
    const size_t packedInputColsPerSample = outputWidth * outputHeight;  //output size per channel

    // IN_ELEM_ROWPOS(channel, row, col) = (channel + (row + col * inputHeight) * inputChannels)
    // IN_ELEM_COLPOS = sample

    const long nXC = id % inputHeightTimesChannel; //channel + inputRow*inputChannels
    const long x = nXC / inputChannels; //inputRow
    const long c = nXC % inputChannels; //channel

    ElemType currentInputValue = inputSubBatch[id + sample*inputDim]; 

    long x0 = 0, y0 = 0, x1 = 0, y1 = 0;
    if (zeroPadding)
    {
        const long halfKernelWidth = kernelWidth/2; 
        const long halfKernelHeight = kernelHeight/2; 

        x0 = max(0.0f, ceil((x-(ElemType)kernelHeight+1.0f+halfKernelHeight)/ (ElemType)verticalSubsample));  //row : first wrow in which x is in
        x1 = x+halfKernelHeight-x0*verticalSubsample;    //first posxInKernel
        y0 = max(0.0f, ceil((y-(ElemType)kernelWidth+1.0f+halfKernelWidth)/(ElemType)horizontalSubsample));  //col : first wcol in which y is in
        y1 = y+halfKernelWidth-y0*horizontalSubsample;  //first posyInKernel
    }
    else
    {
        x0 = max(0.0f, ceil((x-(ElemType)kernelHeight+1)/ (ElemType)verticalSubsample));  //row : first wrow in which x is in
        x1 = x-x0*verticalSubsample;    //first posxInKernel
        y0 = max(0.0f, ceil((y-(ElemType)kernelWidth+1)/(ElemType)horizontalSubsample));  //col : first wcol in which y is in
        y1 = y-y0*horizontalSubsample;  //first posyInKernel
    }

    // PACK_ELEM_ROWPOS(channel, posxInKernel, posyInKernel) = (channel * kernelWidth * kernelHeight + posxInKernel + posyInKernel * kernelHeight)
    // PACK_ELEM_COLPOS(sample, wrow, wcol) = (sample*packedInputColsPerSample + outputHeight*wcol + wrow

    long packColBase = sample*packedInputColsPerSample + y0*outputHeight; 
    for (long wcol = y0, posyInKernel = y1; wcol < outputWidth && posyInKernel>=0; wcol++, posyInKernel -= horizontalSubsample) 
    {
        long packRowBase = c * kernelWidth * kernelHeight + posyInKernel * kernelHeight;
        for (long wrow = x0, posxInKernel = x1; wrow < outputHeight && posxInKernel>=0; wrow++, posxInKernel -= verticalSubsample) 
        {
            const long packRow = packRowBase + posxInKernel; 
            const long packCol = packColBase + wrow; 
            packedMatrix[packRow + packCol*packedInputRows] = currentInputValue; 
        }
        packColBase += outputHeight; 
    }
}

    //assume each column is an input sample. Each sample is stored in [channel, row, col]  (r00, g00, b00, r01, g01, b01, r10, g10, b10, r11, g11, b11)
template<class ElemType>
__global__ void _unpackConvolutionInput(const ElemType * packedMatrix, ElemType * inputSubBatch, const long batchSize,
                                                 const long inputWidth, const long inputHeight, const long inputChannels,
                                                 const long outputWidth, const long outputHeight, const long outputChannels,
                                                 const long kernelWidth, const long kernelHeight, const long horizontalSubsample, const long verticalSubsample, const bool zeroPadding)
{
    const long inputHeightTimesChannel = inputHeight * inputChannels; 
    const size_t inputDim = inputWidth*inputHeightTimesChannel;

    const long idall = blockIdx.x * blockDim.x + threadIdx.x; 
    const long sample = idall / inputDim;
    if (sample >= batchSize) 
        return; 

    const long id = idall % inputDim;
    const long y = id / inputHeightTimesChannel; //inputCol

    const size_t packedInputRows = kernelWidth * kernelHeight * inputChannels;
    const size_t packedInputColsPerSample = outputWidth * outputHeight;  //output size per channel

    // IN_ELEM_ROWPOS(channel, row, col) = (channel + (row + col * inputHeight) * inputChannels)
    // IN_ELEM_COLPOS = sample

    const long nXC = id % inputHeightTimesChannel; //channel + inputRow*inputChannels
    const long x = nXC / inputChannels; //inputRow
    const long c = nXC % inputChannels; //channel

    long x0 = 0, y0 = 0, x1 = 0, y1 = 0;
    if (zeroPadding)
    {
        const long halfKernelWidth = kernelWidth/2; 
        const long halfKernelHeight = kernelHeight/2; 

        x0 = max(0.0f, ceil((x-(ElemType)kernelHeight+1.0f+halfKernelHeight)/ (ElemType)verticalSubsample));  //row : first wrow in which x is in
        x1 = x+halfKernelHeight-x0*verticalSubsample;    //first posxInKernel
        y0 = max(0.0f, ceil((y-(ElemType)kernelWidth+1.0f+halfKernelWidth)/(ElemType)horizontalSubsample));  //col : first wcol in which y is in
        y1 = y+halfKernelWidth-y0*horizontalSubsample;  //first posyInKernel
    }
    else
    {
        x0 = max(0.0f, ceil((x-(ElemType)kernelHeight+1)/ (ElemType)verticalSubsample));  //row : first wrow in which x is in
        x1 = x-x0*verticalSubsample;    //first posxInKernel
        y0 = max(0.0f, ceil((y-(ElemType)kernelWidth+1)/(ElemType)horizontalSubsample));  //col : first wcol in which y is in
        y1 = y-y0*horizontalSubsample;  //first posyInKernel
    }

    // PACK_ELEM_ROWPOS(channel, posxInKernel, posyInKernel) = (channel * kernelWidth * kernelHeight + posxInKernel + posyInKernel * kernelHeight)
    // PACK_ELEM_COLPOS(sample, wrow, wcol) = (sample*packedInputColsPerSample + outputHeight*wcol + wrow

    ElemType currentInputValue = inputSubBatch[id + sample*inputDim]; 
    long packColBase = sample*packedInputColsPerSample + y0*outputHeight; 
    for (long wcol = y0, posyInKernel = y1; wcol < outputWidth && posyInKernel>=0; wcol++, posyInKernel -= horizontalSubsample) 
    {
        long packRowBase = c * kernelWidth * kernelHeight + posyInKernel * kernelHeight;
        for (long wrow = x0, posxInKernel = x1; wrow < outputHeight && posxInKernel>=0; wrow++, posxInKernel -= verticalSubsample) 
        {
            const long packRow = packRowBase + posxInKernel; 
            const long packCol = packColBase + wrow; 
            currentInputValue += packedMatrix[packRow + packCol*packedInputRows]; 
        }
        packColBase += outputHeight; 
    }

    inputSubBatch[id + sample*inputDim] = currentInputValue; 
}

template<class ElemType>
__global__ void _assignMaxPoolingResult(ElemType * outputBatch, const ElemType * inputBatch, const long batchSize, const long channels,
                                                const long inputWidth, const long inputHeight,  const long inputSizePerSample, 
                                                const long outputWidth, const long outputHeight, const long outputSizePerSample, 
                                                const long windowWidth, const long windowHeight, const long horizontalSubsample, const long verticalSubsample)
{
    const long outputIndex = blockIdx.x * blockDim.x + threadIdx.x; 
    const long sample = outputIndex / outputSizePerSample; 
    if (sample >= batchSize) 
        return; 

    const long outputIndexWithinSample = outputIndex % outputSizePerSample; 
    const long inputHeightTimesChannel = inputHeight * channels; 
    const long outputHeightTimesChannel = outputHeight * channels; 


    // IN_ELEM_ROWPOS(channel, row, col) = (channel + (row + col * inputHeight) * channels)
    // IN_ELEM_COLPOS = sample

    // OUT_ELEM_ROWPOS(channel, wrow, wcol) = (channel + (wrow + wcol * outputHeight) * channels)
    // OUT_ELEM_COLPOS = sample

    const long y = outputIndexWithinSample / outputHeightTimesChannel; //wcol
    const long nXC = outputIndexWithinSample % outputHeightTimesChannel; //channel + wrow*channels
    const long x = nXC / channels; //wrow
    const long c = nXC % channels; //channel

    const ElemType *inputBatchBase4Sample = inputBatch + sample*inputSizePerSample;
    register ElemType maxVal = -FLT_MAX; 
    const long rowInWindowBase = (x*verticalSubsample + y*horizontalSubsample*inputHeight)*channels+c;
    for (long colInWindow=0; colInWindow<windowWidth; colInWindow++) 
    {   
        long rowInInput = rowInWindowBase + colInWindow * inputHeightTimesChannel;
        for (long rowInWindow=0; rowInWindow<windowHeight; rowInWindow++)
        {
            const ElemType val = inputBatchBase4Sample[rowInInput]; 
            maxVal = max(maxVal, val); 
            rowInInput += channels;
        }
    }
    outputBatch[outputIndexWithinSample + sample*outputSizePerSample] = maxVal; 
}

template<class ElemType>
__global__ void _addMaxPoolingGradient(ElemType * inputGradientBatch, const ElemType * outputGradientBatch, const ElemType * inputBatch, const ElemType * outputBatch, 
                                                const long batchSize, const long channels, 
                                                const long inputWidth, const long inputHeight, const long inputSizePerSample, 
                                                const long outputWidth, const long outputHeight, const long outputSizePerSample, 
                                                const long windowWidth, const long windowHeight, const long horizontalSubsample, const long verticalSubsample)
{
    const long inputIndex = blockIdx.x * blockDim.x + threadIdx.x; 
    const long sample = inputIndex / inputSizePerSample; 
    if (sample >= batchSize) 
        return; 
   
    const long inputIndexWithinSample = inputIndex % inputSizePerSample; 

    const long inputHeightTimesChannel = inputHeight * channels; 
    const long outputHeightTimesChannel = outputHeight * channels; 

    // IN_ELEM_ROWPOS(channel, row, col) = (channel + (row + col * inputHeight) * channels)
    // IN_ELEM_COLPOS = sample

    // OUT_ELEM_ROWPOS(channel, wrow, wcol) = (channel + (wrow + wcol * outputHeight) * channels)
    // OUT_ELEM_COLPOS = sample

    const long y = inputIndexWithinSample / inputHeightTimesChannel; //col in input
    const long nXC = inputIndexWithinSample % inputHeightTimesChannel; //channel + row*chanels
    const long x = nXC / channels; //row in input
    const long c = nXC % channels; //channel

    long startOutX = max(0.0f, ceil((x-(ElemType)windowHeight+1)/ (ElemType)verticalSubsample));  //inclusive start
    long endOutX = (x/verticalSubsample < outputHeight-1)? x/verticalSubsample : outputHeight-1; //inclusive end
    long startOutY = max(0.0f, ceil((y-(ElemType)windowWidth+1)/(ElemType)horizontalSubsample));  //inclusive start
    long endOutY = (x/horizontalSubsample < outputWidth-1)? x/horizontalSubsample : outputWidth-1; //inclusive end


    ElemType *inputGradientBatchBase4Sample = inputGradientBatch + sample*inputSizePerSample;
    const ElemType *outputGradientBatchBase4Sample = outputGradientBatch + sample*outputSizePerSample;
    const ElemType * outputBatchBase4Sample = outputBatch + sample*outputSizePerSample;

    ElemType inputValue = inputBatch[inputIndexWithinSample + sample*inputSizePerSample];
    for (long outY=startOutY; outY<=endOutY; outY++)
    {
        for (long outX=startOutX; outX<=endOutX; outX++)
        {
            long outputIndex = outY * outputHeightTimesChannel + outX * channels + c; 
            if (inputValue == outputBatchBase4Sample[outputIndex])
                inputGradientBatchBase4Sample[inputIndexWithinSample] += outputGradientBatchBase4Sample[outputIndex];
        }
    }  
}
template<class ElemType>
__global__ void _assignAveragePoolingResult(ElemType * outputBatch, const ElemType * inputBatch, const long batchSize, const long channels,
                                                const long inputWidth, const long inputHeight,  const long inputSizePerSample, 
                                                const long outputWidth, const long outputHeight, const long outputSizePerSample, 
                                                const long windowWidth, const long windowHeight, const long horizontalSubsample, const long verticalSubsample)
{
    const long outputIndex = blockIdx.x * blockDim.x + threadIdx.x; 
    const long sample = outputIndex / outputSizePerSample; 
    if (sample >= batchSize) 
        return; 

    const long outputIndexWithinSample = outputIndex % outputSizePerSample; 
    const long inputHeightTimesChannel = inputHeight * channels; 
    const long outputHeightTimesChannel = outputHeight * channels; 


    // IN_ELEM_ROWPOS(channel, row, col) = (channel + (row + col * inputHeight) * channels)
    // IN_ELEM_COLPOS = sample

    // OUT_ELEM_ROWPOS(channel, wrow, wcol) = (channel + (wrow + wcol * outputHeight) * channels)
    // OUT_ELEM_COLPOS = sample

    const long y = outputIndexWithinSample / outputHeightTimesChannel; //wcol
    const long nXC = outputIndexWithinSample % outputHeightTimesChannel; //channel + wrow*channels
    const long x = nXC / channels; //wrow
    const long c = nXC % channels; //channel

    const ElemType *inputBatchBase4Sample = inputBatch + sample*inputSizePerSample;

    register ElemType average = 0; 
    const long rowInWindowBase = (x*verticalSubsample + y*horizontalSubsample*inputHeight)*channels+c;
    for (long colInWindow=0; colInWindow<windowWidth; colInWindow++) 
    {   
        long rowInInput = rowInWindowBase + colInWindow * inputHeightTimesChannel;
        for (long rowInWindow=0; rowInWindow<windowHeight; rowInWindow++)
        {
            average += inputBatchBase4Sample[rowInInput]; 
            rowInInput += channels;
        }
    }

    outputBatch[outputIndexWithinSample + sample*outputSizePerSample] = average/windowWidth/windowHeight; 
}

template<class ElemType>
__global__ void _addAveragePoolingGradient(ElemType * inputGradientBatch, const ElemType * outputGradientBatch, 
                                                const long batchSize, const long channels, 
                                                const long inputWidth, const long inputHeight, const long inputSizePerSample, 
                                                const long outputWidth, const long outputHeight, const long outputSizePerSample, 
                                                const long windowWidth, const long windowHeight, const long horizontalSubsample, const long verticalSubsample)
{
    const long inputIndex = blockIdx.x * blockDim.x + threadIdx.x; 
    const long sample = inputIndex / inputSizePerSample; 
    if (sample >= batchSize) 
        return; 
   
    const long inputIndexWithinSample = inputIndex % inputSizePerSample; 

    const long inputHeightTimesChannel = inputHeight * channels; 
    const long outputHeightTimesChannel = outputHeight * channels; 
    const long windowSize = windowWidth * windowHeight;

    // IN_ELEM_ROWPOS(channel, row, col) = (channel + (row + col * inputHeight) * channels)
    // IN_ELEM_COLPOS = sample

    // OUT_ELEM_ROWPOS(channel, wrow, wcol) = (channel + (wrow + wcol * outputHeight) * channels)
    // OUT_ELEM_COLPOS = sample

    const long y = inputIndexWithinSample / inputHeightTimesChannel; //col in input
    const long nXC = inputIndexWithinSample % inputHeightTimesChannel; //channel + row*chanels
    const long x = nXC / channels; //row in input
    const long c = nXC % channels; //channel

    long startOutX = max(0.0f, ceil((x-(ElemType)windowHeight+1)/ (ElemType)verticalSubsample));  //inclusive start
    long endOutX = (x/verticalSubsample < outputHeight-1)? x/verticalSubsample : outputHeight-1; //inclusive end
    long startOutY = max(0.0f, ceil((y-(ElemType)windowWidth+1)/(ElemType)horizontalSubsample));  //inclusive start
    long endOutY = (x/horizontalSubsample < outputWidth-1)? x/horizontalSubsample : outputWidth-1; //inclusive end

    ElemType *inputGradientBatchBase4Sample = inputGradientBatch + sample*inputSizePerSample;
    const ElemType *outputGradientBatchBase4Sample = outputGradientBatch + sample*outputSizePerSample;

    for (long outY=startOutY; outY<=endOutY; outY++)
    {
        for (long outX=startOutX; outX<=endOutX; outX++)
        {
            long outputIndex = outY * outputHeightTimesChannel + outX * channels + c; 
            inputGradientBatchBase4Sample[inputIndexWithinSample] += outputGradientBatchBase4Sample[outputIndex]/windowSize;
        }
    }  
}

template<class ElemType>
__global__ void _addMaxPoolingGradientLoopOut(ElemType * inputGradientBatch, const ElemType * outputGradientBatch, const ElemType * inputBatch, const ElemType * outputBatch, 
                                                const long batchSize, const long channels, 
                                                const long inputWidth, const long inputHeight, const long inputSizePerSample, 
                                                const long outputWidth, const long outputHeight, const long outputSizePerSample, 
                                                const long windowWidth, const long windowHeight, const long horizontalSubsample, const long verticalSubsample)
{
    const long outputIndex = blockIdx.x * blockDim.x + threadIdx.x; 
    const long sample = outputIndex / outputSizePerSample; 
    if (sample >= batchSize) 
        return; 
   
    const long outputIndexWithinSample = outputIndex % outputSizePerSample; 
    const long inputWidthTimesChannel = inputWidth * channels; 
    const long outputWidthTimesChannel = outputWidth * channels; 
    const long y = outputIndexWithinSample / outputWidthTimesChannel; 
    const long nXC = outputIndexWithinSample % outputWidthTimesChannel; 
    const long x = nXC / channels; 
    const long c = nXC % channels; 

    const long offset0 = sample*inputSizePerSample + y*verticalSubsample*inputWidthTimesChannel + x*horizontalSubsample*channels;
    const ElemType *pCurWindow4Input = inputBatch + offset0; // pooling to current window's first input pixel 
    ElemType *pCurWindow4InGradient = inputGradientBatch + offset0; 
    for (long yy=0; yy<windowHeight; yy++) 
    {
        const long offset1 = yy*inputWidthTimesChannel + c; 
        const ElemType *pf0 = pCurWindow4Input + offset1; 
        ElemType *pf1 = pCurWindow4InGradient + offset1; 
        for (long xx=0; xx<windowWidth; xx++)
        {
            const long offset2 = xx*channels; 
            if (pf0[offset2] == outputBatch[outputIndex]) 
            {
                pf1[offset2] += outputGradientBatch[outputIndex]; //need to be atomic however atomicAdd on double is not supported.
            }
        }
    }
}

template<class ElemType>
__global__ void _addElementProductOf(
    ElemType* us,
    const ElemType* a,
    const ElemType* b,
    const LONG64 N)
{
    LONG64 id = blockDim.x * blockIdx.x + threadIdx.x;
    if (id>=N)
        return;
    us[id]+=(a[id]*b[id]);
}

template<class ElemType>
__global__ void _columnElementMultiplyWith(
    ElemType* us,
    const ElemType* a,
    const long N, //a.GetNumRows();
    const long M) //us.GetNumCols();
{
    long id = blockDim.x * blockIdx.x + threadIdx.x;
    if (id>=N)
        return;

    //__shared__ ElemType _a[threadsPerBlock];
    //_a[threadIdx.x]=a[id];
    ElemType mul=a[id];
    for (long j=0;j<M;++j)
    {
        us[IDX2C(id,j,N)]=us[IDX2C(id,j,N)]*mul;
    }
}

template<class ElemType>
__global__ void _rowElementMultiplyWith(
    ElemType* us,
    const ElemType* a,
    const long N, //us.GetNumRows();
    const long M) //a.GetNumCols();
{
    long id = blockDim.x * blockIdx.x + threadIdx.x;
    if (id>=M)
        return;

    //__shared__ ElemType _a[threadsPerBlock];
    //_a[threadIdx.x]=a[id];
    ElemType mul=a[id];
    for (long i=0;i<N;++i)
    {
        us[IDX2C(i,id,N)]=us[IDX2C(i,id,N)]*mul;
    }
}

template<class ElemType>
__global__ void _rowElementDivideBy(
    ElemType* us,
    const ElemType* a,
    const long N, //us.GetNumRows();
    const long M) //a.GetNumCols();
{
    long id = blockDim.x * blockIdx.x + threadIdx.x;
    if (id >= M)
        return;

    //__shared__ ElemType _a[threadsPerBlock];
    //_a[threadIdx.x]=a[id];
    ElemType v = a[id];
    if (v >= 0 && v < EPS_IN_INVERSE)
        v = EPS_IN_INVERSE;
    else if (v < 0 && v > -EPS_IN_INVERSE)
        v = (-EPS_IN_INVERSE);

    for (long i = 0; i<N; ++i)
    {
        us[IDX2C(i, id, N)] = us[IDX2C(i, id, N)] / v;
    }
}

template<class ElemType>
__global__ void _ColumnElementDivideBy(
    ElemType* us,
    const ElemType* a,
    const long N, //a.GetNumRows();
    const long M) //us.GetNumCols();
{
    long id = blockDim.x * blockIdx.x + threadIdx.x;
    if (id>=N)
        return;

    ElemType smallValue = EPS_IN_INVERSE;

    //__shared__ ElemType _a[threadsPerBlock];
    //_a[threadIdx.x]=a[id];
    ElemType v=a[id];
    for (long j=0;j<M;++j)
    {
        if (v <0 && v > -smallValue)
            us[IDX2C(id,j,N)] /= (-smallValue);
        else if (v >=0 && v < smallValue)
            us[IDX2C(id,j,N)] /= smallValue;
        else
            us[IDX2C(id,j,N)] /= v;
    }

}


template<class ElemType>
__global__ void _innerProduct(
    ElemType* c,
    const ElemType* a,
    const ElemType* b,
    const long N, //a.GetNumRows();
    const long M, //a.GetNumCols();
    const bool isColWise) 
{
    long id = blockDim.x * blockIdx.x + threadIdx.x;
    if ((isColWise && id>=M) || (!isColWise && id>=N))
        return;

    ElemType sum = 0;
    long index;
    if (isColWise)
    {
        for (long i=0; i<N; ++i)
        {
            index = IDX2C(i,id,N);
            sum += a[index]* b[index];
        }
    }
    else
    {
        for (long j=0; j<M; ++j)
        {
            index = IDX2C(id,j, N);
            sum += a[index]* b[index];
        }
    }

    c[id] = sum;
}


template<class ElemType>
__global__ void _assignSignOf(
    ElemType* a,
    const ElemType* b,
    const LONG64 N)
{
    LONG64 id = blockDim.x * blockIdx.x + threadIdx.x;
    if (id>=N)
        return;
    ElemType v = b[id];
    a[id] = (v == (ElemType)0? (ElemType)0 : (v > 0? (ElemType)1 : (ElemType)(-1)));
}

template<class ElemType>
__global__ void _addSignOf(
    ElemType* a,
    const ElemType* b,
    const LONG64 N)
{
    LONG64 id = blockDim.x * blockIdx.x + threadIdx.x;
    if (id>=N)
        return;
    ElemType v = b[id];
    a[id] += (v == (ElemType)0? (ElemType)0 : (v > 0? (ElemType)1 : (ElemType)(-1)));
}

template<class ElemType>
__global__ void _vectorMaxMinReduce( //this function processes 1 column per block. this function needs 512 threads
                                 const ElemType* us,
                                 ElemType* Indexes,
                                 ElemType* Values,
                                 const long m,  //number of rows
                                 const long n,
                                 bool isMax)  //number of cols
{
    //we first find max per column    
    __shared__ ElemType partials[512];        
    __shared__ int partialsInd[512];
    if (isMax)
    {
        partials[threadIdx.x]=-10000000;
    }
    else
    {
        partials[threadIdx.x]=10000000;
    }
    partialsInd[threadIdx.x]=-1;

    //int id = blockDim.x * blockIdx.x + threadIdx.x;
    int loadPerThread = m/blockDim.x; 

    for (int i= threadIdx.x*loadPerThread; i< (threadIdx.x == blockDim.x - 1 ? m : (threadIdx.x+1)*loadPerThread);++i)
    {
        if (( isMax ? us[IDX2C(i,blockIdx.x,m)]>partials[threadIdx.x] : us[IDX2C(i,blockIdx.x,m)]<partials[threadIdx.x]) || partialsInd[threadIdx.x]==-1)
        {
            partials[threadIdx.x]=us[IDX2C(i,blockIdx.x,m)];
            partialsInd[threadIdx.x]=i;       
        }
    }
    __syncthreads();

    //256
    if (threadIdx.x<256)
    {
        //partials[threadIdx.x]=max(partials[threadIdx.x+256],partials[threadIdx.x]);
        if ((isMax ? partials[threadIdx.x+256]>partials[threadIdx.x] : partials[threadIdx.x+256]<partials[threadIdx.x]) || partialsInd[threadIdx.x]==-1)
        {
            partials[threadIdx.x]=partials[threadIdx.x+256];
            partialsInd[threadIdx.x]=partialsInd[threadIdx.x+256];
        }
    }
    __syncthreads();

    //128
    if (threadIdx.x<128)
    {
        //partials[threadIdx.x]=max(partials[threadIdx.x+128],partials[threadIdx.x]);
        if ((isMax ? partials[threadIdx.x+128]>partials[threadIdx.x] : partials[threadIdx.x+128]<partials[threadIdx.x]) || partialsInd[threadIdx.x]==-1)
        {
            partials[threadIdx.x]=partials[threadIdx.x+128];
            partialsInd[threadIdx.x]=partialsInd[threadIdx.x+128];
        }
    }
    __syncthreads();

    //64
    if (threadIdx.x<64)
    {
        //partials[threadIdx.x]=max(partials[threadIdx.x+64],partials[threadIdx.x]);
        if ((isMax ? partials[threadIdx.x+64]>partials[threadIdx.x] : partials[threadIdx.x+64]<partials[threadIdx.x]) || partialsInd[threadIdx.x]==-1)
        {
            partials[threadIdx.x]=partials[threadIdx.x+64];
            partialsInd[threadIdx.x]=partialsInd[threadIdx.x+64];
        }
    }
    __syncthreads();

    //32
    if (threadIdx.x<32)
    {
        //partials[threadIdx.x]=max(partials[threadIdx.x+32],partials[threadIdx.x]);
        if ((isMax ? partials[threadIdx.x+32]>partials[threadIdx.x] : partials[threadIdx.x+32]<partials[threadIdx.x]) || partialsInd[threadIdx.x]==-1)
        {
            partials[threadIdx.x]=partials[threadIdx.x+32];
            partialsInd[threadIdx.x]=partialsInd[threadIdx.x+32];
        }
    }
    __syncthreads();

    //16
    if (threadIdx.x<16)
    {
        //partials[threadIdx.x]=max(partials[threadIdx.x+16],partials[threadIdx.x]);
        if ((isMax ? partials[threadIdx.x+16]>partials[threadIdx.x] : partials[threadIdx.x+16]<partials[threadIdx.x]) || partialsInd[threadIdx.x]==-1)
        {
            partials[threadIdx.x]=partials[threadIdx.x+16];
            partialsInd[threadIdx.x]=partialsInd[threadIdx.x+16];
        }
    }
    __syncthreads();

    //8
    if (threadIdx.x<8)
    {
        //partials[threadIdx.x]=max(partials[threadIdx.x+8],partials[threadIdx.x]);
        if ((isMax ? partials[threadIdx.x+8]>partials[threadIdx.x] : partials[threadIdx.x+8]<partials[threadIdx.x]) || partialsInd[threadIdx.x]==-1)
        {
            partials[threadIdx.x]=partials[threadIdx.x+8];
            partialsInd[threadIdx.x]=partialsInd[threadIdx.x+8];
        }
    }
    __syncthreads();

    //4
    if (threadIdx.x<4)
    {
        //partials[threadIdx.x]=max(partials[threadIdx.x+4],partials[threadIdx.x]);
        if ((isMax ? partials[threadIdx.x+4]>partials[threadIdx.x] : partials[threadIdx.x+4]<partials[threadIdx.x]) || partialsInd[threadIdx.x]==-1)
        {
            partials[threadIdx.x]=partials[threadIdx.x+4];
            partialsInd[threadIdx.x]=partialsInd[threadIdx.x+4];
        }
    }
    __syncthreads();

    if (threadIdx.x==0)
    {
        ElemType mx = partials[0];
        int ind = partialsInd[0];
        if ((isMax ? mx<partials[1] : mx>partials[1]) || ind ==-1)
        {
            mx = partials[1];
            ind = partialsInd[1];
        }
        if ((isMax ? mx<partials[2] : mx>partials[2]) || ind ==-1)
        {
            mx = partials[2];
            ind = partialsInd[2];
        }
        if ((isMax ? mx<partials[3] : mx>partials[3]) || ind ==-1)
        {
            mx = partials[3];
            ind = partialsInd[3];
        }
        Values[blockIdx.x] = mx;
        Indexes[blockIdx.x] = ind;
    }
}

template<class ElemType>
__global__ void _vectorMax(
    const ElemType* us,
    ElemType* maxIndexes,
    ElemType* maxValues,
    const long m,  //number of rows
    const long n,  //number of cols
    const bool isColWise) 
{
    long id = blockDim.x * blockIdx.x + threadIdx.x;
    long maxInd = -1;
    ElemType maxVal = -100000;

    if (isColWise)
    {
        if (id>=n)
            return;

        for (long i=0;i<m;i++)
        {
            if (maxInd==-1 || us[IDX2C(i,id,m)]>=maxVal)
            {
                maxInd = i;
                maxVal = us[IDX2C(i,id,m)];
            }
        }
    }
    else
    {
        if (id>=m)
            return;

        for (long j=0;j<n;j++)
        {
            if (maxInd==-1 || us[IDX2C(id,j,m)]>=maxVal)
            {
                maxInd = j;
                maxVal = us[IDX2C(id,j,m)];
            }
        }
    }
    maxIndexes[id]=maxInd;
    maxValues[id]=maxVal;
}

template<class ElemType>
__global__ void _vectorMin(
    const ElemType* us,
    ElemType* minIndexes,
    ElemType* minValues,
    const long m,  //number of rows
    const long n,  //number of cols
    const bool isColWise) 
{
    long id = blockDim.x * blockIdx.x + threadIdx.x;
    long minInd = -1;
    ElemType minVal = -100000;

    if (isColWise)
    {
        if (id>=n)
            return;

        for (long i=0;i<m;i++)
        {
            if (minInd==-1 || us[IDX2C(i,id,m)]<=minVal)
            {
                minInd = i;
                minVal = us[IDX2C(i,id,m)];
            }
        }
    }
    else
    {
        if (id>=m)
            return;

        for (long j=0;j<n;j++)
        {
            if (minInd==-1 || us[IDX2C(id,j,m)]<=minVal)
            {
                minInd = j;
                minVal = us[IDX2C(id,j,m)];
            }
        }
    }
    minIndexes[id]=minInd;
    minValues[id]=minVal;
}

//this implementation uses more threads but also more memory access
template<class ElemType>
__global__ void _matrixVectorColumnWiseAddWithThreadPerElem(
    const ElemType* a,
    ElemType* us,
    ElemType alpha,
    const long m,  //number of rows
    const long n)  //number of cols     
{
    long id = blockDim.x * blockIdx.x + threadIdx.x;
    if (id >= m*n)
        return;

    long col = id / m;
    long row = id - col*m;

    us[id] += alpha*a[row];
}

template<class ElemType>
__global__ void _matrixVectorColumnWiseAddWithThreadPerRow(
    const ElemType* a,
    ElemType* us,
    ElemType alpha,
    const long m,  //number of rows
    const long n)  //number of cols     
{
#ifdef VALIDATION
    if (blockDim.x * blockIdx.x + threadIdx.x == 0)
    {
        printf("** _matrixVectorColumnWiseAdd on device:\na = %p, us = %p, alpha = %f, m = %ld, n = %ld\n", 
            a,us,alpha,m,n);
        printf("us[0] = %f\n", us[0]);
        printf("a[0] = %f\n", a[0]);
    }
#endif
    int id = blockDim.x * blockIdx.x + threadIdx.x;
    if (id>=m)
        return;
    ElemType tmp = a[id];
#ifdef VALIDATION
    printf("  a[%d] = %f\n", id, tmp);
#endif
    for (long j = 0; j < n; ++j )
    {
        us[j*m+id] += alpha*tmp;
    }
 
}


template<class ElemType>
__global__ void _matrixVectorColumnWiseAddBlockPerRow(
    const ElemType* a,
    ElemType* us,
    ElemType alpha,
    const long m,  //number of rows
    const long n)  //number of cols     
{    
    ElemType tmp;

    if (threadIdx.x==0)
    {
        tmp = a[blockIdx.x];
    }
    __syncthreads();

    int loadPerThread = n/blockDim.x; 

    for (int i= threadIdx.x*loadPerThread; i< (threadIdx.x == blockDim.x - 1 ? n : (threadIdx.x+1)*loadPerThread);++i)
    {
        us[m*blockIdx.x + i] += alpha*tmp;
    }
}



template<class ElemType>
__global__ void _addScaledDifference( 
    ElemType alpha,
    ElemType *a,
    ElemType *b,
    ElemType *c,
    LONG64 N)
{
    LONG64 id = blockDim.x * blockIdx.x + threadIdx.x;
    if (id>=N)
        return;
    c[id] = c[id] + (a[id]-b[id]) * (alpha);
}

template<class ElemType>
__global__ void _assignScaledDifference( 
    ElemType alpha,
    ElemType *a,
    ElemType *b,
    ElemType *c,
    LONG64 N)
{
    LONG64 id = blockDim.x * blockIdx.x + threadIdx.x;
    if (id>=N)
        return;
    c[id] = (a[id]-b[id]) * (alpha);
}

template<class ElemType>
__global__ void _addScaledDifference( 
    ElemType *alpha,
    ElemType *a,
    ElemType *b,
    ElemType *c,
    LONG64 N)
{
    LONG64 id = blockDim.x * blockIdx.x + threadIdx.x;
    if (id>=N)
        return;
    c[id] = c[id] + (a[id]-b[id]) * alpha[0];
}

template<class ElemType>
__global__ void _assignScaledDifference( 
    ElemType *alpha,
    ElemType *a,
    ElemType *b,
    ElemType *c,
    LONG64 N)
{
    LONG64 id = blockDim.x * blockIdx.x + threadIdx.x;
    if (id>=N)
        return;
    c[id] = (a[id]-b[id]) * alpha[0];
}

template<class ElemType>
__global__ void _addElementToElement( 
    const ElemType *a, LONG64 indexA,
    ElemType *c, LONG64 indexC)
{
    LONG64 id = blockDim.x * blockIdx.x + threadIdx.x;
    if (id>0)
        return;
    c[indexC] += a[indexA];
}

template<class ElemType>
__global__ void _assignNumOfDiff( 
    const ElemType *a,
    const ElemType *b,
    ElemType *c,
    LONG64 N)
{
    __shared__ ElemType partialSums[1024];
    partialSums[threadIdx.x]=0;
    //int id = blockDim.x * blockIdx.x + threadIdx.x;
    LONG64 loadPerThread = N/blockDim.x; 
    for (LONG64 i= threadIdx.x*loadPerThread; i< (threadIdx.x == blockDim.x - 1 ? N : (threadIdx.x+1)*loadPerThread);++i)
    {
        partialSums[threadIdx.x]+=(a[i] != b[i]);
    }
    __syncthreads();

    //512
    if (threadIdx.x<512)
    {
        partialSums[threadIdx.x]+=partialSums[threadIdx.x+512];
    }
    __syncthreads();

    //256
    if (threadIdx.x<256)
    {
        partialSums[threadIdx.x]+=partialSums[threadIdx.x+256];
    }
    __syncthreads();

    //128
    if (threadIdx.x<128)
    {
        partialSums[threadIdx.x]+=partialSums[threadIdx.x+128];
    }
    __syncthreads();

    //64
    if (threadIdx.x<64)
    {
        partialSums[threadIdx.x]+=partialSums[threadIdx.x+64];
    }
    __syncthreads();

    //32
    if (threadIdx.x<32)
    {
        partialSums[threadIdx.x]+=partialSums[threadIdx.x+32];
    }
    __syncthreads();

    //16
    if (threadIdx.x<16)
    {
        partialSums[threadIdx.x]+=partialSums[threadIdx.x+16];
    }
    __syncthreads();

    //8
    if (threadIdx.x<8)
    {
        partialSums[threadIdx.x]+=partialSums[threadIdx.x+8];
    }
    __syncthreads();

    //4
    if (threadIdx.x<4)
    {
        partialSums[threadIdx.x]+=partialSums[threadIdx.x+4];
    }
    __syncthreads();

    if (threadIdx.x==0)
    {
        c[0] = partialSums[0]+partialSums[1]+partialSums[2]+partialSums[3];
    }
}


/*template<class ElemType>
__global__ void _assignNumOfDiff( 
ElemType *a,
ElemType *b,
ElemType *c,
long N)
{
//TO DO: replace atomic operation with reduction

__shared__ int totalSum;
if (threadIdx.x == 0) totalSum = 0;
__syncthreads();

int id = blockDim.x * blockIdx.x + threadIdx.x;
if (id>=N)
return;

int localVal = (a[id] != b[id]);
atomicAdd(&totalSum, localVal);
__syncthreads();

c[id] = totalSum;
}*/

template<class ElemType>
__global__ void _scaleArray(
    ElemType alpha,
    ElemType *us,
    LONG64 N)
{
    LONG64 id = blockDim.x * blockIdx.x + threadIdx.x;
    if (id>=N)
        return;
    us[id]=us[id]*alpha;
}


template<class ElemType>
__global__ void _sparseCSRPlusDense(
    ElemType alpha,
    const ElemType* m_dVal,
    const int* m_dRow,
    const int* m_dCol,
    ElemType* pArrayDev,
    LONG64 M)
{
    LONG64 id = blockDim.x * blockIdx.x + threadIdx.x;
    if (id>=M)
        return;
    int start = m_dRow[id];
    int end = m_dRow[id+1];
    for (int _i=start;_i<end;++_i)  //_i is index in m_dVal and m_dCol
    {
        int j = m_dCol[_i];
        pArrayDev[IDX2C(id,j,M)]+=(alpha*m_dVal[_i]);
    }
}

template<class ElemType>
__global__ void _sparseCSRElemMulDense(    
    const ElemType* m_dVal,
    const int* m_dRow,
    const int* m_dCol,
    const ElemType* b,
    ElemType* c,
    LONG64 M)
{
    LONG64 id = blockDim.x * blockIdx.x + threadIdx.x;
    if (id>=M)
        return;
    int start = m_dRow[id];
    int end = m_dRow[id+1];
    for (int _i=start;_i<end;++_i)  //_i is index in m_dVal and m_dCol
    {
        int j = m_dCol[_i];
        c[IDX2C(id,j,M)]=b[IDX2C(id,j,M)]*m_dVal[_i];
    }
}


//c = alpha * op(a) * op(b) + beta*c
//this function can be further improved by using shared memory
template<class ElemType>
__global__ void _denseMultSparseCSCAndWeightedAddToDense(
    int m, //rowDense
    int n,   //colSparse
    ElemType alpha,
    const ElemType* a,  //dense
    const ElemType* bnzValues,  //sparse nz values
    const GPUSPARSE_INDEX_TYPE* rowIndex,
    const GPUSPARSE_INDEX_TYPE* colCSCIndex,
    ElemType beta,
    ElemType* c  //dense target
    )
{
    LONG64 id = blockDim.x * blockIdx.x + threadIdx.x;
    if (id >= m*n)  
        return;

    int colInC = id / m;
    int rowInC = id - colInC * m;

    int start = colCSCIndex[colInC]; 
    int end = colCSCIndex[colInC + 1];

    ElemType s = 0;
   for (int j = start; j<end; j++)  //j points to the value
    {
        int i = rowIndex[j];
        s += a[IDX2C(rowInC, i, m)] * bnzValues[j];
    }
    c[IDX2C(rowInC, colInC, m)] = alpha * s + beta * c[IDX2C(rowInC, colInC, m)];
}

//called before _determineBlockIds and _denseMulSparseCSCTransposeToSparseBlockCol to determine which columns have values and
//what's the mapping from the column id in the resulted SparseBlockCol format to the column id in the dense format
//input: rowIndexes: the row indexes of the CSC sparse matrix to be multiplied with
//blockIDs: the blockID mapping in the resulting matrix; 
//nnz: number of nonzero value or the size of rowIndexes;
template<class ElemType>
__global__ void _findColsWithValues(
    const GPUSPARSE_INDEX_TYPE* rowIndexes, GPUSPARSE_INDEX_TYPE* blockIds, const size_t nnz)
{
    const size_t index = blockIdx.x * blockDim.x + threadIdx.x;
    if (index >= nnz)
        return;

    blockIds[rowIndexes[index]] = 1; //this row has value.
}

//called before _denseMulSparseCSCTransposeToSparseBlockCol and after _findColsWithValuesto determine which columns have values and
//what's the mapping from the column id in the resulted SparseBlockCol format to the column id in the dense format
//input: rowIndexes: the row indexes of the CSC sparse matrix to be multiplied with
//blockId2Col: the blockID to colum id mapping in the resulting matrix; 
//col2BlockId: the col2BlockId to blockID mapping in the resulting matrix; 
//numCols: number of columns in the resulting matrix or the size of blockIDs
//blockSize: return the blockSize with values, *blockSize must be zero before passed in.
template<class ElemType>
__global__ void _determineBlockIds(
    GPUSPARSE_INDEX_TYPE* blockId2Col, GPUSPARSE_INDEX_TYPE*col2BlockId, const size_t numCols, size_t* blockSize)
{
    const size_t index = blockIdx.x * blockDim.x + threadIdx.x;
    if (index >= numCols)
        return;

    size_t blockIndex = numCols;
    if (blockId2Col[index] > 0)
    {
        blockIndex = atomicAdd(blockSize, 1);
        col2BlockId[index] = blockIndex;
    }

    __syncthreads();

    if (blockIndex < numCols)
        blockId2Col[blockIndex] = index;
}

// backward pass from hidden layer to feature weight
//result (sparse BlockCol)= alpha * (lhs (dense) X rhs^T (sparse CSC)
//assume resultValues are 0-initialized
template<class ElemType>
__global__ void _denseMulSparseCSCTransposeToSparseBlockCol2(
    const ElemType alpha,
    const ElemType* lhsValues,
    const size_t numRowsLhs,
    const size_t numColsRhs,
    const ElemType* rhsNZValues,
    const GPUSPARSE_INDEX_TYPE* rhsRows,
    const GPUSPARSE_INDEX_TYPE* rhsCols,
    const GPUSPARSE_INDEX_TYPE* col2blockIds,
    ElemType* resultValues)
{
    const LONG64 index = blockIdx.x * blockDim.x + threadIdx.x;
    const LONG64 lhsCol = index / numRowsLhs; //rhsCol == lhsCol
    if (lhsCol >= numColsRhs)
        return;
    const LONG64 lhsRow = index - numRowsLhs*lhsCol; //resultRow == lhsRow

    //each thread handles one [row, col] combination
    ElemType lhsValue = alpha*lhsValues[IDX2C(lhsRow, lhsCol, numRowsLhs)];

    LONG64 start = rhsCols[lhsCol]; //rhsCol == lhsCol
    LONG64 end = rhsCols[lhsCol + 1];

    for (LONG64 p = start; p < end; p++)
    {
        LONG64 rhsRow = rhsRows[p];
        ElemType rhsVal = rhsNZValues[p];
        LONG64 resultCol = col2blockIds[rhsRow]; //resultCol == rhsRow maps to columnid 

        //assume resultValues are 0-initialized
        atomicAdd(&resultValues[IDX2C(lhsRow, resultCol, numRowsLhs)], lhsValue * rhsVal);
    }
}

// backward pass from hidden layer to feature weight
//result (sparse BlockCol)= alpha * (lhs (dense) X rhs^T (sparse CSC)
//assume resultValues are 0-initialized
template<class ElemType>
__global__ void _denseMulSparseCSCTransposeToSparseBlockCol(
    const ElemType alpha,
    const ElemType* lhsValues,
    const size_t numRowsLhs,
    const size_t numColsRhs,
    const ElemType* rhsNZValues,
    const GPUSPARSE_INDEX_TYPE* rhsRows,
    const GPUSPARSE_INDEX_TYPE* rhsCols,
    const GPUSPARSE_INDEX_TYPE* rhsRowIdx,
    ElemType* resultValues,
    GPUSPARSE_INDEX_TYPE* resultBlockIds)
{
    const LONG64 index = blockIdx.x * blockDim.x + threadIdx.x;
    const LONG64 lhsCol = index / numRowsLhs; //rhsCol == lhsCol
    if (lhsCol >= numColsRhs)
        return;
    const LONG64 lhsRow = index - numRowsLhs*lhsCol; //resultRow == lhsRow

    //each thread handles one [row, col] combination
    ElemType lhsValue = alpha*lhsValues[IDX2C(lhsRow, lhsCol, numRowsLhs)];

    LONG64 start = rhsCols[lhsCol]; //rhsCol == lhsCol
    LONG64 end = rhsCols[lhsCol + 1];

    for (LONG64 p = start; p < end; p++)
    {
        LONG64 rhsRow = rhsRows[p]; 
        ElemType rhsVal = rhsNZValues[p];
        LONG64 resultCol = rhsRowIdx[p]; //resultCol == rhsRow maps to columnid 
        resultBlockIds[resultCol] = rhsRow;  //indicate which colmn it actually points to

        //assume resultValues are 0-initialized
        atomicAdd(&resultValues[IDX2C(lhsRow, resultCol, numRowsLhs)], lhsValue * rhsVal);
    }
}


// gradients update
template<class ElemType>
__global__ void _scaleSparseBlockAndAddToDense(    
    const ElemType alpha,
    const bool blockCol, //true if blockRow
    const size_t numRows,
    const size_t numCols,
    const size_t numBlocks,
    const ElemType* lhsValues,  //lhs is blockCol or blockRow
    const GPUSPARSE_INDEX_TYPE* blockIds,
    ElemType* rhs)
{
    const LONG64 index = blockIdx.x * blockDim.x + threadIdx.x;
    LONG64 row, col;
    if (blockCol)
    {
        const LONG64 blockId = index / numRows;
        if (blockId >= numBlocks)
            return;
        row = index - numRows* blockId;
        col = blockIds[blockId];
    }
    else
    {
        const LONG64 blockId = index / numCols;
        if (blockId >= numBlocks)
            return;
        col = index - numCols* blockId;
        row = blockIds[blockId];
    }
    rhs[IDX2C(row, col, numRows)] += alpha * lhsValues[index];
}

// compute predictions in cross entory node
template<class ElemType>
__global__ void _computePrediction(
    int nv,
    const ElemType* a,
    int numrows,
    const ElemType* weight,   
    int nrs,
    int labelSize,
    const GPUSPARSE_INDEX_TYPE* labelRow,
    const size_t* block2Id,
    const ElemType* cls,
    const ElemType* idx2cls,    
    ElemType* val,
    GPUSPARSE_INDEX_TYPE* row,
    GPUSPARSE_INDEX_TYPE* pb)
{
    // get label block id
    int id = -1;
    int offset = -1;
    for(int i = 1; i < labelSize; i++) 
    {
        if (blockIdx.x < block2Id[i]) 
        {
            id = i-1;
            offset = blockIdx.x - block2Id[i-1];
            break;
        }
    }
    if( id == -1) 
    {
        id = labelSize-1;
        offset = blockIdx.x - block2Id[labelSize-1];
    }

    int t = labelRow[id];
    int iStt;
    int iEnd;
    if(t < nv) 
    {
        int clsid = idx2cls[t];
        iStt = cls[IDX2C(0, clsid, 2)];
        iEnd = cls[IDX2C(1, clsid, 2)];
    } 
    else 
    {
        iStt = nv;
        iEnd = nrs;
    }
    int i = iStt + offset;
    int j = id /2;
    
    int loadPerThread = (numrows+blockDim.x-1)/blockDim.x;
    int tStart = loadPerThread * threadIdx.x;
    int tEnd = min((int)numrows, loadPerThread + tStart);

    ElemType v = 0.0;
    for (int h = tStart; h < tEnd; h++)
    {
        v += weight[IDX2C(i,h,nrs)] * a[IDX2C(h,j,numrows)]; 
    }
    atomicAdd(&val[blockIdx.x], v);
    row[blockIdx.x] = i;

    if(blockIdx.x == 0 && threadIdx.x == 0) 
        pb[0] = 0;
    
    if((threadIdx.x == 0) && (i == iEnd-1) && (i >= nv)) 
        pb[j+1] = blockIdx.x+1;
}

// normalize predictions in cross entropy node
template<class ElemType>
__global__ void _normalizePrediction(
    const size_t labelSize,
    const size_t expandedLabelSize,
    const GPUSPARSE_INDEX_TYPE* labelRow,
    const size_t* block2Id,    
    const GPUSPARSE_INDEX_TYPE* row,
    ElemType* val,
    ElemType* entropyScore)
{    
    __shared__ ElemType partials[512];
    partials[threadIdx.x] = 0;

    int p = blockIdx.x;
    int t = labelRow[p];
    int start = block2Id[p];
    int end;
    if(p == labelSize -1) 
    {
        end = expandedLabelSize;
    } 
    else 
    {
        end = block2Id[p+1];
    }
    int len = end - start;

    int loadPerThread = (len+blockDim.x-1)/blockDim.x;
    int tStart = loadPerThread * threadIdx.x;
    int tLen = min((int)len, loadPerThread + tStart);

    for(int i = start + tStart; i < start + tLen; i++) 
    {
        partials[threadIdx.x] += exp(val[i]);
    }

    __syncthreads();

    // now sum up the objective function
    int nTotalThreads = blockDim.x;

    while (nTotalThreads >1)
    {
        int halfPoint = (nTotalThreads >> 1);

        if (threadIdx.x < halfPoint)
            partials[threadIdx.x] += partials[threadIdx.x+halfPoint];

        __syncthreads();

        nTotalThreads = (nTotalThreads>>1);
    }
    
    for(int i = start + tStart; i < start + tLen; i++) 
    {
        val[i] = log(exp(val[i])/partials[0]);
        if(row[i] == t) 
        {
            atomicAdd(entropyScore, -val[i]);
            val[i] *= -1;
        }
    }
}

// compute prediction error in cross entropy node
template<class ElemType>
__global__ void _computePredictionError(
    ElemType* val,
    int N)
{    
    int p = blockDim.x * blockIdx.x + threadIdx.x;
    if (p>=N)
        return;

    if(val[p] < 0) 
        val[p] = exp(val[p]); //negative;
    else 
        val[p] = exp(-val[p])-1; //positive
}

// compute gradients of input in cross entropy node
template<class ElemType>
__global__ void _computeGradientOfInput(
    const ElemType* val,
    const GPUSPARSE_INDEX_TYPE* row,
    const GPUSPARSE_INDEX_TYPE* pb,    
    ElemType* weight,
    size_t nrs,
    ElemType* grd,
    size_t numrows)
{        
    int h = blockIdx.x%numrows;
    int j = blockIdx.x/numrows;

    int start = pb[j];
    int end = pb[j+1];
    int len = end - start;
    
    int load = (len+blockDim.x-1)/blockDim.x;
    int pStart = start + load * threadIdx.x;
    int pEnd = start + min(len, load * (threadIdx.x+1));

    ElemType sum = 0;
    for(int p = pStart; p < pEnd; p++) 
    {
        int i = row[p];
        sum += val[p] * weight[IDX2C(i, h, nrs)]; 
    }    

    atomicAdd(&grd[IDX2C(h,j,numrows)], sum);
}

// compute gradients of weights in cross entropy node
template<class ElemType>
__global__ void _computeGradientOfWeight(
    const ElemType* val,
    const GPUSPARSE_INDEX_TYPE* row,
    const GPUSPARSE_INDEX_TYPE* pb,
    size_t mb,
    size_t nv,
    const GPUSPARSE_INDEX_TYPE* labelRow,
    const size_t* labelBlock2UniqId,
    const ElemType* cls,
    const ElemType* idx2cls,
    ElemType* input,
    size_t nrs,
    ElemType* blockVal,
    GPUSPARSE_INDEX_TYPE* blockIds)
{
    int p = blockIdx.x;
    ElemType v = val[p];
    int i = row[p];
    int j = -1;
    for(int k = 1; k < mb; k++) 
    {
        if( p < pb[k]) 
        {
            j = k-1;
            break;
        }
    }
    if( j == -1) 
    {
        j = mb-1;
    }

    //figure out blocks
    int bId = i < nv ? 2*j : 2*j+1;
    int t = labelRow[bId];
    int iStt;
    if(t < nv) 
    {
        int clsid = idx2cls[t];
        iStt = cls[IDX2C(0, clsid, 2)];
    } 
    else 
    {
        iStt = nv;
    }
    int offset = i - iStt;
    int ii = labelBlock2UniqId[bId] + offset;

    int load = (nrs+blockDim.x-1)/blockDim.x;
    int pStart = load * threadIdx.x;
    int pEnd = min((int)nrs, load + pStart);

    for(int h = pStart; h < pEnd; h++) 
    {        
        ElemType temp = v * input[IDX2C(h, j, nrs)];    
        atomicAdd(&blockVal[ii*nrs+h], temp);
        blockIds[ii] = i;
    }
}

// used in clipping gradients
template<class ElemType>
__global__ void _inplaceTruncate(
    ElemType* a,
    const ElemType threshold,
    const LONG64 N)
{
    LONG64 id = blockDim.x * blockIdx.x + threadIdx.x;
    if (id>=N)
        return;
    ElemType locThresholdPos = abs(threshold);
    ElemType locTHresholdNeg = -locThresholdPos; 
    if (a[id] > locThresholdPos)
    {
        a[id] = locThresholdPos;
    }
    else if(a[id] < locTHresholdNeg)
    {
        a[id] = locTHresholdNeg;
    }
}

template<class ElemType>
__global__ void _normalGradForSparseBlock(
    const ElemType momentum,
    const bool blockCol, //true if blockRow
    const size_t numRows,
    const size_t numCols,
    const size_t numBlocks,
    ElemType* lhsValues,  //lhs is blockCol or blockRow
    const GPUSPARSE_INDEX_TYPE* blockIds,
    ElemType* rhs)
{
    const LONG64 index = blockIdx.x * blockDim.x + threadIdx.x;
    LONG64 row, col;
    if (blockCol)
    {
        const LONG64 blockId = index / numRows;
        if (blockId >= numBlocks)
            return;
        row = index - numRows* blockId;
        col = blockIds[blockId];
    }
    else
    {
        const LONG64 blockId = index / numCols;
        if (blockId >= numBlocks)
            return;
        col = index - numCols* blockId;
        row = blockIds[blockId];
    }
    rhs[IDX2C(row, col, numRows)] = (1 - momentum)*lhsValues[index] + momentum*rhs[IDX2C(row, col, numRows)];
    lhsValues[index] = rhs[IDX2C(row, col, numRows)];
}

static __inline__ __device__ double atomicAdd(double* address, double val)
{
    unsigned long long int* address_as_ull = (unsigned long long int*)address;
    unsigned long long int old = *address_as_ull, assumed;

    do {
        assumed = old;
        old = atomicCAS(address_as_ull, assumed, __double_as_longlong(val + __longlong_as_double(assumed)));
    } while (assumed != old);

    return __longlong_as_double(old);
}

template<class ElemType>
static __inline__ __device__ ElemType logadd(ElemType x, ElemType y)
{
    ElemType temp, diff, z; 

    if (x < y) 
    {
        temp = x; x = y; y = temp;
    }
    diff = y - x; 
    if (diff < MINLOGEXP)
    {
        return (x < LSMALL)?LZERO:x;
    }
    else
    {
        z = exp(diff);
        return x + log(1.0 + z);
    }
}

//This function should be called with 1024 threads per block and 1 block
//THIS IS NOT THE MOST EFFICIENT IMPLEMENTATION!!!
template<class ElemType>
__global__ void _reductionSum(
    const ElemType* data,
    ElemType *sum,
    LONG64 N)
{

    __shared__ ElemType partialSums[1024];
    partialSums[threadIdx.x]=0;
    //int id = blockDim.x * blockIdx.x + threadIdx.x;
    LONG64 loadPerThread = N/blockDim.x; 
    for (LONG64 i= threadIdx.x*loadPerThread; i< (threadIdx.x == blockDim.x - 1 ? N : (threadIdx.x+1)*loadPerThread);++i)
    {
        partialSums[threadIdx.x]+=data[i];
    }
    __syncthreads();

    //512
    if (threadIdx.x<512)
    {
        partialSums[threadIdx.x]+=partialSums[threadIdx.x+512];
    }
    __syncthreads();

    //256
    if (threadIdx.x<256)
    {
        partialSums[threadIdx.x]+=partialSums[threadIdx.x+256];
    }
    __syncthreads();

    //128
    if (threadIdx.x<128)
    {
        partialSums[threadIdx.x]+=partialSums[threadIdx.x+128];
    }
    __syncthreads();

    //64
    if (threadIdx.x<64)
    {
        partialSums[threadIdx.x]+=partialSums[threadIdx.x+64];
    }
    __syncthreads();

    //32
    if (threadIdx.x<32)
    {
        partialSums[threadIdx.x]+=partialSums[threadIdx.x+32];
    }
    __syncthreads();

    //16
    if (threadIdx.x<16)
    {
        partialSums[threadIdx.x]+=partialSums[threadIdx.x+16];
    }
    __syncthreads();

    //8
    if (threadIdx.x<8)
    {
        partialSums[threadIdx.x]+=partialSums[threadIdx.x+8];
    }
    __syncthreads();

    //4
    if (threadIdx.x<4)
    {
        partialSums[threadIdx.x]+=partialSums[threadIdx.x+4];
    }
    __syncthreads();

    if (threadIdx.x==0)
    {
        sum[0] = partialSums[0]+partialSums[1]+partialSums[2]+partialSums[3];
    }
}

//This function should be called with 1024 threads per block and 1 block
//THIS IS NOT THE MOST EFFICIENT IMPLEMENTATION!!!
template<class ElemType>
__global__ void _reductionSumAndAssign(
    ElemType* toAssign,
    const ElemType* data,
    LONG64 N, //length of data
    LONG64 M) //length of toAssign
{
    __shared__ ElemType partialSums[1024];
    __shared__ ElemType res;
    partialSums[threadIdx.x]=0;
    //int id = blockDim.x * blockIdx.x + threadIdx.x;
    LONG64 loadPerThread = N/blockDim.x; 
    for (LONG64 i= threadIdx.x*loadPerThread; i< (threadIdx.x == blockDim.x - 1 ? N : (threadIdx.x+1)*loadPerThread);++i)
    {
        partialSums[threadIdx.x]+=data[i];
    }
    __syncthreads();

    //512
    if (threadIdx.x<512)
    {
        partialSums[threadIdx.x]+=partialSums[threadIdx.x+512];
    }
    __syncthreads();

    //256
    if (threadIdx.x<256)
    {
        partialSums[threadIdx.x]+=partialSums[threadIdx.x+256];
    }
    __syncthreads();

    //128
    if (threadIdx.x<128)
    {
        partialSums[threadIdx.x]+=partialSums[threadIdx.x+128];
    }
    __syncthreads();

    //64
    if (threadIdx.x<64)
    {
        partialSums[threadIdx.x]+=partialSums[threadIdx.x+64];
    }
    __syncthreads();

    //32
    if (threadIdx.x<32)
    {
        partialSums[threadIdx.x]+=partialSums[threadIdx.x+32];
    }
    __syncthreads();

    //16
    if (threadIdx.x<16)
    {
        partialSums[threadIdx.x]+=partialSums[threadIdx.x+16];
    }
    __syncthreads();

    //8
    if (threadIdx.x<8)
    {
        partialSums[threadIdx.x]+=partialSums[threadIdx.x+8];
    }
    __syncthreads();

    //4
    if (threadIdx.x<4)
    {
        partialSums[threadIdx.x]+=partialSums[threadIdx.x+4];
    }
    __syncthreads();

    if (threadIdx.x==0)
    {
        res = partialSums[0]+partialSums[1]+partialSums[2]+partialSums[3];
        for (LONG64 i=0;i<M;++i)
            toAssign[i]=res;
    }
}

//This function should be called with 1024 threads per block and 1 block
//THIS IS NOT THE MOST EFFICIENT IMPLEMENTATION!!!
template<class ElemType>
__global__ void _reductionSum2(
    const ElemType* data,
    ElemType *sum,
    LONG64 N, 
    bool takeSqrt=false)
{

    __shared__ ElemType partialSums[1024];
    partialSums[threadIdx.x]=0;
    //int id = blockDim.x * blockIdx.x + threadIdx.x;
    LONG64 loadPerThread = N/blockDim.x; 
    for (LONG64 i= threadIdx.x*loadPerThread; i< (threadIdx.x == blockDim.x - 1 ? N : (threadIdx.x+1)*loadPerThread);++i)
        //for (int i= threadIdx.x*loadPerThread; i<(threadIdx.x+1)*loadPerThread;++i)
    {
        partialSums[threadIdx.x]+=(data[i]*data[i]);
    }
    __syncthreads();

    //512
    if (threadIdx.x<512)
    {
        partialSums[threadIdx.x]+=partialSums[threadIdx.x+512];
    }
    __syncthreads();

    //256
    if (threadIdx.x<256)
    {
        partialSums[threadIdx.x]+=partialSums[threadIdx.x+256];
    }
    __syncthreads();

    //128
    if (threadIdx.x<128)
    {
        partialSums[threadIdx.x]+=partialSums[threadIdx.x+128];
    }
    __syncthreads();

    //64
    if (threadIdx.x<64)
    {
        partialSums[threadIdx.x]+=partialSums[threadIdx.x+64];
    }
    __syncthreads();

    //32
    if (threadIdx.x<32)
    {
        partialSums[threadIdx.x]+=partialSums[threadIdx.x+32];
    }
    __syncthreads();

    //16
    if (threadIdx.x<16)
    {
        partialSums[threadIdx.x]+=partialSums[threadIdx.x+16];
    }
    __syncthreads();

    //8
    if (threadIdx.x<8)
    {
        partialSums[threadIdx.x]+=partialSums[threadIdx.x+8];
    }
    __syncthreads();

    //4
    if (threadIdx.x<4)
    {
        partialSums[threadIdx.x]+=partialSums[threadIdx.x+4];
    }
    __syncthreads();

    if (threadIdx.x==0)
    {
        sum[0] = partialSums[0]+partialSums[1]+partialSums[2]+partialSums[3];
        if (takeSqrt)
        {
            if (sizeof(ElemType)==sizeof(float))
                sum[0] = sqrtf(sum[0]);
            else
                sum[0] = sqrt(sum[0]); 
        }
    }
}


//This function should be called with 1024 threads per block and 1 block
//THIS IS NOT THE MOST EFFICIENT IMPLEMENTATION!!!
template<class ElemType>
__global__ void _reductionMatrixNormInf(
    const ElemType* data,
    ElemType *maxAbs,
    LONG64 N)
{

    __shared__ ElemType partialSums[1024];
    partialSums[threadIdx.x]=0;
    //int id = blockDim.x * blockIdx.x + threadIdx.x;
    int loadPerThread = N/blockDim.x; 
    for (int i= threadIdx.x*loadPerThread; i< (threadIdx.x == blockDim.x - 1 ? N : (threadIdx.x+1)*loadPerThread);++i)    
    {
        if (sizeof(ElemType)==sizeof(float))
        {
            partialSums[threadIdx.x]=max(fabsf(data[i]),partialSums[threadIdx.x]);
        }
        else
        {
            partialSums[threadIdx.x]=max(fabs(data[i]),partialSums[threadIdx.x]);
        }
    }
    __syncthreads();

    //512
    if (threadIdx.x<512)
    {
        partialSums[threadIdx.x]=max(partialSums[threadIdx.x+512],partialSums[threadIdx.x]);        
    }
    __syncthreads();

    //256
    if (threadIdx.x<256)
    {
        partialSums[threadIdx.x]=max(partialSums[threadIdx.x+256],partialSums[threadIdx.x]);
    }
    __syncthreads();

    //128
    if (threadIdx.x<128)
    {
        partialSums[threadIdx.x]=max(partialSums[threadIdx.x+128],partialSums[threadIdx.x]);
    }
    __syncthreads();

    //64
    if (threadIdx.x<64)
    {
        partialSums[threadIdx.x]=max(partialSums[threadIdx.x+64],partialSums[threadIdx.x]);
    }
    __syncthreads();

    //32
    if (threadIdx.x<32)
    {
        partialSums[threadIdx.x]=max(partialSums[threadIdx.x+32],partialSums[threadIdx.x]);
    }
    __syncthreads();

    //16
    if (threadIdx.x<16)
    {
        partialSums[threadIdx.x]=max(partialSums[threadIdx.x+16],partialSums[threadIdx.x]);
    }
    __syncthreads();

    //8
    if (threadIdx.x<8)
    {
        partialSums[threadIdx.x]=max(partialSums[threadIdx.x+8],partialSums[threadIdx.x]);
    }
    __syncthreads();

    //4
    if (threadIdx.x<4)
    {
        partialSums[threadIdx.x]=max(partialSums[threadIdx.x+4],partialSums[threadIdx.x]);
    }
    __syncthreads();

    if (threadIdx.x==0)
    {
        maxAbs[0] = max(max(partialSums[0],partialSums[1]),max(partialSums[2],partialSums[3]));
    }
}

//This function should be called with 1024 threads per block and 1 block
//THIS IS NOT THE MOST EFFICIENT IMPLEMENTATION!!!
template<class ElemType>
__global__ void _reductionMatrixNorm0(
    const ElemType* data,
    ElemType *nz,
    LONG64 N)
{

    __shared__ ElemType partialSums[1024];
    partialSums[threadIdx.x]=0;
    //int id = blockDim.x * blockIdx.x + threadIdx.x;
    LONG64 loadPerThread = N/blockDim.x; 
    for (LONG64 i= threadIdx.x*loadPerThread; i< (threadIdx.x == blockDim.x - 1 ? N : (threadIdx.x+1)*loadPerThread);++i)    
    {
        if (data[i]!=0)
            ++partialSums[threadIdx.x];
    }
    __syncthreads();

    //512
    if (threadIdx.x<512)
    {
        partialSums[threadIdx.x]=partialSums[threadIdx.x+512]+partialSums[threadIdx.x];        
    }
    __syncthreads();

    //256
    if (threadIdx.x<256)
    {
        partialSums[threadIdx.x]=partialSums[threadIdx.x+256]+partialSums[threadIdx.x];
    }
    __syncthreads();

    //128
    if (threadIdx.x<128)
    {
        partialSums[threadIdx.x]=partialSums[threadIdx.x+128]+partialSums[threadIdx.x];
    }
    __syncthreads();

    //64
    if (threadIdx.x<64)
    {
        partialSums[threadIdx.x]=partialSums[threadIdx.x+64]+partialSums[threadIdx.x];
    }
    __syncthreads();

    //32
    if (threadIdx.x<32)
    {
        partialSums[threadIdx.x]=partialSums[threadIdx.x+32]+partialSums[threadIdx.x];
    }
    __syncthreads();

    //16
    if (threadIdx.x<16)
    {
        partialSums[threadIdx.x]=partialSums[threadIdx.x+16]+partialSums[threadIdx.x];
    }
    __syncthreads();

    //8
    if (threadIdx.x<8)
    {
        partialSums[threadIdx.x]=partialSums[threadIdx.x+8]+partialSums[threadIdx.x];
    }
    __syncthreads();

    //4
    if (threadIdx.x<4)
    {
        partialSums[threadIdx.x]=partialSums[threadIdx.x+4]+partialSums[threadIdx.x];
    }
    __syncthreads();

    if (threadIdx.x==0)
    {
        nz[0] = partialSums[0]+partialSums[1]+partialSums[2]+partialSums[3];
    }
}


template<class ElemType>
__global__ void _getSparseVectorRepresntationForCSCMatrix(
    const int* m_dRow,
    const int* m_dCol,    
    int* vectArray,    
    const long M,
    const long N)
{
    int i = blockDim.x * blockIdx.x + threadIdx.x;
    if (i>=M)
        return;
    int start = m_dRow[i];
    int end = m_dRow[i+1];
    for (int _i=start;_i<end;++_i)  //_i is index in m_dVal and m_dCol
    {
        int j = m_dCol[_i];
        vectArray[_i] = i*N + j;
    }
}


template<class ElemType>
__global__ void _lrHelper(
    const ElemType* data1,    
    const ElemType* data2,    
    const long N,
    ElemType* d_res)
{
    __shared__ ElemType partialSums1[512];
    __shared__ ElemType partialSums2[512];
    partialSums1[threadIdx.x]=0;
    partialSums2[threadIdx.x]=0;

    //int id = blockDim.x * blockIdx.x + threadIdx.x;
    int loadPerThread = N/blockDim.x;     
    for (int i= threadIdx.x*loadPerThread; i< (threadIdx.x == blockDim.x - 1 ? N : (threadIdx.x+1)*loadPerThread);++i)        
    {
        partialSums1[threadIdx.x]+=(data1[i]*data1[i]);
        partialSums2[threadIdx.x]+=(data2[i]*data2[i]);
    }
    __syncthreads();

    /*
    //512
    if (threadIdx.x<512)
    {
    partialSums1[threadIdx.x]+=partialSums1[threadIdx.x+512];
    partialSums2[threadIdx.x]+=partialSums2[threadIdx.x+512];
    }
    __syncthreads();*/

    //256
    if (threadIdx.x<256)
    {
        partialSums1[threadIdx.x]+=partialSums1[threadIdx.x+256];
        partialSums2[threadIdx.x]+=partialSums2[threadIdx.x+256];        
    }
    __syncthreads();

    //128
    if (threadIdx.x<128)
    {
        partialSums1[threadIdx.x]+=partialSums1[threadIdx.x+128];
        partialSums2[threadIdx.x]+=partialSums2[threadIdx.x+128];        
    }
    __syncthreads();

    //64
    if (threadIdx.x<64)
    {
        partialSums1[threadIdx.x]+=partialSums1[threadIdx.x+64];
        partialSums2[threadIdx.x]+=partialSums2[threadIdx.x+64];        
    }
    __syncthreads();

    //32
    if (threadIdx.x<32)
    {
        partialSums1[threadIdx.x]+=partialSums1[threadIdx.x+32];
        partialSums2[threadIdx.x]+=partialSums2[threadIdx.x+32];        
    }
    __syncthreads();

    //16
    if (threadIdx.x<16)
    {
        partialSums1[threadIdx.x]+=partialSums1[threadIdx.x+16];
        partialSums2[threadIdx.x]+=partialSums2[threadIdx.x+16];        
    }
    __syncthreads();

    //8
    if (threadIdx.x<8)
    {
        partialSums1[threadIdx.x]+=partialSums1[threadIdx.x+8];
        partialSums2[threadIdx.x]+=partialSums2[threadIdx.x+8];        
    }
    __syncthreads();

    //4
    if (threadIdx.x<4)
    {
        partialSums1[threadIdx.x]+=partialSums1[threadIdx.x+4];
        partialSums2[threadIdx.x]+=partialSums2[threadIdx.x+4];        
    }
    __syncthreads();

    if (threadIdx.x==0)
    {        
        ElemType fns1 = partialSums1[0]+partialSums1[1]+partialSums1[2]+partialSums1[3];
        ElemType fns2 = partialSums2[0]+partialSums2[1]+partialSums2[2]+partialSums2[3];
        if (sizeof(ElemType)==sizeof(float))
        {                    
            d_res[0] = max((ElemType)0, d_res[0]/max((ElemType)1.0e-10,sqrtf(fns1))/max((ElemType)1.0e-10,sqrtf(fns2)));            
        }
        else
        {            
            d_res[0] = max((ElemType)0, d_res[0]/max((ElemType)1.0e-10,sqrt(fns1))/max((ElemType)1.0e-10,sqrt(fns2)));              
        }   
    }
}

/*
template<class ElemType>
__global__ void _lrHelper(
ElemType* d_tmp)
{
if (sizeof(ElemType)==sizeof(float))
{
d_tmp[0] = max((ElemType)0, d_tmp[0]/max((ElemType)1.0e-10,sqrtf(d_tmp[1]))/max((ElemType)1.0e-10,sqrtf(d_tmp[2])));            
}
else
{
d_tmp[0] = max((ElemType)0, d_tmp[0]/max((ElemType)1.0e-10,sqrt(d_tmp[1]))/max((ElemType)1.0e-10,sqrt(d_tmp[2])));            
}
}
*/


template<class ElemType>
__global__ void _assignElementProductOfWithShiftNeg(
	ElemType* us,
	const ElemType* a,
	const ElemType* b,
	const int shift,
	const int NTPlusOne,
	const int BS)
{
	LONG64 idx = blockDim.x * blockIdx.x + threadIdx.x;
	LONG64 idy = blockDim.y * blockIdx.y + threadIdx.y;

	if (idx >= NTPlusOne || idy >= BS)
		return;

	if (idx == 0)
	{
		// this is row-0. No need to shift
		us[IDX2C(idx, idy, NTPlusOne)] = a[idy] * b[idy];
	}
	else
	{
		int cs = shift + idx - 1;
		int tmpidy = (idy + cs) % BS;
		us[IDX2C(idx, idy, NTPlusOne)] = a[idy] * b[tmpidy];
	}
}

template<class ElemType>
__global__ void _innerProductWithShiftNeg(
	ElemType* c,
	const ElemType* a,
	const ElemType* b,
	const long N, //a.GetNumRows();
	const long M, //a.GetNumCols();
	const long shift,
	const long NTPlusOne
	)
{
	LONG64 idx = blockDim.x * blockIdx.x + threadIdx.x;
	LONG64 idy = blockDim.y * blockIdx.y + threadIdx.y;

	if (idx >= NTPlusOne || idy >= M)
		return;

	ElemType sum = 0;
	long index_a = 0;
	long index_b = 0;
	long col_a = 0;
	long col_b = 0;
	if (idx == 0)
	{
		// this is row 0. No need to shift
		// the product of a(:,idy) dot b(:,idy)
		col_a = idy;
		for (long i = 0; i < N; ++i)
		{
			index_a = IDX2C(i, col_a, N);
			sum += a[index_a] * b[index_a];
		}
	}
	else
	{
		int cs = shift + idx - 1;
		col_a = idy;
		col_b = (idy + cs) % M;
		for (int i = 0; i < N; ++i)
		{
			index_a = IDX2C(i, col_a, N);
			index_b = IDX2C(i, col_b, N);
			sum += a[index_a] * b[index_b];
		}
	}
	c[IDX2C(idx, idy, NTPlusOne)] = sum;

}

template<class ElemType>
__global__ void _getARowByIndex(
	ElemType* us,
	const ElemType* a,
	const int O, // a's rows
	const int P, // a's cols
	const int m // the m-th row of a
	)
{
	LONG64 id = blockDim.x * blockIdx.x + threadIdx.x;
	if (id >= P)
		return;
	//	us[id] = a[id] * b[id];
	us[id] = a[IDX2C(m, id, O)];
}


template<class ElemType>
__global__ void _conductRowElementMultiplyWithShift(
	ElemType* us,
	const ElemType* a,
	const ElemType* b,
	const int O, // b's rows
	const int P, // b's cols
	const int shift,
	const bool isafixed)
{
	LONG64 idx = blockDim.x * blockIdx.x + threadIdx.x;
	LONG64 idy = blockDim.y * blockIdx.y + threadIdx.y;

	if (idx >= O || idy >= P)
		return;

	int tmpidy = (idy + shift) % P;
	if (isafixed)
	{
		// we fix a, and shift b
		us[IDX2C(idx, idy, O)] = a[idy] * b[IDX2C(idx, tmpidy, O)];
	}
	else
	{
		// we fix b, but shift a
		us[IDX2C(idx, idy, O)] = a[tmpidy] * b[IDX2C(idx, idy, O)];
	}

}

template<class ElemType>
__global__ void _assignElementProductOfWithShift(
	ElemType* us,
	const ElemType* a,
	const ElemType* b,
	const int shift,
	const LONG64 N)
{
	LONG64 id = blockDim.x * blockIdx.x + threadIdx.x;
	if (id >= N)
		return;

	int tmpidb = (id + shift) % N;
	us[id] = a[id] * b[tmpidb];
}



#endif // !CPUONLY
=======
//
// <copyright file="GPUMatrixCUDAKernels.cpp" company="Microsoft">
//     Copyright (c) Microsoft Corporation.  All rights reserved.
// </copyright>
//

#include "BestGpu.h"

#ifndef CPUONLY

#include <float.h>
#include <cuda_runtime.h>
#include "CommonMatrix.h"
#include "device_functions.h"


#ifndef LONG64  //we would like to use 64-bit long to support large matrices. However, CUDA seems to support only 32-bit long
#define LONG64  long
#endif

#define IDX2C(i,j,ld) (((j)*(ld))+(i)) // 0 based indexing
#define threadsPerBlock 512

// Predefine this for later.
static __inline__ __device__ double atomicAdd(double* address, double val);
//CUDA Kernels code
template<class ElemType>
__global__ void _elementWisePowerOnCuda(
    ElemType alpha,     
    const ElemType *a, 
    ElemType* c,    
    const LONG64 N)
{
    LONG64 id = blockDim.x * blockIdx.x + threadIdx.x;
    if (id>=N)
        return;
    if (alpha==0)
    {
        c[id]=1;
    }
    else if (alpha==1)
    {
        c[id]=a[id];
    }
    else if (alpha==2)
    {
        c[id]=a[id]*a[id];
    }
    else if (alpha==3)
    {
        c[id]=a[id]*a[id]*a[id];
    }
    else
    {
        if (sizeof(ElemType)==sizeof(double))
        {
            c[id]=pow(a[id],alpha);
        }
        else
        {
            c[id]=powf(a[id],alpha);
        }
    }    
};

template<class ElemType>
__global__ void _inplaceSigmoidOnCuda(    
    ElemType* c,    
    const LONG64 N)
{
    LONG64 id = blockDim.x * blockIdx.x + threadIdx.x;
    if (id>=N)
        return;
    if (sizeof(ElemType)==sizeof(double))
    {
        if (c[id]>=0)
        {
            double e = exp(-1*c[id]);
            c[id]=1/(1+e);
        }
        else
        {
            double e = exp(c[id]);
            c[id]=e/(1+e);
        }
    }
    else
    {
        if (c[id]>=0)
        {
            float e = expf(-1*c[id]);
            c[id]=1/(1+e);
        }
        else
        {
            float e = exp(c[id]);
            c[id]=e/(1+e);
        }
    }
};

template<class ElemType>
__global__ void _assignSigmoidOf(    
    const ElemType* a,
    ElemType* res,    
    const LONG64 N)
{
    LONG64 id = blockDim.x * blockIdx.x + threadIdx.x;
    if (id>=N)
        return;
    if (sizeof(ElemType)==sizeof(double))
    {
        if (a[id]>=0)
        {
            double e = exp(-1*a[id]);
            res[id]=1/(1+e);
        }
        else
        {
            double e = exp(a[id]);
            res[id]=e/(1+e);
        }
    }
    else
    {
        if (a[id]>=0)
        {
            float e = expf(-1*a[id]);
            res[id]=1/(1+e);
        }
        else
        {
            float e = exp(a[id]);
            res[id]=e/(1+e);
        }
    }
};

template<class ElemType>
__global__ void _inplaceLinRectDerivative(    
    ElemType* c,    
    const LONG64 N)
{
    LONG64 id = blockDim.x * blockIdx.x + threadIdx.x;
    if (id>=N)
        return;
    if (c[id]<=0)
        c[id]=0;
    else
        c[id]=1;
}

template<class ElemType>
__global__ void _assignSigmoidDerivative( 
    ElemType *a,
    ElemType *c,
    LONG64 N)
{
    LONG64 id = blockDim.x * blockIdx.x + threadIdx.x;
    if (id>=N)
        return;
    c[id] = a[id] * (1-a[id]);
}

template<class ElemType>
__global__ void _inplaceTanhOnCuda(    
    ElemType* c,    
    const LONG64 N)
{
    LONG64 id = blockDim.x * blockIdx.x + threadIdx.x;
    if (id>=N)
        return;
    if (sizeof(ElemType)==sizeof(double))
    {
        c[id]=tanh(c[id]);
    }
    else
    {
        c[id]=tanhf(c[id]);
    }

};

//to prevent negative values caused by floating operations, we force inputs to be >=0
//this may, however, hide problems in the caller.
template<class ElemType>
__global__ void _inplaceSqrtOnCuda(    
    ElemType* c,    
    const LONG64 N)
{
    LONG64 id = blockDim.x * blockIdx.x + threadIdx.x;
    if (id>=N)
        return;
    if (sizeof(ElemType)==sizeof(double))
    {
        c[id]=sqrt(max((ElemType)0, c[id]));
    }
    else
    {
        c[id]=sqrtf(max(ElemType(0), c[id]));
    }
};

template<class ElemType>
__global__ void _inplaceExpOnCuda(    
    ElemType* c,    
    const LONG64 N)
{
    LONG64 id = blockDim.x * blockIdx.x + threadIdx.x;
    if (id>=N)
        return;
    if (sizeof(ElemType)==sizeof(double))
    {
        c[id]=exp(c[id]);
    }
    else
    {
        c[id]=expf(c[id]);
    }
};

template<class ElemType>
__global__ void _inplaceLogOnCuda(    
    ElemType* c,    
    const LONG64 N)
{
    LONG64 id = blockDim.x * blockIdx.x + threadIdx.x;
    if (id>=N)
        return;
    if (c[id]<EPS_IN_LOG)
    {
        c[id]=LOG_OF_EPS_IN_LOG;
    }
    else
    {
        if (sizeof(ElemType)==sizeof(double))
        {
            c[id]=log(c[id]);
        }
        else
        {
            c[id]=logf(c[id]);
        }
    }
};

template<class ElemType>
__global__ void _inplaceAbsOnCuda(    
    ElemType* c,    
    const LONG64 N)
{
    LONG64 id = blockDim.x * blockIdx.x + threadIdx.x;
    if (id>=N)
        return;
    if (sizeof(ElemType)==sizeof(double))
    {
        c[id]=fabs(c[id]);
    }
    else
    {
        c[id]=fabsf(c[id]);
    }
};

template<class ElemType>
__global__ void _inplaceCosineOnCuda(    
    ElemType* c,    
    const LONG64 N)
{
    LONG64 id = blockDim.x * blockIdx.x + threadIdx.x;
    if (id>=N)
        return;
    if (sizeof(ElemType)==sizeof(double))
    {
        c[id]=cos(c[id]);
    }
    else
    {
        c[id]=cosf(c[id]);
    }
};

template<class ElemType>
__global__ void _inplaceNegativeSineOnCuda(    
    ElemType* c,    
    const LONG64 N)
{
    LONG64 id = blockDim.x * blockIdx.x + threadIdx.x;
    if (id>=N)
        return;
    if (sizeof(ElemType)==sizeof(double))
    {
        c[id]=-sin(c[id]);
    }
    else
    {
        c[id]=-sinf(c[id]);
    }
};


template<class ElemType>
__global__ void _setValue(    
    ElemType* a,
    const ElemType v,
    const LONG64 N)
{
    LONG64 id = blockDim.x * blockIdx.x + threadIdx.x;
    if (id>=N)
        return;
    a[id]=v;
};

template<class ElemType>
__global__ void _setValue(    
    ElemType* a,
    const ElemType* d_v,
    const LONG64 N)
{
    LONG64 id = blockDim.x * blockIdx.x + threadIdx.x;
    if (id>=N)
        return;
    a[id]=d_v[0];
};

template<class ElemType>
__global__ void _assignRowSliceValuesOf(ElemType * dest, ElemType * src, const LONG64 N, const long startIndex, const long destRows, const long srcRows)
{
    LONG64 id = blockDim.x * blockIdx.x + threadIdx.x;
    if (id>=N)
        return;

    long col = id / destRows;
    long row = id - (col * destRows);

    //dest[id] = src[col*srcRows + row + startIndex];
    dest[id] = src[IDX2C(row + startIndex, col, srcRows)];
}

template<class ElemType>
__global__ void _addToRowSliceValuesOf(ElemType * dest, ElemType * src, const LONG64 N, const long startIndex, const long destRows, const long srcRows)
{
    LONG64 id = blockDim.x * blockIdx.x + threadIdx.x;
    if (id>=N)
        return;

    long col = id / srcRows;  //src is the full matrix, rowslice is taken from the dest
    long row = id - (col * srcRows);

    //dest[col*destRows + row + startIndex] += src[id];
    dest[IDX2C(row + startIndex, col, destRows)] += src[id];
}

template<class ElemType>
__global__ void _addWithRowSliceValuesOf(ElemType * dest, ElemType * src, const LONG64 N, const long startIndex, const long destRows, const long srcRows)
{
    LONG64 id = blockDim.x * blockIdx.x + threadIdx.x;
    if (id >= N)
        return;

    long col = id / destRows;  //dest is the full matrix, rowslice is taken from the src
    long row = id - (col * destRows);

    dest[id] += src[IDX2C(row + startIndex, col, srcRows)];
}

template<class ElemType>
__global__ void _assignRepeatOf(ElemType * dest, ElemType * src, const LONG64 N, const long srcRows, const long srcCols, const long destRows)
{
    LONG64 id = blockDim.x * blockIdx.x + threadIdx.x;
    if (id >= N)
        return;

    long destCol = id / destRows;
    long destRow = id - (destCol * destRows);
    long srcRow = destRow % srcRows;
    long srcCol = destCol % srcCols;

    dest[id] = src[IDX2C(srcRow,srcCol,srcRows)];
}

template<class ElemType>
__global__ void _assignDifferenceOf1(
    ElemType* us,
    const ElemType alpha,
    const ElemType* a,
    const LONG64 N)
{
    LONG64 id = blockDim.x * blockIdx.x + threadIdx.x;
    if (id>=N)
        return;
    us[id]=alpha-a[id];
};

template<class ElemType>
__global__ void _assignDifferenceOf2(
    ElemType* us,
    const ElemType alpha,
    const ElemType* a,
    const LONG64 N)
{
    LONG64 id = blockDim.x * blockIdx.x + threadIdx.x;
    if (id>=N)
        return;
    us[id]=a[id]-alpha;
};

///a is a scalar
template<class ElemType>
__global__ void _scaleAndAddScalar(
    ElemType* c,
    const LONG64 N,
    const ElemType alpha,
    const ElemType* a
)
{
    LONG64 id = blockDim.x * blockIdx.x + threadIdx.x;
    if (id>=N)
        return;
    c[id] += alpha*a[0];
};

template<class ElemType>
__global__ void _addValue(    
    ElemType* a,
    const ElemType v,
    const LONG64 N)
{
    LONG64 id = blockDim.x * blockIdx.x + threadIdx.x;
    if (id>=N)
        return;
    a[id]+=v;
};

template<class ElemType>
__global__ void _addValue(    
    ElemType* a,
    const ElemType* d_v,
    const LONG64 N)
{
    LONG64 id = blockDim.x * blockIdx.x + threadIdx.x;
    if (id>=N)
        return;
    a[id]+=d_v[0];
};


template<class ElemType>
__global__ void _elemMul(    
    ElemType* a,
    const ElemType* b,
    const LONG64 N)
{
    LONG64 id = blockDim.x * blockIdx.x + threadIdx.x;
    if (id>=N)
        return;
    a[id]*=b[id];
};

template<class ElemType>
__global__ void _assignElementProductOf(
    ElemType* us,
    const ElemType* a,
    const ElemType* b,
    const LONG64 N)
{
    LONG64 id = blockDim.x * blockIdx.x + threadIdx.x;
    if (id>=N)
        return;
    us[id]=a[id]*b[id];
}

template<class ElemType>
__global__ void _assignKhatriRaoProductOf(
    ElemType* us,
    const ElemType* a,
    const ElemType* b,
    const long rowsA, 
    const long rowsB, 
    const long cols)
{
    LONG64 id = blockDim.x * blockIdx.x + threadIdx.x;

    const long rows = rowsA * rowsB;
    const long col = id / rows;
    if (col >= cols) 
        return; 

    const long row = id % rows;
    const long rowB = row / rowsA; 
    const long rowA = row % rowsA;

    us[id] = a[rowA + col * rowsA] * b[rowB + col * rowsB];
}

template<class ElemType>
__global__ void _addColumnReshapeProductOf(
    ElemType* us,
    const ElemType* a,
    const ElemType* b,
    const long rowsB, 
    const long rowsC, 
    const long cols,
    const bool transposeAColumn)
{
    LONG64 id = blockDim.x * blockIdx.x + threadIdx.x;

    const long col = id / rowsC;
    if (col >= cols) 
        return; 

    const long row = id % rowsC;
    long bBase = col * rowsB;
    long aBase = bBase * rowsC;
    ElemType v = 0;

    if (transposeAColumn)
    {
        aBase += row * rowsB;
        for (long i=0; i<rowsB; i++)
        {
            v += a[aBase++] * b[bBase++];
        }
    }
    else
    {
        aBase += row;
        for (long i=0; i<rowsB; i++)
        {
            v += a[aBase] * b[bBase++];
            aBase += rowsC;
        }
    }
    us[row + col * rowsC] += v;
}

template<class ElemType>
__global__ void _assignElementDivisionOf(
    ElemType* us,
    const ElemType* a,
    const ElemType* b,
    const LONG64 N)
{
    ElemType smallValue = EPS_IN_INVERSE;

    LONG64 id = blockDim.x * blockIdx.x + threadIdx.x;
    if (id>=N)
        return;

    ElemType v = b[id];

    if (v <0 && v > -smallValue)
        us[id] = a[id]/(-smallValue);
    else if (v >=0 && v < smallValue)
        us[id] = a[id]/smallValue;
    else
        us[id]=a[id]/v;
}

template<class ElemType>
__global__ void _elemInverse(
    ElemType* us,
    const LONG64 N)
{
    ElemType smallValue = EPS_IN_INVERSE;

    LONG64 id = blockDim.x * blockIdx.x + threadIdx.x;
    if (id>=N)
        return;

    if (us[id] <0 && us[id] > -smallValue)
        us[id] = 1/-smallValue;
    else if (us[id] >=0 && us[id] < smallValue)
        us[id] = 1/smallValue;
    else
        us[id]=1/us[id];
}

template<class ElemType>
__global__ void _logSoftMaxColWise(
    ElemType *a,
    const long m_numCols,
    const long m_numRows) //ld
{
    int col_id = blockDim.x * blockIdx.x + threadIdx.x;
    if (col_id>=m_numCols)
        return;

    __shared__ ElemType maxV[threadsPerBlock];
    __shared__ ElemType Sum[threadsPerBlock];
    maxV[threadIdx.x]=a[IDX2C(0,col_id,m_numRows)];
    Sum[threadIdx.x]=0;

    for (long i=0;i<m_numRows;++i)
    {
        if (a[IDX2C(i,col_id,m_numRows)]>maxV[threadIdx.x])
        {
            maxV[threadIdx.x]=a[IDX2C(i,col_id,m_numRows)];
        }
    }

    for (long i=0;i<m_numRows;++i)
    {
        ElemType tmp = a[IDX2C(i,col_id,m_numRows)]-maxV[threadIdx.x];
        Sum[threadIdx.x] += (sizeof(ElemType)==sizeof(float) ? expf(tmp) : exp(tmp));
    }
    Sum[threadIdx.x] = maxV[threadIdx.x] + (sizeof(ElemType)==sizeof(float)?logf(Sum[threadIdx.x]):log(Sum[threadIdx.x]));
    for (long i=0;i<m_numRows;++i)
    {
        a[IDX2C(i,col_id,m_numRows)] -= Sum[threadIdx.x] ;
    }
}

//template<class ElemType>
//__global__ void _assignColumnwiseSoftmaxOf(
//    const ElemType *a,
//    ElemType* us,
//    const long m_numCols,
//    const long m_numRows) //thead per column
//{
//    int col_id = blockDim.x * blockIdx.x + threadIdx.x;
//    if (col_id>=m_numCols)
//        return;
//
//    __shared__ ElemType maxV[threadsPerBlock];
//    __shared__ ElemType Sum[threadsPerBlock];
//    maxV[threadIdx.x]=a[IDX2C(0,col_id,m_numRows)];
//    Sum[threadIdx.x]=0;
//
//    for (long i=0;i<m_numRows;++i)
//    {
//        if (a[IDX2C(i,col_id,m_numRows)]>maxV[threadIdx.x])
//        {
//            maxV[threadIdx.x]=a[IDX2C(i,col_id,m_numRows)];
//        }
//    }
//
//    for (long i=0;i<m_numRows;++i)
//    {
//        if (sizeof(ElemType)==sizeof(float))
//        {
//            us[IDX2C(i,col_id,m_numRows)] = expf(a[IDX2C(i,col_id,m_numRows)]-maxV[threadIdx.x]);
//        }
//        else
//        {
//            us[IDX2C(i,col_id,m_numRows)] = exp(a[IDX2C(i,col_id,m_numRows)]-maxV[threadIdx.x]);
//        }
//        Sum[threadIdx.x] +=  us[IDX2C(i,col_id,m_numRows)];
//    }
//
//    for (long i=0;i<m_numRows;++i)
//    {
//        us[IDX2C(i,col_id,m_numRows)] /= Sum[threadIdx.x] ;
//    }
//}

template<class ElemType>
__global__ void _assignColumnwiseLogSoftmaxOf(
    const ElemType *a,
    ElemType* us,
    const long m_numCols,
    const long m_numRows) // each block processes one column. There must be 512 threads in a block
{
    //we first find max per column
    __shared__ ElemType colMax[1];
    __shared__ ElemType partials[512];    
    colMax[0]=-10000000;
    partials[threadIdx.x]=-10000000;

    //int id = blockDim.x * blockIdx.x + threadIdx.x;
    int loadPerThread = m_numRows/blockDim.x; 

    for (int i= threadIdx.x*loadPerThread; i< (threadIdx.x == blockDim.x - 1 ? m_numRows : (threadIdx.x+1)*loadPerThread);++i)
    {
        partials[threadIdx.x]=max(partials[threadIdx.x],a[IDX2C(i,blockIdx.x,m_numRows)]);
    }
    __syncthreads();

    //256
    if (threadIdx.x<256)
    {
        partials[threadIdx.x]=max(partials[threadIdx.x+256],partials[threadIdx.x]);
    }
    __syncthreads();

    //128
    if (threadIdx.x<128)
    {
        partials[threadIdx.x]=max(partials[threadIdx.x+128],partials[threadIdx.x]);
    }
    __syncthreads();

    //64
    if (threadIdx.x<64)
    {
        partials[threadIdx.x]=max(partials[threadIdx.x+64],partials[threadIdx.x]);
    }
    __syncthreads();

    //32
    if (threadIdx.x<32)
    {
        partials[threadIdx.x]=max(partials[threadIdx.x+32],partials[threadIdx.x]);
    }
    __syncthreads();

    //16
    if (threadIdx.x<16)
    {
        partials[threadIdx.x]=max(partials[threadIdx.x+16],partials[threadIdx.x]);
    }
    __syncthreads();

    //8
    if (threadIdx.x<8)
    {
        partials[threadIdx.x]=max(partials[threadIdx.x+8],partials[threadIdx.x]);
    }
    __syncthreads();

    //4
    if (threadIdx.x<4)
    {
        partials[threadIdx.x]=max(partials[threadIdx.x+4],partials[threadIdx.x]);
    }
    __syncthreads();

    if (threadIdx.x==0)
    {
        colMax[0] = max(max(partials[0],partials[1]),max(partials[2],partials[3]));        
    }
    partials[threadIdx.x]=0.0f;
    __syncthreads();
    //end of finding max
    //now start finding sums
    __shared__ ElemType colSum[1];
    colSum[0]=0.0f;
    for (int i= threadIdx.x*loadPerThread; i< (threadIdx.x == blockDim.x - 1 ? m_numRows : (threadIdx.x+1)*loadPerThread);++i)
    {
        ElemType tmp=a[IDX2C(i,blockIdx.x,m_numRows)]-colMax[0];
        us[IDX2C(i,blockIdx.x,m_numRows)]=tmp;
        partials[threadIdx.x]+=(sizeof(ElemType)==sizeof(float)?expf(tmp):exp(tmp));
    }
    __syncthreads();

    //256
    if (threadIdx.x<256)
    {
        partials[threadIdx.x]+=partials[threadIdx.x+256];
    }
    __syncthreads();

    //128
    if (threadIdx.x<128)
    {
        partials[threadIdx.x]+=partials[threadIdx.x+128];
    }
    __syncthreads();

    //64
    if (threadIdx.x<64)
    {
        partials[threadIdx.x]+=partials[threadIdx.x+64];
    }
    __syncthreads();

    //32
    if (threadIdx.x<32)
    {
        partials[threadIdx.x]+=partials[threadIdx.x+32];
    }
    __syncthreads();

    //16
    if (threadIdx.x<16)
    {
        partials[threadIdx.x]+=partials[threadIdx.x+16];
    }
    __syncthreads();

    //8
    if (threadIdx.x<8)
    {
        partials[threadIdx.x]+=partials[threadIdx.x+8];
    }
    __syncthreads();

    //4
    if (threadIdx.x<4)
    {
        partials[threadIdx.x]+=partials[threadIdx.x+4];
    }
    __syncthreads();

    if (threadIdx.x==0)
    {
        colSum[0] = partials[0]+partials[1]+partials[2]+partials[3];
        colSum[0] = (sizeof(ElemType)==sizeof(float)?logf(colSum[0]):log(colSum[0]));
    }
    __syncthreads();
    //end of finding sums
    for (int i= threadIdx.x*loadPerThread; i< (threadIdx.x == blockDim.x - 1 ? m_numRows : (threadIdx.x+1)*loadPerThread);++i)
    {        
        us[IDX2C(i,blockIdx.x,m_numRows)]-=colSum[0];        
    }
}

template<class ElemType>
__global__ void _logSoftMaxRowWise(
    ElemType *a,
    const long m_numCols,
    const long m_numRows) //ld
{
    int row_id = blockDim.x * blockIdx.x + threadIdx.x;
    if (row_id>=m_numRows)
        return;

    __shared__ ElemType maxV[threadsPerBlock];
    __shared__ ElemType Sum[threadsPerBlock];
    maxV[threadIdx.x]=a[IDX2C(row_id,0,m_numRows)];
    Sum[threadIdx.x]=0;

    for (long j=0;j<m_numCols;++j)
    {
        if (a[IDX2C(row_id,j,m_numRows)]>maxV[threadIdx.x])
        {
            maxV[threadIdx.x]=a[IDX2C(row_id,j,m_numRows)];
        }
    }

    for (long j=0;j<m_numCols;++j)
    {
        ElemType tmp = a[IDX2C(row_id,j,m_numRows)]-maxV[threadIdx.x];
        Sum[threadIdx.x] += sizeof(ElemType)==sizeof(float) ? expf(tmp) : exp(tmp);
    }
    Sum[threadIdx.x] = maxV[threadIdx.x]+(sizeof(ElemType)==sizeof(float)?logf(Sum[threadIdx.x]):log(Sum[threadIdx.x]));
    for (long j=0;j<m_numCols;++j)
    {
        a[IDX2C(row_id,j,m_numRows)] -= Sum[threadIdx.x] ;
    }
}

template<class ElemType>
__global__ void _inplaceTruncateBottom(
    ElemType* a,
    const ElemType threshold,
    const LONG64 N)
{
    LONG64 id = blockDim.x * blockIdx.x + threadIdx.x;
    if (id>=N)
        return;
    if (a[id]<threshold)
        a[id]=threshold;
}

template<class ElemType>
__global__ void _assignTruncateBottom(
    ElemType* us,
    const ElemType* a,
    const ElemType threshold,
    const LONG64 N)
{
    LONG64 id = blockDim.x * blockIdx.x + threadIdx.x;
    if (id>=N)
        return;
    if (a[id]<threshold)
        us[id]=threshold;
    else
        us[id]=a[id];
}

template<class ElemType>
__global__ void _inplaceTruncateTop(
    ElemType* a,
    const ElemType threshold,
    const LONG64 N)
{
    LONG64 id = blockDim.x * blockIdx.x + threadIdx.x;
    if (id>=N)
        return;
    if (a[id]>threshold)
        a[id]=threshold;
}

template<class ElemType>
__global__ void _assignTruncateTop(
    ElemType* us,
    const ElemType* a,
    const ElemType threshold,
    const LONG64 N)
{
    LONG64 id = blockDim.x * blockIdx.x + threadIdx.x;
    if (id>=N)
        return;
    if (a[id]>threshold)
        us[id]=threshold;
    else
        us[id]=a[id];
}

template<class ElemType>
__global__ void _setToZeroIfAbsLessThan(
    ElemType* a,
    const ElemType threshold,
    const LONG64 N)
{
    LONG64 id = blockDim.x * blockIdx.x + threadIdx.x;
    if (id>=N)
        return;
    if (sizeof(ElemType)==sizeof(float))
    {
        if (fabsf(a[id])<threshold)
            a[id]=0;
    }
    else
    {
        if (fabs(a[id])<threshold)
            a[id]=0;
    }
}

template<class ElemType>
__global__ void _areEqual(
    const ElemType* a,
    const ElemType* b,
    const LONG64 N,
    const ElemType threshold,
    long *d_res)
{
    LONG64 id = blockDim.x * blockIdx.x + threadIdx.x;
    if (id>=N)
        return;

    if (sizeof(ElemType)==sizeof(float))
    {
        if (fabsf(a[id]-b[id]) > threshold) 
        {
            d_res[0]=0;
        }
    }
    else
    {
        if (fabs(1.0*a[id]-1.0*b[id]) > threshold) 
        {
            d_res[0]=0;
        }
    }

}

template<class ElemType>
__global__ void _setDiagonalValue(
    ElemType* a,
    const ElemType v,
    const unsigned long N,
    const unsigned long ld)
{
    int id = blockDim.x * blockIdx.x + threadIdx.x;
    if (id>=N)
        return;    
    a[IDX2C(id,id,ld)]=v;

}

template<class ElemType>
__global__ void _setDiagonalValueFromVector(
    ElemType* a,
    const ElemType* b,
    const long N)
{
    int id = blockDim.x * blockIdx.x + threadIdx.x;
    if (id>=N)
        return; 
    a[IDX2C(id,id,N)]=b[id];
}

template<class ElemType>
__global__ void _adagrad(
    ElemType* a,
    ElemType* d_v,
    const LONG64 N)
{
    LONG64 id = blockDim.x * blockIdx.x + threadIdx.x;
    if (id >= N)
        return;

    const ElemType floor = 1e-16f;

    a[id] += d_v[id] * d_v[id];
    d_v[id] /= sqrt(a[id]+floor);
}

template<class ElemType>
__global__ void _rmsprop_init(
    ElemType* avars, ElemType* signs, ElemType* steps,
    ElemType* curr_grad,
    const LONG64 N
    )
{
    LONG64 i = blockDim.x * blockIdx.x + threadIdx.x;
    if (i >= N)
        return;

    ElemType tmp = curr_grad[i];
    avars[i] = tmp * tmp;
    signs[i] = ElemType(0.0);
    steps[i] = ElemType(0.02);
}

template<class ElemType>
__global__ void _rmsprop(
    ElemType* avars, ElemType* signs, ElemType* steps,
    ElemType* curr_grad,
    const LONG64 N,
    ElemType RMS_GAMMA,ElemType RMS_WGT_INC,ElemType RMS_WGT_MAX,ElemType RMS_WGT_DEC,ElemType RMS_WGT_MIN,
    ElemType floor,
    ElemType *upd_gpu
    )
{
    LONG64 i = blockDim.x * blockIdx.x + threadIdx.x;
    if (i >= N)
        return;

    avars[i] = RMS_GAMMA * avars[i] + (ElemType(1.0)-RMS_GAMMA)* (curr_grad[i] * curr_grad[i]);

    //// grad sign base 3: 0->neg, 1->zero, 2->pos
    //const int grad_sign = 1 + (ElemType(0) < curr_grad[i]) - (curr_grad[i] < ElemType(0));

    //// signs[i] contains three consecutive grad_sign
    //signs[i]  = 3*(int(signs[i]) % 9) + grad_sign;

    //// update according to the following table:
    //// (!pos,!pos,!pos) or (!neg,!neg,!neg): RMS_WGT_INC
    //// (!neg,!neg,neg) or (!pos,!pos,pos): RMS_WGT_DEC
    //// otherwise: no action

    //switch(int(upd_gpu[int(signs[i])]))
    //{
    //case 0:
    //    steps[i] = max(steps[i] * RMS_WGT_DEC, RMS_WGT_MIN);
    //    break;
    //case 2:
    //    steps[i] = min(steps[i] * RMS_WGT_INC, RMS_WGT_MAX);
    //    break;
    //}
    //curr_grad[i] *= steps[i] / sqrt(avars[i] + floor);

    const int grad_sign = (ElemType(0) < curr_grad[i]) - (curr_grad[i] < ElemType(0));

    if( signs[i] * grad_sign > 0 )
        steps[i] = min(steps[i] * RMS_WGT_INC, RMS_WGT_MAX);
    else
        steps[i] = max(steps[i] * RMS_WGT_DEC, RMS_WGT_MIN);

    curr_grad[i] *= steps[i] / sqrt(avars[i] + floor);
    signs[i] = grad_sign;

}

template<class ElemType>
__global__ void _rescaleToRange(
    ElemType* a,
    const LONG64 N,
    const ElemType low,
    const ElemType high)
{
    LONG64 id = blockDim.x * blockIdx.x + threadIdx.x;
    if (id>=N)
        return;    
    a[id]=a[id]*(high-low)+low;
}

template<class ElemType>
__global__ void _setMaskAndScale(
    ElemType* a,
    const LONG64 N,
    const ElemType maskRate,
    const ElemType scaleValue)
{
    LONG64 id = blockDim.x * blockIdx.x + threadIdx.x;
    if (id>=N)
        return;    
    a[id]=a[id]<=maskRate? 0 : scaleValue;
}

template<class ElemType>
__global__ void _vectorSum(
    ElemType* c, //output
    const ElemType* a, //input
    const long n, //a.numRows
    const long m, //a.numCols
    const bool isColWise)
{
    int id = blockDim.x * blockIdx.x + threadIdx.x;
    if ((isColWise && id >= m) || (!isColWise && id >= n))
        return;

    ElemType sum = 0;

    if (isColWise)
    {
        for (long i = 0; i<n; ++i)
        {
            sum += a[IDX2C(i, id, n)];
        }
    }
    else
    {
        for (long j = 0; j<m; ++j)
        {
            sum += a[IDX2C(id, j, n)];
        }
    }
    c[id] = sum;
}

template<class ElemType>
__global__ void _vectorNorm1(
    ElemType* c, //output
    const ElemType* a, //input
    const long n, //a.numRows
    const long m, //a.numCols
    const bool isColWise)
{
    int id = blockDim.x * blockIdx.x + threadIdx.x;
    if ((isColWise && id>=m)||(!isColWise && id>=n))
        return;

    ElemType sum = 0;

    if (isColWise)
    {
        for (long i=0;i<n;++i)
        {
            if (sizeof(ElemType)==sizeof(float))
            {
                sum+=fabsf(a[IDX2C(i,id,n)]);
            }
            else
            {
                sum+=fabs(a[IDX2C(i,id,n)]);
            }
        }
    }
    else
    {
        for (long j=0;j<m;++j)
        {
            if (sizeof(ElemType)==sizeof(float))
            {
                sum+=fabsf(a[IDX2C(id,j,n)]);
            }
            else
            {
                sum+=fabs(a[IDX2C(id,j,n)]);
            }
        }
    }
    c[id]=sum;
}


//one column per thread
template<class ElemType>
__global__ void _vectorNorm2(
    ElemType* c,  //output
    const ElemType* a, //input
    const long N, //a.GetNumRows();
    const long M, //a.GetNumCols();
    const bool isColWise) 
{
    long id = blockDim.x * blockIdx.x + threadIdx.x;
    if ((isColWise && id>=M) || (!isColWise && id>=N))
        return;

    ElemType sum = 0;
    if (isColWise)
    {
        for (long i=0;i<N;++i)
        {
            ElemType v = a[IDX2C(i,id,N)];
            sum += v * v;
        }
    }
    else
    {
        for (long j=0;j<M;++j)
        {
            ElemType v = a[IDX2C(id,j,N)];
            sum += v * v;
        }
    }

    if (sizeof(ElemType) == sizeof(float))
        c[id] = sqrtf(sum);
    else
        c[id] = sqrt(sum);
}

template<class ElemType>
__global__ void _convertInd2ValsAdjustInd(
    ElemType* inds,
    const ElemType* M,
    ElemType* vals,    
    const long n, //number of cols
    const long m, //number of rows
    const bool isColWise)
{
    int id = blockDim.x * blockIdx.x + threadIdx.x;
    if ((isColWise && id>=n)||(!isColWise && id>=m))
        return;
    inds[id]--;
    if (isColWise)
    {
        vals[id]=M[IDX2C((int)inds[id],id,m)];
    }
    else
    {
        vals[id]=M[IDX2C(id,(int)inds[id],m)];
    }
}


    //assume each column is an input sample. Each sample is stored in [channel, row, col]  (r00, g00, b00, r01, g01, b01, r10, g10, b10, r11, g11, b11)
template<class ElemType>
__global__ void _assignPackedConvolutionInput(ElemType * packedMatrix, const ElemType * inputSubBatch, const long batchSize,
                                                 const long inputWidth, const long inputHeight, const long inputChannels,
                                                 const long outputWidth, const long outputHeight, const long outputChannels,
                                                 const long kernelWidth, const long kernelHeight, const long horizontalSubsample, const long verticalSubsample, const bool zeroPadding)
{
    const long inputHeightTimesChannel = inputHeight * inputChannels; 
    const size_t inputDim = inputWidth*inputHeightTimesChannel;

    const long idall = blockIdx.x * blockDim.x + threadIdx.x; 
    const long sample = idall / inputDim;
    if (sample >= batchSize) 
        return; 

    const long id = idall % inputDim;
    const long y = id / inputHeightTimesChannel; //inputCol

    const size_t packedInputRows = kernelWidth * kernelHeight * inputChannels;
    const size_t packedInputColsPerSample = outputWidth * outputHeight;  //output size per channel

    // IN_ELEM_ROWPOS(channel, row, col) = (channel + (row + col * inputHeight) * inputChannels)
    // IN_ELEM_COLPOS = sample

    const long nXC = id % inputHeightTimesChannel; //channel + inputRow*inputChannels
    const long x = nXC / inputChannels; //inputRow
    const long c = nXC % inputChannels; //channel

    ElemType currentInputValue = inputSubBatch[id + sample*inputDim]; 

    long x0 = 0, y0 = 0, x1 = 0, y1 = 0;
    if (zeroPadding)
    {
        const long halfKernelWidth = kernelWidth/2; 
        const long halfKernelHeight = kernelHeight/2; 

        x0 = max(0.0f, ceil((x-(ElemType)kernelHeight+1.0f+halfKernelHeight)/ (ElemType)verticalSubsample));  //row : first wrow in which x is in
        x1 = x+halfKernelHeight-x0*verticalSubsample;    //first posxInKernel
        y0 = max(0.0f, ceil((y-(ElemType)kernelWidth+1.0f+halfKernelWidth)/(ElemType)horizontalSubsample));  //col : first wcol in which y is in
        y1 = y+halfKernelWidth-y0*horizontalSubsample;  //first posyInKernel
    }
    else
    {
        x0 = max(0.0f, ceil((x-(ElemType)kernelHeight+1)/ (ElemType)verticalSubsample));  //row : first wrow in which x is in
        x1 = x-x0*verticalSubsample;    //first posxInKernel
        y0 = max(0.0f, ceil((y-(ElemType)kernelWidth+1)/(ElemType)horizontalSubsample));  //col : first wcol in which y is in
        y1 = y-y0*horizontalSubsample;  //first posyInKernel
    }

    // PACK_ELEM_ROWPOS(channel, posxInKernel, posyInKernel) = (channel * kernelWidth * kernelHeight + posxInKernel + posyInKernel * kernelHeight)
    // PACK_ELEM_COLPOS(sample, wrow, wcol) = (sample*packedInputColsPerSample + outputHeight*wcol + wrow

    long packColBase = sample*packedInputColsPerSample + y0*outputHeight; 
    for (long wcol = y0, posyInKernel = y1; wcol < outputWidth && posyInKernel>=0; wcol++, posyInKernel -= horizontalSubsample) 
    {
        long packRowBase = c * kernelWidth * kernelHeight + posyInKernel * kernelHeight;
        for (long wrow = x0, posxInKernel = x1; wrow < outputHeight && posxInKernel>=0; wrow++, posxInKernel -= verticalSubsample) 
        {
            const long packRow = packRowBase + posxInKernel; 
            const long packCol = packColBase + wrow; 
            packedMatrix[packRow + packCol*packedInputRows] = currentInputValue; 
        }
        packColBase += outputHeight; 
    }
}

    //assume each column is an input sample. Each sample is stored in [channel, row, col]  (r00, g00, b00, r01, g01, b01, r10, g10, b10, r11, g11, b11)
template<class ElemType>
__global__ void _unpackConvolutionInput(const ElemType * packedMatrix, ElemType * inputSubBatch, const long batchSize,
                                                 const long inputWidth, const long inputHeight, const long inputChannels,
                                                 const long outputWidth, const long outputHeight, const long outputChannels,
                                                 const long kernelWidth, const long kernelHeight, const long horizontalSubsample, const long verticalSubsample, const bool zeroPadding)
{
    const long inputHeightTimesChannel = inputHeight * inputChannels; 
    const size_t inputDim = inputWidth*inputHeightTimesChannel;

    const long idall = blockIdx.x * blockDim.x + threadIdx.x; 
    const long sample = idall / inputDim;
    if (sample >= batchSize) 
        return; 

    const long id = idall % inputDim;
    const long y = id / inputHeightTimesChannel; //inputCol

    const size_t packedInputRows = kernelWidth * kernelHeight * inputChannels;
    const size_t packedInputColsPerSample = outputWidth * outputHeight;  //output size per channel

    // IN_ELEM_ROWPOS(channel, row, col) = (channel + (row + col * inputHeight) * inputChannels)
    // IN_ELEM_COLPOS = sample

    const long nXC = id % inputHeightTimesChannel; //channel + inputRow*inputChannels
    const long x = nXC / inputChannels; //inputRow
    const long c = nXC % inputChannels; //channel

    long x0 = 0, y0 = 0, x1 = 0, y1 = 0;
    if (zeroPadding)
    {
        const long halfKernelWidth = kernelWidth/2; 
        const long halfKernelHeight = kernelHeight/2; 

        x0 = max(0.0f, ceil((x-(ElemType)kernelHeight+1.0f+halfKernelHeight)/ (ElemType)verticalSubsample));  //row : first wrow in which x is in
        x1 = x+halfKernelHeight-x0*verticalSubsample;    //first posxInKernel
        y0 = max(0.0f, ceil((y-(ElemType)kernelWidth+1.0f+halfKernelWidth)/(ElemType)horizontalSubsample));  //col : first wcol in which y is in
        y1 = y+halfKernelWidth-y0*horizontalSubsample;  //first posyInKernel
    }
    else
    {
        x0 = max(0.0f, ceil((x-(ElemType)kernelHeight+1)/ (ElemType)verticalSubsample));  //row : first wrow in which x is in
        x1 = x-x0*verticalSubsample;    //first posxInKernel
        y0 = max(0.0f, ceil((y-(ElemType)kernelWidth+1)/(ElemType)horizontalSubsample));  //col : first wcol in which y is in
        y1 = y-y0*horizontalSubsample;  //first posyInKernel
    }

    // PACK_ELEM_ROWPOS(channel, posxInKernel, posyInKernel) = (channel * kernelWidth * kernelHeight + posxInKernel + posyInKernel * kernelHeight)
    // PACK_ELEM_COLPOS(sample, wrow, wcol) = (sample*packedInputColsPerSample + outputHeight*wcol + wrow

    ElemType currentInputValue = inputSubBatch[id + sample*inputDim]; 
    long packColBase = sample*packedInputColsPerSample + y0*outputHeight; 
    for (long wcol = y0, posyInKernel = y1; wcol < outputWidth && posyInKernel>=0; wcol++, posyInKernel -= horizontalSubsample) 
    {
        long packRowBase = c * kernelWidth * kernelHeight + posyInKernel * kernelHeight;
        for (long wrow = x0, posxInKernel = x1; wrow < outputHeight && posxInKernel>=0; wrow++, posxInKernel -= verticalSubsample) 
        {
            const long packRow = packRowBase + posxInKernel; 
            const long packCol = packColBase + wrow; 
            currentInputValue += packedMatrix[packRow + packCol*packedInputRows]; 
        }
        packColBase += outputHeight; 
    }

    inputSubBatch[id + sample*inputDim] = currentInputValue; 
}

template<class ElemType>
__global__ void _assignMaxPoolingResult(ElemType * outputBatch, const ElemType * inputBatch, const long batchSize, const long channels,
                                                const long inputWidth, const long inputHeight,  const long inputSizePerSample, 
                                                const long outputWidth, const long outputHeight, const long outputSizePerSample, 
                                                const long windowWidth, const long windowHeight, const long horizontalSubsample, const long verticalSubsample)
{
    const long outputIndex = blockIdx.x * blockDim.x + threadIdx.x; 
    const long sample = outputIndex / outputSizePerSample; 
    if (sample >= batchSize) 
        return; 

    const long outputIndexWithinSample = outputIndex % outputSizePerSample; 
    const long inputHeightTimesChannel = inputHeight * channels; 
    const long outputHeightTimesChannel = outputHeight * channels; 


    // IN_ELEM_ROWPOS(channel, row, col) = (channel + (row + col * inputHeight) * channels)
    // IN_ELEM_COLPOS = sample

    // OUT_ELEM_ROWPOS(channel, wrow, wcol) = (channel + (wrow + wcol * outputHeight) * channels)
    // OUT_ELEM_COLPOS = sample

    const long y = outputIndexWithinSample / outputHeightTimesChannel; //wcol
    const long nXC = outputIndexWithinSample % outputHeightTimesChannel; //channel + wrow*channels
    const long x = nXC / channels; //wrow
    const long c = nXC % channels; //channel

    const ElemType *inputBatchBase4Sample = inputBatch + sample*inputSizePerSample;
    register ElemType maxVal = -FLT_MAX; 
    const long rowInWindowBase = (x*verticalSubsample + y*horizontalSubsample*inputHeight)*channels+c;
    for (long colInWindow=0; colInWindow<windowWidth; colInWindow++) 
    {   
        long rowInInput = rowInWindowBase + colInWindow * inputHeightTimesChannel;
        for (long rowInWindow=0; rowInWindow<windowHeight; rowInWindow++)
        {
            const ElemType val = inputBatchBase4Sample[rowInInput]; 
            maxVal = max(maxVal, val); 
            rowInInput += channels;
        }
    }
    outputBatch[outputIndexWithinSample + sample*outputSizePerSample] = maxVal; 
}

template<class ElemType>
__global__ void _addMaxPoolingGradient(ElemType * inputGradientBatch, const ElemType * outputGradientBatch, const ElemType * inputBatch, const ElemType * outputBatch, 
                                                const long batchSize, const long channels, 
                                                const long inputWidth, const long inputHeight, const long inputSizePerSample, 
                                                const long outputWidth, const long outputHeight, const long outputSizePerSample, 
                                                const long windowWidth, const long windowHeight, const long horizontalSubsample, const long verticalSubsample)
{
    const long inputIndex = blockIdx.x * blockDim.x + threadIdx.x; 
    const long sample = inputIndex / inputSizePerSample; 
    if (sample >= batchSize) 
        return; 
   
    const long inputIndexWithinSample = inputIndex % inputSizePerSample; 

    const long inputHeightTimesChannel = inputHeight * channels; 
    const long outputHeightTimesChannel = outputHeight * channels; 

    // IN_ELEM_ROWPOS(channel, row, col) = (channel + (row + col * inputHeight) * channels)
    // IN_ELEM_COLPOS = sample

    // OUT_ELEM_ROWPOS(channel, wrow, wcol) = (channel + (wrow + wcol * outputHeight) * channels)
    // OUT_ELEM_COLPOS = sample

    const long y = inputIndexWithinSample / inputHeightTimesChannel; //col in input
    const long nXC = inputIndexWithinSample % inputHeightTimesChannel; //channel + row*chanels
    const long x = nXC / channels; //row in input
    const long c = nXC % channels; //channel

    long startOutX = max(0.0f, ceil((x-(ElemType)windowHeight+1)/ (ElemType)verticalSubsample));  //inclusive start
    long endOutX = (x/verticalSubsample < outputHeight-1)? x/verticalSubsample : outputHeight-1; //inclusive end
    long startOutY = max(0.0f, ceil((y-(ElemType)windowWidth+1)/(ElemType)horizontalSubsample));  //inclusive start
    long endOutY = (x/horizontalSubsample < outputWidth-1)? x/horizontalSubsample : outputWidth-1; //inclusive end


    ElemType *inputGradientBatchBase4Sample = inputGradientBatch + sample*inputSizePerSample;
    const ElemType *outputGradientBatchBase4Sample = outputGradientBatch + sample*outputSizePerSample;
    const ElemType * outputBatchBase4Sample = outputBatch + sample*outputSizePerSample;

    ElemType inputValue = inputBatch[inputIndexWithinSample + sample*inputSizePerSample];
    for (long outY=startOutY; outY<=endOutY; outY++)
    {
        for (long outX=startOutX; outX<=endOutX; outX++)
        {
            long outputIndex = outY * outputHeightTimesChannel + outX * channels + c; 
            if (inputValue == outputBatchBase4Sample[outputIndex])
                inputGradientBatchBase4Sample[inputIndexWithinSample] += outputGradientBatchBase4Sample[outputIndex];
        }
    }  
}
template<class ElemType>
__global__ void _assignAveragePoolingResult(ElemType * outputBatch, const ElemType * inputBatch, const long batchSize, const long channels,
                                                const long inputWidth, const long inputHeight,  const long inputSizePerSample, 
                                                const long outputWidth, const long outputHeight, const long outputSizePerSample, 
                                                const long windowWidth, const long windowHeight, const long horizontalSubsample, const long verticalSubsample)
{
    const long outputIndex = blockIdx.x * blockDim.x + threadIdx.x; 
    const long sample = outputIndex / outputSizePerSample; 
    if (sample >= batchSize) 
        return; 

    const long outputIndexWithinSample = outputIndex % outputSizePerSample; 
    const long inputHeightTimesChannel = inputHeight * channels; 
    const long outputHeightTimesChannel = outputHeight * channels; 


    // IN_ELEM_ROWPOS(channel, row, col) = (channel + (row + col * inputHeight) * channels)
    // IN_ELEM_COLPOS = sample

    // OUT_ELEM_ROWPOS(channel, wrow, wcol) = (channel + (wrow + wcol * outputHeight) * channels)
    // OUT_ELEM_COLPOS = sample

    const long y = outputIndexWithinSample / outputHeightTimesChannel; //wcol
    const long nXC = outputIndexWithinSample % outputHeightTimesChannel; //channel + wrow*channels
    const long x = nXC / channels; //wrow
    const long c = nXC % channels; //channel

    const ElemType *inputBatchBase4Sample = inputBatch + sample*inputSizePerSample;

    register ElemType average = 0; 
    const long rowInWindowBase = (x*verticalSubsample + y*horizontalSubsample*inputHeight)*channels+c;
    for (long colInWindow=0; colInWindow<windowWidth; colInWindow++) 
    {   
        long rowInInput = rowInWindowBase + colInWindow * inputHeightTimesChannel;
        for (long rowInWindow=0; rowInWindow<windowHeight; rowInWindow++)
        {
            average += inputBatchBase4Sample[rowInInput]; 
            rowInInput += channels;
        }
    }

    outputBatch[outputIndexWithinSample + sample*outputSizePerSample] = average/windowWidth/windowHeight; 
}

template<class ElemType>
__global__ void _addAveragePoolingGradient(ElemType * inputGradientBatch, const ElemType * outputGradientBatch, 
                                                const long batchSize, const long channels, 
                                                const long inputWidth, const long inputHeight, const long inputSizePerSample, 
                                                const long outputWidth, const long outputHeight, const long outputSizePerSample, 
                                                const long windowWidth, const long windowHeight, const long horizontalSubsample, const long verticalSubsample)
{
    const long inputIndex = blockIdx.x * blockDim.x + threadIdx.x; 
    const long sample = inputIndex / inputSizePerSample; 
    if (sample >= batchSize) 
        return; 
   
    const long inputIndexWithinSample = inputIndex % inputSizePerSample; 

    const long inputHeightTimesChannel = inputHeight * channels; 
    const long outputHeightTimesChannel = outputHeight * channels; 
    const long windowSize = windowWidth * windowHeight;

    // IN_ELEM_ROWPOS(channel, row, col) = (channel + (row + col * inputHeight) * channels)
    // IN_ELEM_COLPOS = sample

    // OUT_ELEM_ROWPOS(channel, wrow, wcol) = (channel + (wrow + wcol * outputHeight) * channels)
    // OUT_ELEM_COLPOS = sample

    const long y = inputIndexWithinSample / inputHeightTimesChannel; //col in input
    const long nXC = inputIndexWithinSample % inputHeightTimesChannel; //channel + row*chanels
    const long x = nXC / channels; //row in input
    const long c = nXC % channels; //channel

    long startOutX = max(0.0f, ceil((x-(ElemType)windowHeight+1)/ (ElemType)verticalSubsample));  //inclusive start
    long endOutX = (x/verticalSubsample < outputHeight-1)? x/verticalSubsample : outputHeight-1; //inclusive end
    long startOutY = max(0.0f, ceil((y-(ElemType)windowWidth+1)/(ElemType)horizontalSubsample));  //inclusive start
    long endOutY = (x/horizontalSubsample < outputWidth-1)? x/horizontalSubsample : outputWidth-1; //inclusive end

    ElemType *inputGradientBatchBase4Sample = inputGradientBatch + sample*inputSizePerSample;
    const ElemType *outputGradientBatchBase4Sample = outputGradientBatch + sample*outputSizePerSample;

    for (long outY=startOutY; outY<=endOutY; outY++)
    {
        for (long outX=startOutX; outX<=endOutX; outX++)
        {
            long outputIndex = outY * outputHeightTimesChannel + outX * channels + c; 
            inputGradientBatchBase4Sample[inputIndexWithinSample] += outputGradientBatchBase4Sample[outputIndex]/windowSize;
        }
    }  
}

template<class ElemType>
__global__ void _addMaxPoolingGradientLoopOut(ElemType * inputGradientBatch, const ElemType * outputGradientBatch, const ElemType * inputBatch, const ElemType * outputBatch, 
                                                const long batchSize, const long channels, 
                                                const long inputWidth, const long inputHeight, const long inputSizePerSample, 
                                                const long outputWidth, const long outputHeight, const long outputSizePerSample, 
                                                const long windowWidth, const long windowHeight, const long horizontalSubsample, const long verticalSubsample)
{
    const long outputIndex = blockIdx.x * blockDim.x + threadIdx.x; 
    const long sample = outputIndex / outputSizePerSample; 
    if (sample >= batchSize) 
        return; 
   
    const long outputIndexWithinSample = outputIndex % outputSizePerSample; 
    const long inputWidthTimesChannel = inputWidth * channels; 
    const long outputWidthTimesChannel = outputWidth * channels; 
    const long y = outputIndexWithinSample / outputWidthTimesChannel; 
    const long nXC = outputIndexWithinSample % outputWidthTimesChannel; 
    const long x = nXC / channels; 
    const long c = nXC % channels; 

    const long offset0 = sample*inputSizePerSample + y*verticalSubsample*inputWidthTimesChannel + x*horizontalSubsample*channels;
    const ElemType *pCurWindow4Input = inputBatch + offset0; // pooling to current window's first input pixel 
    ElemType *pCurWindow4InGradient = inputGradientBatch + offset0; 
    for (long yy=0; yy<windowHeight; yy++) 
    {
        const long offset1 = yy*inputWidthTimesChannel + c; 
        const ElemType *pf0 = pCurWindow4Input + offset1; 
        ElemType *pf1 = pCurWindow4InGradient + offset1; 
        for (long xx=0; xx<windowWidth; xx++)
        {
            const long offset2 = xx*channels; 
            if (pf0[offset2] == outputBatch[outputIndex]) 
            {
                pf1[offset2] += outputGradientBatch[outputIndex]; //need to be atomic however atomicAdd on double is not supported.
            }
        }
    }
}

template<class ElemType>
__global__ void _addElementProductOf(
    ElemType* us,
    const ElemType* a,
    const ElemType* b,
    const LONG64 N)
{
    LONG64 id = blockDim.x * blockIdx.x + threadIdx.x;
    if (id>=N)
        return;
    us[id]+=(a[id]*b[id]);
}

template<class ElemType>
__global__ void _columnElementMultiplyWith(
    ElemType* us,
    const ElemType* a,
    const long N, //a.GetNumRows();
    const long M) //us.GetNumCols();
{
    long id = blockDim.x * blockIdx.x + threadIdx.x;
    if (id>=N)
        return;

    //__shared__ ElemType _a[threadsPerBlock];
    //_a[threadIdx.x]=a[id];
    ElemType mul=a[id];
    for (long j=0;j<M;++j)
    {
        us[IDX2C(id,j,N)]=us[IDX2C(id,j,N)]*mul;
    }
}

template<class ElemType>
__global__ void _rowElementMultiplyWith(
    ElemType* us,
    const ElemType* a,
    const long N, //us.GetNumRows();
    const long M) //a.GetNumCols();
{
    long id = blockDim.x * blockIdx.x + threadIdx.x;
    if (id>=M)
        return;

    //__shared__ ElemType _a[threadsPerBlock];
    //_a[threadIdx.x]=a[id];
    ElemType mul=a[id];
    for (long i=0;i<N;++i)
    {
        us[IDX2C(i,id,N)]=us[IDX2C(i,id,N)]*mul;
    }
}

template<class ElemType>
__global__ void _rowElementDivideBy(
    ElemType* us,
    const ElemType* a,
    const long N, //us.GetNumRows();
    const long M) //a.GetNumCols();
{
    long id = blockDim.x * blockIdx.x + threadIdx.x;
    if (id >= M)
        return;

    //__shared__ ElemType _a[threadsPerBlock];
    //_a[threadIdx.x]=a[id];
    ElemType v = a[id];
    if (v >= 0 && v < EPS_IN_INVERSE)
        v = EPS_IN_INVERSE;
    else if (v < 0 && v > -EPS_IN_INVERSE)
        v = (-EPS_IN_INVERSE);

    for (long i = 0; i<N; ++i)
    {
        us[IDX2C(i, id, N)] = us[IDX2C(i, id, N)] / v;
    }
}

template<class ElemType>
__global__ void _ColumnElementDivideBy(
    ElemType* us,
    const ElemType* a,
    const long N, //a.GetNumRows();
    const long M) //us.GetNumCols();
{
    long id = blockDim.x * blockIdx.x + threadIdx.x;
    if (id>=N)
        return;

    ElemType smallValue = EPS_IN_INVERSE;

    //__shared__ ElemType _a[threadsPerBlock];
    //_a[threadIdx.x]=a[id];
    ElemType v=a[id];
    for (long j=0;j<M;++j)
    {
        if (v <0 && v > -smallValue)
            us[IDX2C(id,j,N)] /= (-smallValue);
        else if (v >=0 && v < smallValue)
            us[IDX2C(id,j,N)] /= smallValue;
        else
            us[IDX2C(id,j,N)] /= v;
    }

}


template<class ElemType>
__global__ void _innerProduct(
    ElemType* c,
    const ElemType* a,
    const ElemType* b,
    const long N, //a.GetNumRows();
    const long M, //a.GetNumCols();
    const bool isColWise) 
{
    long id = blockDim.x * blockIdx.x + threadIdx.x;
    if ((isColWise && id>=M) || (!isColWise && id>=N))
        return;

    ElemType sum = 0;
    long index;
    if (isColWise)
    {
        for (long i=0; i<N; ++i)
        {
            index = IDX2C(i,id,N);
            sum += a[index]* b[index];
        }
    }
    else
    {
        for (long j=0; j<M; ++j)
        {
            index = IDX2C(id,j, N);
            sum += a[index]* b[index];
        }
    }

    c[id] = sum;
}


template<class ElemType>
__global__ void _assignSignOf(
    ElemType* a,
    const ElemType* b,
    const LONG64 N)
{
    LONG64 id = blockDim.x * blockIdx.x + threadIdx.x;
    if (id>=N)
        return;
    ElemType v = b[id];
    a[id] = (v == (ElemType)0? (ElemType)0 : (v > 0? (ElemType)1 : (ElemType)(-1)));
}

template<class ElemType>
__global__ void _addSignOf(
    ElemType* a,
    const ElemType* b,
    const LONG64 N)
{
    LONG64 id = blockDim.x * blockIdx.x + threadIdx.x;
    if (id>=N)
        return;
    ElemType v = b[id];
    a[id] += (v == (ElemType)0? (ElemType)0 : (v > 0? (ElemType)1 : (ElemType)(-1)));
}

template<class ElemType>
__global__ void _vectorMaxMinReduce( //this function processes 1 column per block. this function needs 512 threads
                                 const ElemType* us,
                                 ElemType* Indexes,
                                 ElemType* Values,
                                 const long m,  //number of rows
                                 const long n,
                                 bool isMax)  //number of cols
{
    //we first find max per column    
    __shared__ ElemType partials[512];        
    __shared__ int partialsInd[512];
    if (isMax)
    {
        partials[threadIdx.x]=-10000000;
    }
    else
    {
        partials[threadIdx.x]=10000000;
    }
    partialsInd[threadIdx.x]=-1;

    //int id = blockDim.x * blockIdx.x + threadIdx.x;
    int loadPerThread = m/blockDim.x; 

    for (int i= threadIdx.x*loadPerThread; i< (threadIdx.x == blockDim.x - 1 ? m : (threadIdx.x+1)*loadPerThread);++i)
    {
        if (( isMax ? us[IDX2C(i,blockIdx.x,m)]>partials[threadIdx.x] : us[IDX2C(i,blockIdx.x,m)]<partials[threadIdx.x]) || partialsInd[threadIdx.x]==-1)
        {
            partials[threadIdx.x]=us[IDX2C(i,blockIdx.x,m)];
            partialsInd[threadIdx.x]=i;       
        }
    }
    __syncthreads();

    //256
    if (threadIdx.x<256)
    {
        //partials[threadIdx.x]=max(partials[threadIdx.x+256],partials[threadIdx.x]);
        if ((isMax ? partials[threadIdx.x+256]>partials[threadIdx.x] : partials[threadIdx.x+256]<partials[threadIdx.x]) || partialsInd[threadIdx.x]==-1)
        {
            partials[threadIdx.x]=partials[threadIdx.x+256];
            partialsInd[threadIdx.x]=partialsInd[threadIdx.x+256];
        }
    }
    __syncthreads();

    //128
    if (threadIdx.x<128)
    {
        //partials[threadIdx.x]=max(partials[threadIdx.x+128],partials[threadIdx.x]);
        if ((isMax ? partials[threadIdx.x+128]>partials[threadIdx.x] : partials[threadIdx.x+128]<partials[threadIdx.x]) || partialsInd[threadIdx.x]==-1)
        {
            partials[threadIdx.x]=partials[threadIdx.x+128];
            partialsInd[threadIdx.x]=partialsInd[threadIdx.x+128];
        }
    }
    __syncthreads();

    //64
    if (threadIdx.x<64)
    {
        //partials[threadIdx.x]=max(partials[threadIdx.x+64],partials[threadIdx.x]);
        if ((isMax ? partials[threadIdx.x+64]>partials[threadIdx.x] : partials[threadIdx.x+64]<partials[threadIdx.x]) || partialsInd[threadIdx.x]==-1)
        {
            partials[threadIdx.x]=partials[threadIdx.x+64];
            partialsInd[threadIdx.x]=partialsInd[threadIdx.x+64];
        }
    }
    __syncthreads();

    //32
    if (threadIdx.x<32)
    {
        //partials[threadIdx.x]=max(partials[threadIdx.x+32],partials[threadIdx.x]);
        if ((isMax ? partials[threadIdx.x+32]>partials[threadIdx.x] : partials[threadIdx.x+32]<partials[threadIdx.x]) || partialsInd[threadIdx.x]==-1)
        {
            partials[threadIdx.x]=partials[threadIdx.x+32];
            partialsInd[threadIdx.x]=partialsInd[threadIdx.x+32];
        }
    }
    __syncthreads();

    //16
    if (threadIdx.x<16)
    {
        //partials[threadIdx.x]=max(partials[threadIdx.x+16],partials[threadIdx.x]);
        if ((isMax ? partials[threadIdx.x+16]>partials[threadIdx.x] : partials[threadIdx.x+16]<partials[threadIdx.x]) || partialsInd[threadIdx.x]==-1)
        {
            partials[threadIdx.x]=partials[threadIdx.x+16];
            partialsInd[threadIdx.x]=partialsInd[threadIdx.x+16];
        }
    }
    __syncthreads();

    //8
    if (threadIdx.x<8)
    {
        //partials[threadIdx.x]=max(partials[threadIdx.x+8],partials[threadIdx.x]);
        if ((isMax ? partials[threadIdx.x+8]>partials[threadIdx.x] : partials[threadIdx.x+8]<partials[threadIdx.x]) || partialsInd[threadIdx.x]==-1)
        {
            partials[threadIdx.x]=partials[threadIdx.x+8];
            partialsInd[threadIdx.x]=partialsInd[threadIdx.x+8];
        }
    }
    __syncthreads();

    //4
    if (threadIdx.x<4)
    {
        //partials[threadIdx.x]=max(partials[threadIdx.x+4],partials[threadIdx.x]);
        if ((isMax ? partials[threadIdx.x+4]>partials[threadIdx.x] : partials[threadIdx.x+4]<partials[threadIdx.x]) || partialsInd[threadIdx.x]==-1)
        {
            partials[threadIdx.x]=partials[threadIdx.x+4];
            partialsInd[threadIdx.x]=partialsInd[threadIdx.x+4];
        }
    }
    __syncthreads();

    if (threadIdx.x==0)
    {
        ElemType mx = partials[0];
        int ind = partialsInd[0];
        if ((isMax ? mx<partials[1] : mx>partials[1]) || ind ==-1)
        {
            mx = partials[1];
            ind = partialsInd[1];
        }
        if ((isMax ? mx<partials[2] : mx>partials[2]) || ind ==-1)
        {
            mx = partials[2];
            ind = partialsInd[2];
        }
        if ((isMax ? mx<partials[3] : mx>partials[3]) || ind ==-1)
        {
            mx = partials[3];
            ind = partialsInd[3];
        }
        Values[blockIdx.x] = mx;
        Indexes[blockIdx.x] = ind;
    }
}

template<class ElemType>
__global__ void _vectorMax(
    const ElemType* us,
    ElemType* maxIndexes,
    ElemType* maxValues,
    const long m,  //number of rows
    const long n,  //number of cols
    const bool isColWise) 
{
    long id = blockDim.x * blockIdx.x + threadIdx.x;
    long maxInd = -1;
    ElemType maxVal = -100000;

    if (isColWise)
    {
        if (id>=n)
            return;

        for (long i=0;i<m;i++)
        {
            if (maxInd==-1 || us[IDX2C(i,id,m)]>=maxVal)
            {
                maxInd = i;
                maxVal = us[IDX2C(i,id,m)];
            }
        }
    }
    else
    {
        if (id>=m)
            return;

        for (long j=0;j<n;j++)
        {
            if (maxInd==-1 || us[IDX2C(id,j,m)]>=maxVal)
            {
                maxInd = j;
                maxVal = us[IDX2C(id,j,m)];
            }
        }
    }
    maxIndexes[id]=maxInd;
    maxValues[id]=maxVal;
}

template<class ElemType>
__global__ void _vectorMin(
    const ElemType* us,
    ElemType* minIndexes,
    ElemType* minValues,
    const long m,  //number of rows
    const long n,  //number of cols
    const bool isColWise) 
{
    long id = blockDim.x * blockIdx.x + threadIdx.x;
    long minInd = -1;
    ElemType minVal = -100000;

    if (isColWise)
    {
        if (id>=n)
            return;

        for (long i=0;i<m;i++)
        {
            if (minInd==-1 || us[IDX2C(i,id,m)]<=minVal)
            {
                minInd = i;
                minVal = us[IDX2C(i,id,m)];
            }
        }
    }
    else
    {
        if (id>=m)
            return;

        for (long j=0;j<n;j++)
        {
            if (minInd==-1 || us[IDX2C(id,j,m)]<=minVal)
            {
                minInd = j;
                minVal = us[IDX2C(id,j,m)];
            }
        }
    }
    minIndexes[id]=minInd;
    minValues[id]=minVal;
}

//this implementation uses more threads but also more memory access
template<class ElemType>
__global__ void _matrixVectorColumnWiseAddWithThreadPerElem(
    const ElemType* a,
    ElemType* us,
    ElemType alpha,
    const long m,  //number of rows
    const long n)  //number of cols     
{
    long id = blockDim.x * blockIdx.x + threadIdx.x;
    if (id >= m*n)
        return;

    long col = id / m;
    long row = id - col*m;

    us[id] += alpha*a[row];
}

template<class ElemType>
__global__ void _matrixVectorColumnWiseAddWithThreadPerRow(
    const ElemType* a,
    ElemType* us,
    ElemType alpha,
    const long m,  //number of rows
    const long n)  //number of cols     
{
#ifdef VALIDATION
    if (blockDim.x * blockIdx.x + threadIdx.x == 0)
    {
        printf("** _matrixVectorColumnWiseAdd on device:\na = %p, us = %p, alpha = %f, m = %ld, n = %ld\n", 
            a,us,alpha,m,n);
        printf("us[0] = %f\n", us[0]);
        printf("a[0] = %f\n", a[0]);
    }
#endif
    int id = blockDim.x * blockIdx.x + threadIdx.x;
    if (id>=m)
        return;
    ElemType tmp = a[id];
#ifdef VALIDATION
    printf("  a[%d] = %f\n", id, tmp);
#endif
    for (long j = 0; j < n; ++j )
    {
        us[j*m+id] += alpha*tmp;
    }
 
}


template<class ElemType>
__global__ void _matrixVectorColumnWiseAddBlockPerRow(
    const ElemType* a,
    ElemType* us,
    ElemType alpha,
    const long m,  //number of rows
    const long n)  //number of cols     
{    
    ElemType tmp;

    if (threadIdx.x==0)
    {
        tmp = a[blockIdx.x];
    }
    __syncthreads();

    int loadPerThread = n/blockDim.x; 

    for (int i= threadIdx.x*loadPerThread; i< (threadIdx.x == blockDim.x - 1 ? n : (threadIdx.x+1)*loadPerThread);++i)
    {
        us[m*blockIdx.x + i] += alpha*tmp;
    }
}



template<class ElemType>
__global__ void _addScaledDifference( 
    ElemType alpha,
    ElemType *a,
    ElemType *b,
    ElemType *c,
    LONG64 N)
{
    LONG64 id = blockDim.x * blockIdx.x + threadIdx.x;
    if (id>=N)
        return;
    c[id] = c[id] + (a[id]-b[id]) * (alpha);
}

template<class ElemType>
__global__ void _assignScaledDifference( 
    ElemType alpha,
    ElemType *a,
    ElemType *b,
    ElemType *c,
    LONG64 N)
{
    LONG64 id = blockDim.x * blockIdx.x + threadIdx.x;
    if (id>=N)
        return;
    c[id] = (a[id]-b[id]) * (alpha);
}

template<class ElemType>
__global__ void _addScaledDifference( 
    ElemType *alpha,
    ElemType *a,
    ElemType *b,
    ElemType *c,
    LONG64 N)
{
    LONG64 id = blockDim.x * blockIdx.x + threadIdx.x;
    if (id>=N)
        return;
    c[id] = c[id] + (a[id]-b[id]) * alpha[0];
}

template<class ElemType>
__global__ void _assignScaledDifference( 
    ElemType *alpha,
    ElemType *a,
    ElemType *b,
    ElemType *c,
    LONG64 N)
{
    LONG64 id = blockDim.x * blockIdx.x + threadIdx.x;
    if (id>=N)
        return;
    c[id] = (a[id]-b[id]) * alpha[0];
}

template<class ElemType>
__global__ void _addElementToElement( 
    const ElemType *a, LONG64 indexA,
    ElemType *c, LONG64 indexC)
{
    LONG64 id = blockDim.x * blockIdx.x + threadIdx.x;
    if (id>0)
        return;
    c[indexC] += a[indexA];
}

template<class ElemType>
__global__ void _assignNumOfDiff( 
    const ElemType *a,
    const ElemType *b,
    ElemType *c,
    LONG64 N)
{
    __shared__ ElemType partialSums[1024];
    partialSums[threadIdx.x]=0;
    //int id = blockDim.x * blockIdx.x + threadIdx.x;
    LONG64 loadPerThread = N/blockDim.x; 
    for (LONG64 i= threadIdx.x*loadPerThread; i< (threadIdx.x == blockDim.x - 1 ? N : (threadIdx.x+1)*loadPerThread);++i)
    {
        partialSums[threadIdx.x]+=(a[i] != b[i]);
    }
    __syncthreads();

    //512
    if (threadIdx.x<512)
    {
        partialSums[threadIdx.x]+=partialSums[threadIdx.x+512];
    }
    __syncthreads();

    //256
    if (threadIdx.x<256)
    {
        partialSums[threadIdx.x]+=partialSums[threadIdx.x+256];
    }
    __syncthreads();

    //128
    if (threadIdx.x<128)
    {
        partialSums[threadIdx.x]+=partialSums[threadIdx.x+128];
    }
    __syncthreads();

    //64
    if (threadIdx.x<64)
    {
        partialSums[threadIdx.x]+=partialSums[threadIdx.x+64];
    }
    __syncthreads();

    //32
    if (threadIdx.x<32)
    {
        partialSums[threadIdx.x]+=partialSums[threadIdx.x+32];
    }
    __syncthreads();

    //16
    if (threadIdx.x<16)
    {
        partialSums[threadIdx.x]+=partialSums[threadIdx.x+16];
    }
    __syncthreads();

    //8
    if (threadIdx.x<8)
    {
        partialSums[threadIdx.x]+=partialSums[threadIdx.x+8];
    }
    __syncthreads();

    //4
    if (threadIdx.x<4)
    {
        partialSums[threadIdx.x]+=partialSums[threadIdx.x+4];
    }
    __syncthreads();

    if (threadIdx.x==0)
    {
        c[0] = partialSums[0]+partialSums[1]+partialSums[2]+partialSums[3];
    }
}


/*template<class ElemType>
__global__ void _assignNumOfDiff( 
ElemType *a,
ElemType *b,
ElemType *c,
long N)
{
//TO DO: replace atomic operation with reduction

__shared__ int totalSum;
if (threadIdx.x == 0) totalSum = 0;
__syncthreads();

int id = blockDim.x * blockIdx.x + threadIdx.x;
if (id>=N)
return;

int localVal = (a[id] != b[id]);
atomicAdd(&totalSum, localVal);
__syncthreads();

c[id] = totalSum;
}*/

template<class ElemType>
__global__ void _scaleArray(
    ElemType alpha,
    ElemType *us,
    LONG64 N)
{
    LONG64 id = blockDim.x * blockIdx.x + threadIdx.x;
    if (id>=N)
        return;
    us[id]=us[id]*alpha;
}


template<class ElemType>
__global__ void _sparseCSRPlusDense(
    ElemType alpha,
    const ElemType* m_dVal,
    const int* m_dRow,
    const int* m_dCol,
    ElemType* pArrayDev,
    LONG64 M)
{
    LONG64 id = blockDim.x * blockIdx.x + threadIdx.x;
    if (id>=M)
        return;
    int start = m_dRow[id];
    int end = m_dRow[id+1];
    for (int _i=start;_i<end;++_i)  //_i is index in m_dVal and m_dCol
    {
        int j = m_dCol[_i];
        pArrayDev[IDX2C(id,j,M)]+=(alpha*m_dVal[_i]);
    }
}

template<class ElemType>
__global__ void _sparseCSRElemMulDense(    
    const ElemType* m_dVal,
    const int* m_dRow,
    const int* m_dCol,
    const ElemType* b,
    ElemType* c,
    LONG64 M)
{
    LONG64 id = blockDim.x * blockIdx.x + threadIdx.x;
    if (id>=M)
        return;
    int start = m_dRow[id];
    int end = m_dRow[id+1];
    for (int _i=start;_i<end;++_i)  //_i is index in m_dVal and m_dCol
    {
        int j = m_dCol[_i];
        c[IDX2C(id,j,M)]=b[IDX2C(id,j,M)]*m_dVal[_i];
    }
}


//c = alpha * op(a) * op(b) + beta*c
//this function can be further improved by using shared memory
template<class ElemType>
__global__ void _denseMultSparseCSCAndWeightedAddToDense(
    int m, //rowDense
    int n,   //colSparse
    ElemType alpha,
    const ElemType* a,  //dense
    const ElemType* bnzValues,  //sparse nz values
    const GPUSPARSE_INDEX_TYPE* rowIndex,
    const GPUSPARSE_INDEX_TYPE* colCSCIndex,
    ElemType beta,
    ElemType* c  //dense target
    )
{
    LONG64 id = blockDim.x * blockIdx.x + threadIdx.x;
    if (id >= m*n)  
        return;

    int colInC = id / m;
    int rowInC = id - colInC * m;

    int start = colCSCIndex[colInC]; 
    int end = colCSCIndex[colInC + 1];

    ElemType s = 0;
   for (int j = start; j<end; j++)  //j points to the value
    {
        int i = rowIndex[j];
        s += a[IDX2C(rowInC, i, m)] * bnzValues[j];
    }
    c[IDX2C(rowInC, colInC, m)] = alpha * s + beta * c[IDX2C(rowInC, colInC, m)];
}

//called before _determineBlockIds and _denseMulSparseCSCTransposeToSparseBlockCol to determine which columns have values and
//what's the mapping from the column id in the resulted SparseBlockCol format to the column id in the dense format
//input: rowIndexes: the row indexes of the CSC sparse matrix to be multiplied with
//blockIDs: the blockID mapping in the resulting matrix; 
//nnz: number of nonzero value or the size of rowIndexes;
template<class ElemType>
__global__ void _findColsWithValues(
    const GPUSPARSE_INDEX_TYPE* rowIndexes, GPUSPARSE_INDEX_TYPE* blockIds, const size_t nnz)
{
    const size_t index = blockIdx.x * blockDim.x + threadIdx.x;
    if (index >= nnz)
        return;

    blockIds[rowIndexes[index]] = 1; //this row has value.
}

//called before _denseMulSparseCSCTransposeToSparseBlockCol and after _findColsWithValuesto determine which columns have values and
//what's the mapping from the column id in the resulted SparseBlockCol format to the column id in the dense format
//input: rowIndexes: the row indexes of the CSC sparse matrix to be multiplied with
//blockId2Col: the blockID to colum id mapping in the resulting matrix; 
//col2BlockId: the col2BlockId to blockID mapping in the resulting matrix; 
//numCols: number of columns in the resulting matrix or the size of blockIDs
//blockSize: return the blockSize with values, *blockSize must be zero before passed in.
template<class ElemType>
__global__ void _determineBlockIds(
    GPUSPARSE_INDEX_TYPE* blockId2Col, GPUSPARSE_INDEX_TYPE*col2BlockId, const size_t numCols, size_t* blockSize)
{
    const size_t index = blockIdx.x * blockDim.x + threadIdx.x;
    if (index >= numCols)
        return;

    size_t blockIndex = numCols;
    if (blockId2Col[index] > 0)
    {
        blockIndex = atomicAdd(blockSize, 1);
        col2BlockId[index] = blockIndex;
    }

    __syncthreads();

    if (blockIndex < numCols)
        blockId2Col[blockIndex] = index;
}

// backward pass from hidden layer to feature weight
//result (sparse BlockCol)= alpha * (lhs (dense) X rhs^T (sparse CSC)
//assume resultValues are 0-initialized
template<class ElemType>
__global__ void _denseMulSparseCSCTransposeToSparseBlockCol2(
    const ElemType alpha,
    const ElemType* lhsValues,
    const size_t numRowsLhs,
    const size_t numColsRhs,
    const ElemType* rhsNZValues,
    const GPUSPARSE_INDEX_TYPE* rhsRows,
    const GPUSPARSE_INDEX_TYPE* rhsCols,
    const GPUSPARSE_INDEX_TYPE* col2blockIds,
    ElemType* resultValues)
{
    const LONG64 index = blockIdx.x * blockDim.x + threadIdx.x;
    const LONG64 lhsCol = index / numRowsLhs; //rhsCol == lhsCol
    if (lhsCol >= numColsRhs)
        return;
    const LONG64 lhsRow = index - numRowsLhs*lhsCol; //resultRow == lhsRow

    //each thread handles one [row, col] combination
    ElemType lhsValue = alpha*lhsValues[IDX2C(lhsRow, lhsCol, numRowsLhs)];

    LONG64 start = rhsCols[lhsCol]; //rhsCol == lhsCol
    LONG64 end = rhsCols[lhsCol + 1];

    for (LONG64 p = start; p < end; p++)
    {
        LONG64 rhsRow = rhsRows[p];
        ElemType rhsVal = rhsNZValues[p];
        LONG64 resultCol = col2blockIds[rhsRow]; //resultCol == rhsRow maps to columnid 

        //assume resultValues are 0-initialized
        atomicAdd(&resultValues[IDX2C(lhsRow, resultCol, numRowsLhs)], lhsValue * rhsVal);
    }
}

// backward pass from hidden layer to feature weight
//result (sparse BlockCol)= alpha * (lhs (dense) X rhs^T (sparse CSC)
//assume resultValues are 0-initialized
template<class ElemType>
__global__ void _denseMulSparseCSCTransposeToSparseBlockCol(
    const ElemType alpha,
    const ElemType* lhsValues,
    const size_t numRowsLhs,
    const size_t numColsRhs,
    const ElemType* rhsNZValues,
    const GPUSPARSE_INDEX_TYPE* rhsRows,
    const GPUSPARSE_INDEX_TYPE* rhsCols,
    const GPUSPARSE_INDEX_TYPE* rhsRowIdx,
    ElemType* resultValues,
    GPUSPARSE_INDEX_TYPE* resultBlockIds)
{
    const LONG64 index = blockIdx.x * blockDim.x + threadIdx.x;
    const LONG64 lhsCol = index / numRowsLhs; //rhsCol == lhsCol
    if (lhsCol >= numColsRhs)
        return;
    const LONG64 lhsRow = index - numRowsLhs*lhsCol; //resultRow == lhsRow

    //each thread handles one [row, col] combination
    ElemType lhsValue = alpha*lhsValues[IDX2C(lhsRow, lhsCol, numRowsLhs)];

    LONG64 start = rhsCols[lhsCol]; //rhsCol == lhsCol
    LONG64 end = rhsCols[lhsCol + 1];

    for (LONG64 p = start; p < end; p++)
    {
        LONG64 rhsRow = rhsRows[p]; 
        ElemType rhsVal = rhsNZValues[p];
        LONG64 resultCol = rhsRowIdx[p]; //resultCol == rhsRow maps to columnid 
        resultBlockIds[resultCol] = rhsRow;  //indicate which colmn it actually points to

        //assume resultValues are 0-initialized
        atomicAdd(&resultValues[IDX2C(lhsRow, resultCol, numRowsLhs)], lhsValue * rhsVal);
    }
}


// gradients update
template<class ElemType>
__global__ void _scaleSparseBlockAndAddToDense(    
    const ElemType alpha,
    const bool blockCol, //true if blockRow
    const size_t numRows,
    const size_t numCols,
    const size_t numBlocks,
    const ElemType* lhsValues,  //lhs is blockCol or blockRow
    const GPUSPARSE_INDEX_TYPE* blockIds,
    ElemType* rhs)
{
    const LONG64 index = blockIdx.x * blockDim.x + threadIdx.x;
    LONG64 row, col;
    if (blockCol)
    {
        const LONG64 blockId = index / numRows;
        if (blockId >= numBlocks)
            return;
        row = index - numRows* blockId;
        col = blockIds[blockId];
    }
    else
    {
        const LONG64 blockId = index / numCols;
        if (blockId >= numBlocks)
            return;
        col = index - numCols* blockId;
        row = blockIds[blockId];
    }
    rhs[IDX2C(row, col, numRows)] += alpha * lhsValues[index];
}

// compute predictions in cross entory node
template<class ElemType>
__global__ void _computePrediction(
    int nv,
    const ElemType* a,
    int numrows,
    const ElemType* weight,   
    int nrs,
    int labelSize,
    const GPUSPARSE_INDEX_TYPE* labelRow,
    const size_t* block2Id,
    const ElemType* cls,
    const ElemType* idx2cls,    
    ElemType* val,
    GPUSPARSE_INDEX_TYPE* row,
    GPUSPARSE_INDEX_TYPE* pb)
{
    // get label block id
    int id = -1;
    int offset = -1;
    for(int i = 1; i < labelSize; i++) 
    {
        if (blockIdx.x < block2Id[i]) 
        {
            id = i-1;
            offset = blockIdx.x - block2Id[i-1];
            break;
        }
    }
    if( id == -1) 
    {
        id = labelSize-1;
        offset = blockIdx.x - block2Id[labelSize-1];
    }

    int t = labelRow[id];
    int iStt;
    int iEnd;
    if(t < nv) 
    {
        int clsid = idx2cls[t];
        iStt = cls[IDX2C(0, clsid, 2)];
        iEnd = cls[IDX2C(1, clsid, 2)];
    } 
    else 
    {
        iStt = nv;
        iEnd = nrs;
    }
    int i = iStt + offset;
    int j = id /2;
    
    int loadPerThread = (numrows+blockDim.x-1)/blockDim.x;
    int tStart = loadPerThread * threadIdx.x;
    int tEnd = min((int)numrows, loadPerThread + tStart);

    ElemType v = 0.0;
    for (int h = tStart; h < tEnd; h++)
    {
        v += weight[IDX2C(i,h,nrs)] * a[IDX2C(h,j,numrows)]; 
    }
    atomicAdd(&val[blockIdx.x], v);
    row[blockIdx.x] = i;

    if(blockIdx.x == 0 && threadIdx.x == 0) 
        pb[0] = 0;
    
    if((threadIdx.x == 0) && (i == iEnd-1) && (i >= nv)) 
        pb[j+1] = blockIdx.x+1;
}

// normalize predictions in cross entropy node
template<class ElemType>
__global__ void _normalizePrediction(
    const size_t labelSize,
    const size_t expandedLabelSize,
    const GPUSPARSE_INDEX_TYPE* labelRow,
    const size_t* block2Id,    
    const GPUSPARSE_INDEX_TYPE* row,
    ElemType* val,
    ElemType* entropyScore)
{    
    __shared__ ElemType partials[512];
    partials[threadIdx.x] = 0;

    int p = blockIdx.x;
    int t = labelRow[p];
    int start = block2Id[p];
    int end;
    if(p == labelSize -1) 
    {
        end = expandedLabelSize;
    } 
    else 
    {
        end = block2Id[p+1];
    }
    int len = end - start;

    int loadPerThread = (len+blockDim.x-1)/blockDim.x;
    int tStart = loadPerThread * threadIdx.x;
    int tLen = min((int)len, loadPerThread + tStart);

    for(int i = start + tStart; i < start + tLen; i++) 
    {
        partials[threadIdx.x] += exp(val[i]);
    }

    __syncthreads();

    // now sum up the objective function
    int nTotalThreads = blockDim.x;

    while (nTotalThreads >1)
    {
        int halfPoint = (nTotalThreads >> 1);

        if (threadIdx.x < halfPoint)
            partials[threadIdx.x] += partials[threadIdx.x+halfPoint];

        __syncthreads();

        nTotalThreads = (nTotalThreads>>1);
    }
    
    for(int i = start + tStart; i < start + tLen; i++) 
    {
        val[i] = log(exp(val[i])/partials[0]);
        if(row[i] == t) 
        {
            atomicAdd(entropyScore, -val[i]);
            val[i] *= -1;
        }
    }
}

// compute prediction error in cross entropy node
template<class ElemType>
__global__ void _computePredictionError(
    ElemType* val,
    int N)
{    
    int p = blockDim.x * blockIdx.x + threadIdx.x;
    if (p>=N)
        return;

    if(val[p] < 0) 
        val[p] = exp(val[p]); //negative;
    else 
        val[p] = exp(-val[p])-1; //positive
}

// compute gradients of input in cross entropy node
template<class ElemType>
__global__ void _computeGradientOfInput(
    const ElemType* val,
    const GPUSPARSE_INDEX_TYPE* row,
    const GPUSPARSE_INDEX_TYPE* pb,    
    ElemType* weight,
    size_t nrs,
    ElemType* grd,
    size_t numrows)
{        
    int h = blockIdx.x%numrows;
    int j = blockIdx.x/numrows;

    int start = pb[j];
    int end = pb[j+1];
    int len = end - start;
    
    int load = (len+blockDim.x-1)/blockDim.x;
    int pStart = start + load * threadIdx.x;
    int pEnd = start + min(len, load * (threadIdx.x+1));

    ElemType sum = 0;
    for(int p = pStart; p < pEnd; p++) 
    {
        int i = row[p];
        sum += val[p] * weight[IDX2C(i, h, nrs)]; 
    }    

    atomicAdd(&grd[IDX2C(h,j,numrows)], sum);
}

// compute gradients of weights in cross entropy node
template<class ElemType>
__global__ void _computeGradientOfWeight(
    const ElemType* val,
    const GPUSPARSE_INDEX_TYPE* row,
    const GPUSPARSE_INDEX_TYPE* pb,
    size_t mb,
    size_t nv,
    const GPUSPARSE_INDEX_TYPE* labelRow,
    const size_t* labelBlock2UniqId,
    const ElemType* cls,
    const ElemType* idx2cls,
    ElemType* input,
    size_t nrs,
    ElemType* blockVal,
    GPUSPARSE_INDEX_TYPE* blockIds)
{
    int p = blockIdx.x;
    ElemType v = val[p];
    int i = row[p];
    int j = -1;
    for(int k = 1; k < mb; k++) 
    {
        if( p < pb[k]) 
        {
            j = k-1;
            break;
        }
    }
    if( j == -1) 
    {
        j = mb-1;
    }

    //figure out blocks
    int bId = i < nv ? 2*j : 2*j+1;
    int t = labelRow[bId];
    int iStt;
    if(t < nv) 
    {
        int clsid = idx2cls[t];
        iStt = cls[IDX2C(0, clsid, 2)];
    } 
    else 
    {
        iStt = nv;
    }
    int offset = i - iStt;
    int ii = labelBlock2UniqId[bId] + offset;

    int load = (nrs+blockDim.x-1)/blockDim.x;
    int pStart = load * threadIdx.x;
    int pEnd = min((int)nrs, load + pStart);

    for(int h = pStart; h < pEnd; h++) 
    {        
        ElemType temp = v * input[IDX2C(h, j, nrs)];    
        atomicAdd(&blockVal[ii*nrs+h], temp);
        blockIds[ii] = i;
    }
}

// used in clipping gradients
template<class ElemType>
__global__ void _inplaceTruncate(
    ElemType* a,
    const ElemType threshold,
    const LONG64 N)
{
    LONG64 id = blockDim.x * blockIdx.x + threadIdx.x;
    if (id>=N)
        return;
    ElemType locThresholdPos = abs(threshold);
    ElemType locTHresholdNeg = -locThresholdPos; 
    if (a[id] > locThresholdPos)
    {
        a[id] = locThresholdPos;
    }
    else if(a[id] < locTHresholdNeg)
    {
        a[id] = locTHresholdNeg;
    }
}

template<class ElemType>
__global__ void _normalGradForSparseBlock(
    const ElemType momentum,
    const bool blockCol, //true if blockRow
    const size_t numRows,
    const size_t numCols,
    const size_t numBlocks,
    ElemType* lhsValues,  //lhs is blockCol or blockRow
    const GPUSPARSE_INDEX_TYPE* blockIds,
    ElemType* rhs)
{
    const LONG64 index = blockIdx.x * blockDim.x + threadIdx.x;
    LONG64 row, col;
    if (blockCol)
    {
        const LONG64 blockId = index / numRows;
        if (blockId >= numBlocks)
            return;
        row = index - numRows* blockId;
        col = blockIds[blockId];
    }
    else
    {
        const LONG64 blockId = index / numCols;
        if (blockId >= numBlocks)
            return;
        col = index - numCols* blockId;
        row = blockIds[blockId];
    }
    rhs[IDX2C(row, col, numRows)] = (1 - momentum)*lhsValues[index] + momentum*rhs[IDX2C(row, col, numRows)];
    lhsValues[index] = rhs[IDX2C(row, col, numRows)];
}

static __inline__ __device__ double atomicAdd(double* address, double val)
{
    unsigned long long int* address_as_ull = (unsigned long long int*)address;
    unsigned long long int old = *address_as_ull, assumed;

    do {
        assumed = old;
        old = atomicCAS(address_as_ull, assumed, __double_as_longlong(val + __longlong_as_double(assumed)));
    } while (assumed != old);

    return __longlong_as_double(old);
}

template<class ElemType>
static __inline__ __device__ ElemType logadd(ElemType x, ElemType y)
{
    ElemType temp, diff, z; 

    if (x < y) 
    {
        temp = x; x = y; y = temp;
    }
    diff = y - x; 
    if (diff < MINLOGEXP)
    {
        return (x < LSMALL)?LZERO:x;
    }
    else
    {
        z = exp(diff);
        return x + log(1.0 + z);
    }
}

//This function should be called with 1024 threads per block and 1 block
//THIS IS NOT THE MOST EFFICIENT IMPLEMENTATION!!!
template<class ElemType>
__global__ void _reductionSum(
    const ElemType* data,
    ElemType *sum,
    LONG64 N)
{

    __shared__ ElemType partialSums[1024];
    partialSums[threadIdx.x]=0;
    //int id = blockDim.x * blockIdx.x + threadIdx.x;
    LONG64 loadPerThread = N/blockDim.x; 
    for (LONG64 i= threadIdx.x*loadPerThread; i< (threadIdx.x == blockDim.x - 1 ? N : (threadIdx.x+1)*loadPerThread);++i)
    {
        partialSums[threadIdx.x]+=data[i];
    }
    __syncthreads();

    //512
    if (threadIdx.x<512)
    {
        partialSums[threadIdx.x]+=partialSums[threadIdx.x+512];
    }
    __syncthreads();

    //256
    if (threadIdx.x<256)
    {
        partialSums[threadIdx.x]+=partialSums[threadIdx.x+256];
    }
    __syncthreads();

    //128
    if (threadIdx.x<128)
    {
        partialSums[threadIdx.x]+=partialSums[threadIdx.x+128];
    }
    __syncthreads();

    //64
    if (threadIdx.x<64)
    {
        partialSums[threadIdx.x]+=partialSums[threadIdx.x+64];
    }
    __syncthreads();

    //32
    if (threadIdx.x<32)
    {
        partialSums[threadIdx.x]+=partialSums[threadIdx.x+32];
    }
    __syncthreads();

    //16
    if (threadIdx.x<16)
    {
        partialSums[threadIdx.x]+=partialSums[threadIdx.x+16];
    }
    __syncthreads();

    //8
    if (threadIdx.x<8)
    {
        partialSums[threadIdx.x]+=partialSums[threadIdx.x+8];
    }
    __syncthreads();

    //4
    if (threadIdx.x<4)
    {
        partialSums[threadIdx.x]+=partialSums[threadIdx.x+4];
    }
    __syncthreads();

    if (threadIdx.x==0)
    {
        sum[0] = partialSums[0]+partialSums[1]+partialSums[2]+partialSums[3];
    }
}

//This function should be called with 1024 threads per block and 1 block
//THIS IS NOT THE MOST EFFICIENT IMPLEMENTATION!!!
template<class ElemType>
__global__ void _reductionSumAndAssign(
    ElemType* toAssign,
    const ElemType* data,
    LONG64 N, //length of data
    LONG64 M) //length of toAssign
{
    __shared__ ElemType partialSums[1024];
    __shared__ ElemType res;
    partialSums[threadIdx.x]=0;
    //int id = blockDim.x * blockIdx.x + threadIdx.x;
    LONG64 loadPerThread = N/blockDim.x; 
    for (LONG64 i= threadIdx.x*loadPerThread; i< (threadIdx.x == blockDim.x - 1 ? N : (threadIdx.x+1)*loadPerThread);++i)
    {
        partialSums[threadIdx.x]+=data[i];
    }
    __syncthreads();

    //512
    if (threadIdx.x<512)
    {
        partialSums[threadIdx.x]+=partialSums[threadIdx.x+512];
    }
    __syncthreads();

    //256
    if (threadIdx.x<256)
    {
        partialSums[threadIdx.x]+=partialSums[threadIdx.x+256];
    }
    __syncthreads();

    //128
    if (threadIdx.x<128)
    {
        partialSums[threadIdx.x]+=partialSums[threadIdx.x+128];
    }
    __syncthreads();

    //64
    if (threadIdx.x<64)
    {
        partialSums[threadIdx.x]+=partialSums[threadIdx.x+64];
    }
    __syncthreads();

    //32
    if (threadIdx.x<32)
    {
        partialSums[threadIdx.x]+=partialSums[threadIdx.x+32];
    }
    __syncthreads();

    //16
    if (threadIdx.x<16)
    {
        partialSums[threadIdx.x]+=partialSums[threadIdx.x+16];
    }
    __syncthreads();

    //8
    if (threadIdx.x<8)
    {
        partialSums[threadIdx.x]+=partialSums[threadIdx.x+8];
    }
    __syncthreads();

    //4
    if (threadIdx.x<4)
    {
        partialSums[threadIdx.x]+=partialSums[threadIdx.x+4];
    }
    __syncthreads();

    if (threadIdx.x==0)
    {
        res = partialSums[0]+partialSums[1]+partialSums[2]+partialSums[3];
        for (LONG64 i=0;i<M;++i)
            toAssign[i]=res;
    }
}

//This function should be called with 1024 threads per block and 1 block
//THIS IS NOT THE MOST EFFICIENT IMPLEMENTATION!!!
template<class ElemType>
__global__ void _reductionSum2(
    const ElemType* data,
    ElemType *sum,
    LONG64 N, 
    bool takeSqrt=false)
{

    __shared__ ElemType partialSums[1024];
    partialSums[threadIdx.x]=0;
    //int id = blockDim.x * blockIdx.x + threadIdx.x;
    LONG64 loadPerThread = N/blockDim.x; 
    for (LONG64 i= threadIdx.x*loadPerThread; i< (threadIdx.x == blockDim.x - 1 ? N : (threadIdx.x+1)*loadPerThread);++i)
        //for (int i= threadIdx.x*loadPerThread; i<(threadIdx.x+1)*loadPerThread;++i)
    {
        partialSums[threadIdx.x]+=(data[i]*data[i]);
    }
    __syncthreads();

    //512
    if (threadIdx.x<512)
    {
        partialSums[threadIdx.x]+=partialSums[threadIdx.x+512];
    }
    __syncthreads();

    //256
    if (threadIdx.x<256)
    {
        partialSums[threadIdx.x]+=partialSums[threadIdx.x+256];
    }
    __syncthreads();

    //128
    if (threadIdx.x<128)
    {
        partialSums[threadIdx.x]+=partialSums[threadIdx.x+128];
    }
    __syncthreads();

    //64
    if (threadIdx.x<64)
    {
        partialSums[threadIdx.x]+=partialSums[threadIdx.x+64];
    }
    __syncthreads();

    //32
    if (threadIdx.x<32)
    {
        partialSums[threadIdx.x]+=partialSums[threadIdx.x+32];
    }
    __syncthreads();

    //16
    if (threadIdx.x<16)
    {
        partialSums[threadIdx.x]+=partialSums[threadIdx.x+16];
    }
    __syncthreads();

    //8
    if (threadIdx.x<8)
    {
        partialSums[threadIdx.x]+=partialSums[threadIdx.x+8];
    }
    __syncthreads();

    //4
    if (threadIdx.x<4)
    {
        partialSums[threadIdx.x]+=partialSums[threadIdx.x+4];
    }
    __syncthreads();

    if (threadIdx.x==0)
    {
        sum[0] = partialSums[0]+partialSums[1]+partialSums[2]+partialSums[3];
        if (takeSqrt)
        {
            if (sizeof(ElemType)==sizeof(float))
                sum[0] = sqrtf(sum[0]);
            else
                sum[0] = sqrt(sum[0]); 
        }
    }
}


//This function should be called with 1024 threads per block and 1 block
//THIS IS NOT THE MOST EFFICIENT IMPLEMENTATION!!!
template<class ElemType>
__global__ void _reductionMatrixNormInf(
    const ElemType* data,
    ElemType *maxAbs,
    LONG64 N)
{

    __shared__ ElemType partialSums[1024];
    partialSums[threadIdx.x]=0;
    //int id = blockDim.x * blockIdx.x + threadIdx.x;
    int loadPerThread = N/blockDim.x; 
    for (int i= threadIdx.x*loadPerThread; i< (threadIdx.x == blockDim.x - 1 ? N : (threadIdx.x+1)*loadPerThread);++i)    
    {
        if (sizeof(ElemType)==sizeof(float))
        {
            partialSums[threadIdx.x]=max(fabsf(data[i]),partialSums[threadIdx.x]);
        }
        else
        {
            partialSums[threadIdx.x]=max(fabs(data[i]),partialSums[threadIdx.x]);
        }
    }
    __syncthreads();

    //512
    if (threadIdx.x<512)
    {
        partialSums[threadIdx.x]=max(partialSums[threadIdx.x+512],partialSums[threadIdx.x]);        
    }
    __syncthreads();

    //256
    if (threadIdx.x<256)
    {
        partialSums[threadIdx.x]=max(partialSums[threadIdx.x+256],partialSums[threadIdx.x]);
    }
    __syncthreads();

    //128
    if (threadIdx.x<128)
    {
        partialSums[threadIdx.x]=max(partialSums[threadIdx.x+128],partialSums[threadIdx.x]);
    }
    __syncthreads();

    //64
    if (threadIdx.x<64)
    {
        partialSums[threadIdx.x]=max(partialSums[threadIdx.x+64],partialSums[threadIdx.x]);
    }
    __syncthreads();

    //32
    if (threadIdx.x<32)
    {
        partialSums[threadIdx.x]=max(partialSums[threadIdx.x+32],partialSums[threadIdx.x]);
    }
    __syncthreads();

    //16
    if (threadIdx.x<16)
    {
        partialSums[threadIdx.x]=max(partialSums[threadIdx.x+16],partialSums[threadIdx.x]);
    }
    __syncthreads();

    //8
    if (threadIdx.x<8)
    {
        partialSums[threadIdx.x]=max(partialSums[threadIdx.x+8],partialSums[threadIdx.x]);
    }
    __syncthreads();

    //4
    if (threadIdx.x<4)
    {
        partialSums[threadIdx.x]=max(partialSums[threadIdx.x+4],partialSums[threadIdx.x]);
    }
    __syncthreads();

    if (threadIdx.x==0)
    {
        maxAbs[0] = max(max(partialSums[0],partialSums[1]),max(partialSums[2],partialSums[3]));
    }
}

//This function should be called with 1024 threads per block and 1 block
//THIS IS NOT THE MOST EFFICIENT IMPLEMENTATION!!!
template<class ElemType>
__global__ void _reductionMatrixNorm0(
    const ElemType* data,
    ElemType *nz,
    LONG64 N)
{

    __shared__ ElemType partialSums[1024];
    partialSums[threadIdx.x]=0;
    //int id = blockDim.x * blockIdx.x + threadIdx.x;
    LONG64 loadPerThread = N/blockDim.x; 
    for (LONG64 i= threadIdx.x*loadPerThread; i< (threadIdx.x == blockDim.x - 1 ? N : (threadIdx.x+1)*loadPerThread);++i)    
    {
        if (data[i]!=0)
            ++partialSums[threadIdx.x];
    }
    __syncthreads();

    //512
    if (threadIdx.x<512)
    {
        partialSums[threadIdx.x]=partialSums[threadIdx.x+512]+partialSums[threadIdx.x];        
    }
    __syncthreads();

    //256
    if (threadIdx.x<256)
    {
        partialSums[threadIdx.x]=partialSums[threadIdx.x+256]+partialSums[threadIdx.x];
    }
    __syncthreads();

    //128
    if (threadIdx.x<128)
    {
        partialSums[threadIdx.x]=partialSums[threadIdx.x+128]+partialSums[threadIdx.x];
    }
    __syncthreads();

    //64
    if (threadIdx.x<64)
    {
        partialSums[threadIdx.x]=partialSums[threadIdx.x+64]+partialSums[threadIdx.x];
    }
    __syncthreads();

    //32
    if (threadIdx.x<32)
    {
        partialSums[threadIdx.x]=partialSums[threadIdx.x+32]+partialSums[threadIdx.x];
    }
    __syncthreads();

    //16
    if (threadIdx.x<16)
    {
        partialSums[threadIdx.x]=partialSums[threadIdx.x+16]+partialSums[threadIdx.x];
    }
    __syncthreads();

    //8
    if (threadIdx.x<8)
    {
        partialSums[threadIdx.x]=partialSums[threadIdx.x+8]+partialSums[threadIdx.x];
    }
    __syncthreads();

    //4
    if (threadIdx.x<4)
    {
        partialSums[threadIdx.x]=partialSums[threadIdx.x+4]+partialSums[threadIdx.x];
    }
    __syncthreads();

    if (threadIdx.x==0)
    {
        nz[0] = partialSums[0]+partialSums[1]+partialSums[2]+partialSums[3];
    }
}


template<class ElemType>
__global__ void _getSparseVectorRepresntationForCSCMatrix(
    const int* m_dRow,
    const int* m_dCol,    
    int* vectArray,    
    const long M,
    const long N)
{
    int i = blockDim.x * blockIdx.x + threadIdx.x;
    if (i>=M)
        return;
    int start = m_dRow[i];
    int end = m_dRow[i+1];
    for (int _i=start;_i<end;++_i)  //_i is index in m_dVal and m_dCol
    {
        int j = m_dCol[_i];
        vectArray[_i] = i*N + j;
    }
}


template<class ElemType>
__global__ void _lrHelper(
    const ElemType* data1,    
    const ElemType* data2,    
    const long N,
    ElemType* d_res)
{
    __shared__ ElemType partialSums1[512];
    __shared__ ElemType partialSums2[512];
    partialSums1[threadIdx.x]=0;
    partialSums2[threadIdx.x]=0;

    //int id = blockDim.x * blockIdx.x + threadIdx.x;
    int loadPerThread = N/blockDim.x;     
    for (int i= threadIdx.x*loadPerThread; i< (threadIdx.x == blockDim.x - 1 ? N : (threadIdx.x+1)*loadPerThread);++i)        
    {
        partialSums1[threadIdx.x]+=(data1[i]*data1[i]);
        partialSums2[threadIdx.x]+=(data2[i]*data2[i]);
    }
    __syncthreads();

    /*
    //512
    if (threadIdx.x<512)
    {
    partialSums1[threadIdx.x]+=partialSums1[threadIdx.x+512];
    partialSums2[threadIdx.x]+=partialSums2[threadIdx.x+512];
    }
    __syncthreads();*/

    //256
    if (threadIdx.x<256)
    {
        partialSums1[threadIdx.x]+=partialSums1[threadIdx.x+256];
        partialSums2[threadIdx.x]+=partialSums2[threadIdx.x+256];        
    }
    __syncthreads();

    //128
    if (threadIdx.x<128)
    {
        partialSums1[threadIdx.x]+=partialSums1[threadIdx.x+128];
        partialSums2[threadIdx.x]+=partialSums2[threadIdx.x+128];        
    }
    __syncthreads();

    //64
    if (threadIdx.x<64)
    {
        partialSums1[threadIdx.x]+=partialSums1[threadIdx.x+64];
        partialSums2[threadIdx.x]+=partialSums2[threadIdx.x+64];        
    }
    __syncthreads();

    //32
    if (threadIdx.x<32)
    {
        partialSums1[threadIdx.x]+=partialSums1[threadIdx.x+32];
        partialSums2[threadIdx.x]+=partialSums2[threadIdx.x+32];        
    }
    __syncthreads();

    //16
    if (threadIdx.x<16)
    {
        partialSums1[threadIdx.x]+=partialSums1[threadIdx.x+16];
        partialSums2[threadIdx.x]+=partialSums2[threadIdx.x+16];        
    }
    __syncthreads();

    //8
    if (threadIdx.x<8)
    {
        partialSums1[threadIdx.x]+=partialSums1[threadIdx.x+8];
        partialSums2[threadIdx.x]+=partialSums2[threadIdx.x+8];        
    }
    __syncthreads();

    //4
    if (threadIdx.x<4)
    {
        partialSums1[threadIdx.x]+=partialSums1[threadIdx.x+4];
        partialSums2[threadIdx.x]+=partialSums2[threadIdx.x+4];        
    }
    __syncthreads();

    if (threadIdx.x==0)
    {        
        ElemType fns1 = partialSums1[0]+partialSums1[1]+partialSums1[2]+partialSums1[3];
        ElemType fns2 = partialSums2[0]+partialSums2[1]+partialSums2[2]+partialSums2[3];
        if (sizeof(ElemType)==sizeof(float))
        {                    
            d_res[0] = max((ElemType)0, d_res[0]/max((ElemType)1.0e-10,sqrtf(fns1))/max((ElemType)1.0e-10,sqrtf(fns2)));            
        }
        else
        {            
            d_res[0] = max((ElemType)0, d_res[0]/max((ElemType)1.0e-10,sqrt(fns1))/max((ElemType)1.0e-10,sqrt(fns2)));              
        }   
    }
}

/*
template<class ElemType>
__global__ void _lrHelper(
ElemType* d_tmp)
{
if (sizeof(ElemType)==sizeof(float))
{
d_tmp[0] = max((ElemType)0, d_tmp[0]/max((ElemType)1.0e-10,sqrtf(d_tmp[1]))/max((ElemType)1.0e-10,sqrtf(d_tmp[2])));            
}
else
{
d_tmp[0] = max((ElemType)0, d_tmp[0]/max((ElemType)1.0e-10,sqrt(d_tmp[1]))/max((ElemType)1.0e-10,sqrt(d_tmp[2])));            
}
}
*/


template<class ElemType>
__global__ void _assignElementProductOfWithShiftNeg(
	ElemType* us,
	const ElemType* a,
	const ElemType* b,
	const int shift,
	const int NTPlusOne,
	const int BS)
{
	LONG64 idx = blockDim.x * blockIdx.x + threadIdx.x;
	LONG64 idy = blockDim.y * blockIdx.y + threadIdx.y;

	if (idx >= NTPlusOne || idy >= BS)
		return;

	if (idx == 0)
	{
		// this is row-0. No need to shift
		us[IDX2C(idx, idy, NTPlusOne)] = a[idy] * b[idy];
	}
	else
	{
		int cs = shift + idx - 1;
		int tmpidy = (idy + cs) % BS;
		us[IDX2C(idx, idy, NTPlusOne)] = a[idy] * b[tmpidy];
	}
}

template<class ElemType>
__global__ void _innerProductWithShiftNeg(
	ElemType* c,
	const ElemType* a,
	const ElemType* b,
	const long N, //a.GetNumRows();
	const long M, //a.GetNumCols();
	const long shift,
	const long NTPlusOne
	)
{
	LONG64 idx = blockDim.x * blockIdx.x + threadIdx.x;
	LONG64 idy = blockDim.y * blockIdx.y + threadIdx.y;

	if (idx >= NTPlusOne || idy >= M)
		return;

	ElemType sum = 0;
	long index_a = 0;
	long index_b = 0;
	long col_a = 0;
	long col_b = 0;
	if (idx == 0)
	{
		// this is row 0. No need to shift
		// the product of a(:,idy) dot b(:,idy)
		col_a = idy;
		for (long i = 0; i < N; ++i)
		{
			index_a = IDX2C(i, col_a, N);
			sum += a[index_a] * b[index_a];
		}
	}
	else
	{
		int cs = shift + idx - 1;
		col_a = idy;
		col_b = (idy + cs) % M;
		for (int i = 0; i < N; ++i)
		{
			index_a = IDX2C(i, col_a, N);
			index_b = IDX2C(i, col_b, N);
			sum += a[index_a] * b[index_b];
		}
	}
	c[IDX2C(idx, idy, NTPlusOne)] = sum;

}

template<class ElemType>
__global__ void _getARowByIndex(
	ElemType* us,
	const ElemType* a,
	const int O, // a's rows
	const int P, // a's cols
	const int m // the m-th row of a
	)
{
	LONG64 id = blockDim.x * blockIdx.x + threadIdx.x;
	if (id >= P)
		return;
	//	us[id] = a[id] * b[id];
	us[id] = a[IDX2C(m, id, O)];
}


template<class ElemType>
__global__ void _conductRowElementMultiplyWithShift(
	ElemType* us,
	const ElemType* a,
	const ElemType* b,
	const int O, // b's rows
	const int P, // b's cols
	const int shift,
	const bool isafixed)
{
	LONG64 idx = blockDim.x * blockIdx.x + threadIdx.x;
	LONG64 idy = blockDim.y * blockIdx.y + threadIdx.y;

	if (idx >= O || idy >= P)
		return;

	int tmpidy = (idy + shift) % P;
	if (isafixed)
	{
		// we fix a, and shift b
		us[IDX2C(idx, idy, O)] = a[idy] * b[IDX2C(idx, tmpidy, O)];
	}
	else
	{
		// we fix b, but shift a
		us[IDX2C(idx, idy, O)] = a[tmpidy] * b[IDX2C(idx, idy, O)];
	}

}

template<class ElemType>
__global__ void _assignElementProductOfWithShift(
	ElemType* us,
	const ElemType* a,
	const ElemType* b,
	const int shift,
	const LONG64 N)
{
	LONG64 id = blockDim.x * blockIdx.x + threadIdx.x;
	if (id >= N)
		return;

	int tmpidb = (id + shift) % N;
	us[id] = a[id] * b[tmpidb];
}



#endif // !CPUONLY
>>>>>>> 37e7e388
<|MERGE_RESOLUTION|>--- conflicted
+++ resolved
@@ -1,4 +1,3 @@
-<<<<<<< HEAD
 //
 // <copyright file="GPUMatrixCUDAKernels.cpp" company="Microsoft">
 //     Copyright (c) Microsoft Corporation.  All rights reserved.
@@ -1085,6 +1084,37 @@
 }
 
 template<class ElemType>
+__global__ void _vectorSum(
+    ElemType* c, //output
+    const ElemType* a, //input
+    const long n, //a.numRows
+    const long m, //a.numCols
+    const bool isColWise)
+{
+    int id = blockDim.x * blockIdx.x + threadIdx.x;
+    if ((isColWise && id >= m) || (!isColWise && id >= n))
+        return;
+
+    ElemType sum = 0;
+
+    if (isColWise)
+    {
+        for (long i = 0; i<n; ++i)
+        {
+            sum += a[IDX2C(i, id, n)];
+        }
+    }
+    else
+    {
+        for (long j = 0; j<m; ++j)
+        {
+            sum += a[IDX2C(id, j, n)];
+        }
+    }
+    c[id] = sum;
+}
+
+template<class ElemType>
 __global__ void _vectorNorm1(
     ElemType* c, //output
     const ElemType* a, //input
@@ -3485,3524 +3515,4 @@
 
 
 
-#endif // !CPUONLY
-=======
-//
-// <copyright file="GPUMatrixCUDAKernels.cpp" company="Microsoft">
-//     Copyright (c) Microsoft Corporation.  All rights reserved.
-// </copyright>
-//
-
-#include "BestGpu.h"
-
-#ifndef CPUONLY
-
-#include <float.h>
-#include <cuda_runtime.h>
-#include "CommonMatrix.h"
-#include "device_functions.h"
-
-
-#ifndef LONG64  //we would like to use 64-bit long to support large matrices. However, CUDA seems to support only 32-bit long
-#define LONG64  long
-#endif
-
-#define IDX2C(i,j,ld) (((j)*(ld))+(i)) // 0 based indexing
-#define threadsPerBlock 512
-
-// Predefine this for later.
-static __inline__ __device__ double atomicAdd(double* address, double val);
-//CUDA Kernels code
-template<class ElemType>
-__global__ void _elementWisePowerOnCuda(
-    ElemType alpha,     
-    const ElemType *a, 
-    ElemType* c,    
-    const LONG64 N)
-{
-    LONG64 id = blockDim.x * blockIdx.x + threadIdx.x;
-    if (id>=N)
-        return;
-    if (alpha==0)
-    {
-        c[id]=1;
-    }
-    else if (alpha==1)
-    {
-        c[id]=a[id];
-    }
-    else if (alpha==2)
-    {
-        c[id]=a[id]*a[id];
-    }
-    else if (alpha==3)
-    {
-        c[id]=a[id]*a[id]*a[id];
-    }
-    else
-    {
-        if (sizeof(ElemType)==sizeof(double))
-        {
-            c[id]=pow(a[id],alpha);
-        }
-        else
-        {
-            c[id]=powf(a[id],alpha);
-        }
-    }    
-};
-
-template<class ElemType>
-__global__ void _inplaceSigmoidOnCuda(    
-    ElemType* c,    
-    const LONG64 N)
-{
-    LONG64 id = blockDim.x * blockIdx.x + threadIdx.x;
-    if (id>=N)
-        return;
-    if (sizeof(ElemType)==sizeof(double))
-    {
-        if (c[id]>=0)
-        {
-            double e = exp(-1*c[id]);
-            c[id]=1/(1+e);
-        }
-        else
-        {
-            double e = exp(c[id]);
-            c[id]=e/(1+e);
-        }
-    }
-    else
-    {
-        if (c[id]>=0)
-        {
-            float e = expf(-1*c[id]);
-            c[id]=1/(1+e);
-        }
-        else
-        {
-            float e = exp(c[id]);
-            c[id]=e/(1+e);
-        }
-    }
-};
-
-template<class ElemType>
-__global__ void _assignSigmoidOf(    
-    const ElemType* a,
-    ElemType* res,    
-    const LONG64 N)
-{
-    LONG64 id = blockDim.x * blockIdx.x + threadIdx.x;
-    if (id>=N)
-        return;
-    if (sizeof(ElemType)==sizeof(double))
-    {
-        if (a[id]>=0)
-        {
-            double e = exp(-1*a[id]);
-            res[id]=1/(1+e);
-        }
-        else
-        {
-            double e = exp(a[id]);
-            res[id]=e/(1+e);
-        }
-    }
-    else
-    {
-        if (a[id]>=0)
-        {
-            float e = expf(-1*a[id]);
-            res[id]=1/(1+e);
-        }
-        else
-        {
-            float e = exp(a[id]);
-            res[id]=e/(1+e);
-        }
-    }
-};
-
-template<class ElemType>
-__global__ void _inplaceLinRectDerivative(    
-    ElemType* c,    
-    const LONG64 N)
-{
-    LONG64 id = blockDim.x * blockIdx.x + threadIdx.x;
-    if (id>=N)
-        return;
-    if (c[id]<=0)
-        c[id]=0;
-    else
-        c[id]=1;
-}
-
-template<class ElemType>
-__global__ void _assignSigmoidDerivative( 
-    ElemType *a,
-    ElemType *c,
-    LONG64 N)
-{
-    LONG64 id = blockDim.x * blockIdx.x + threadIdx.x;
-    if (id>=N)
-        return;
-    c[id] = a[id] * (1-a[id]);
-}
-
-template<class ElemType>
-__global__ void _inplaceTanhOnCuda(    
-    ElemType* c,    
-    const LONG64 N)
-{
-    LONG64 id = blockDim.x * blockIdx.x + threadIdx.x;
-    if (id>=N)
-        return;
-    if (sizeof(ElemType)==sizeof(double))
-    {
-        c[id]=tanh(c[id]);
-    }
-    else
-    {
-        c[id]=tanhf(c[id]);
-    }
-
-};
-
-//to prevent negative values caused by floating operations, we force inputs to be >=0
-//this may, however, hide problems in the caller.
-template<class ElemType>
-__global__ void _inplaceSqrtOnCuda(    
-    ElemType* c,    
-    const LONG64 N)
-{
-    LONG64 id = blockDim.x * blockIdx.x + threadIdx.x;
-    if (id>=N)
-        return;
-    if (sizeof(ElemType)==sizeof(double))
-    {
-        c[id]=sqrt(max((ElemType)0, c[id]));
-    }
-    else
-    {
-        c[id]=sqrtf(max(ElemType(0), c[id]));
-    }
-};
-
-template<class ElemType>
-__global__ void _inplaceExpOnCuda(    
-    ElemType* c,    
-    const LONG64 N)
-{
-    LONG64 id = blockDim.x * blockIdx.x + threadIdx.x;
-    if (id>=N)
-        return;
-    if (sizeof(ElemType)==sizeof(double))
-    {
-        c[id]=exp(c[id]);
-    }
-    else
-    {
-        c[id]=expf(c[id]);
-    }
-};
-
-template<class ElemType>
-__global__ void _inplaceLogOnCuda(    
-    ElemType* c,    
-    const LONG64 N)
-{
-    LONG64 id = blockDim.x * blockIdx.x + threadIdx.x;
-    if (id>=N)
-        return;
-    if (c[id]<EPS_IN_LOG)
-    {
-        c[id]=LOG_OF_EPS_IN_LOG;
-    }
-    else
-    {
-        if (sizeof(ElemType)==sizeof(double))
-        {
-            c[id]=log(c[id]);
-        }
-        else
-        {
-            c[id]=logf(c[id]);
-        }
-    }
-};
-
-template<class ElemType>
-__global__ void _inplaceAbsOnCuda(    
-    ElemType* c,    
-    const LONG64 N)
-{
-    LONG64 id = blockDim.x * blockIdx.x + threadIdx.x;
-    if (id>=N)
-        return;
-    if (sizeof(ElemType)==sizeof(double))
-    {
-        c[id]=fabs(c[id]);
-    }
-    else
-    {
-        c[id]=fabsf(c[id]);
-    }
-};
-
-template<class ElemType>
-__global__ void _inplaceCosineOnCuda(    
-    ElemType* c,    
-    const LONG64 N)
-{
-    LONG64 id = blockDim.x * blockIdx.x + threadIdx.x;
-    if (id>=N)
-        return;
-    if (sizeof(ElemType)==sizeof(double))
-    {
-        c[id]=cos(c[id]);
-    }
-    else
-    {
-        c[id]=cosf(c[id]);
-    }
-};
-
-template<class ElemType>
-__global__ void _inplaceNegativeSineOnCuda(    
-    ElemType* c,    
-    const LONG64 N)
-{
-    LONG64 id = blockDim.x * blockIdx.x + threadIdx.x;
-    if (id>=N)
-        return;
-    if (sizeof(ElemType)==sizeof(double))
-    {
-        c[id]=-sin(c[id]);
-    }
-    else
-    {
-        c[id]=-sinf(c[id]);
-    }
-};
-
-
-template<class ElemType>
-__global__ void _setValue(    
-    ElemType* a,
-    const ElemType v,
-    const LONG64 N)
-{
-    LONG64 id = blockDim.x * blockIdx.x + threadIdx.x;
-    if (id>=N)
-        return;
-    a[id]=v;
-};
-
-template<class ElemType>
-__global__ void _setValue(    
-    ElemType* a,
-    const ElemType* d_v,
-    const LONG64 N)
-{
-    LONG64 id = blockDim.x * blockIdx.x + threadIdx.x;
-    if (id>=N)
-        return;
-    a[id]=d_v[0];
-};
-
-template<class ElemType>
-__global__ void _assignRowSliceValuesOf(ElemType * dest, ElemType * src, const LONG64 N, const long startIndex, const long destRows, const long srcRows)
-{
-    LONG64 id = blockDim.x * blockIdx.x + threadIdx.x;
-    if (id>=N)
-        return;
-
-    long col = id / destRows;
-    long row = id - (col * destRows);
-
-    //dest[id] = src[col*srcRows + row + startIndex];
-    dest[id] = src[IDX2C(row + startIndex, col, srcRows)];
-}
-
-template<class ElemType>
-__global__ void _addToRowSliceValuesOf(ElemType * dest, ElemType * src, const LONG64 N, const long startIndex, const long destRows, const long srcRows)
-{
-    LONG64 id = blockDim.x * blockIdx.x + threadIdx.x;
-    if (id>=N)
-        return;
-
-    long col = id / srcRows;  //src is the full matrix, rowslice is taken from the dest
-    long row = id - (col * srcRows);
-
-    //dest[col*destRows + row + startIndex] += src[id];
-    dest[IDX2C(row + startIndex, col, destRows)] += src[id];
-}
-
-template<class ElemType>
-__global__ void _addWithRowSliceValuesOf(ElemType * dest, ElemType * src, const LONG64 N, const long startIndex, const long destRows, const long srcRows)
-{
-    LONG64 id = blockDim.x * blockIdx.x + threadIdx.x;
-    if (id >= N)
-        return;
-
-    long col = id / destRows;  //dest is the full matrix, rowslice is taken from the src
-    long row = id - (col * destRows);
-
-    dest[id] += src[IDX2C(row + startIndex, col, srcRows)];
-}
-
-template<class ElemType>
-__global__ void _assignRepeatOf(ElemType * dest, ElemType * src, const LONG64 N, const long srcRows, const long srcCols, const long destRows)
-{
-    LONG64 id = blockDim.x * blockIdx.x + threadIdx.x;
-    if (id >= N)
-        return;
-
-    long destCol = id / destRows;
-    long destRow = id - (destCol * destRows);
-    long srcRow = destRow % srcRows;
-    long srcCol = destCol % srcCols;
-
-    dest[id] = src[IDX2C(srcRow,srcCol,srcRows)];
-}
-
-template<class ElemType>
-__global__ void _assignDifferenceOf1(
-    ElemType* us,
-    const ElemType alpha,
-    const ElemType* a,
-    const LONG64 N)
-{
-    LONG64 id = blockDim.x * blockIdx.x + threadIdx.x;
-    if (id>=N)
-        return;
-    us[id]=alpha-a[id];
-};
-
-template<class ElemType>
-__global__ void _assignDifferenceOf2(
-    ElemType* us,
-    const ElemType alpha,
-    const ElemType* a,
-    const LONG64 N)
-{
-    LONG64 id = blockDim.x * blockIdx.x + threadIdx.x;
-    if (id>=N)
-        return;
-    us[id]=a[id]-alpha;
-};
-
-///a is a scalar
-template<class ElemType>
-__global__ void _scaleAndAddScalar(
-    ElemType* c,
-    const LONG64 N,
-    const ElemType alpha,
-    const ElemType* a
-)
-{
-    LONG64 id = blockDim.x * blockIdx.x + threadIdx.x;
-    if (id>=N)
-        return;
-    c[id] += alpha*a[0];
-};
-
-template<class ElemType>
-__global__ void _addValue(    
-    ElemType* a,
-    const ElemType v,
-    const LONG64 N)
-{
-    LONG64 id = blockDim.x * blockIdx.x + threadIdx.x;
-    if (id>=N)
-        return;
-    a[id]+=v;
-};
-
-template<class ElemType>
-__global__ void _addValue(    
-    ElemType* a,
-    const ElemType* d_v,
-    const LONG64 N)
-{
-    LONG64 id = blockDim.x * blockIdx.x + threadIdx.x;
-    if (id>=N)
-        return;
-    a[id]+=d_v[0];
-};
-
-
-template<class ElemType>
-__global__ void _elemMul(    
-    ElemType* a,
-    const ElemType* b,
-    const LONG64 N)
-{
-    LONG64 id = blockDim.x * blockIdx.x + threadIdx.x;
-    if (id>=N)
-        return;
-    a[id]*=b[id];
-};
-
-template<class ElemType>
-__global__ void _assignElementProductOf(
-    ElemType* us,
-    const ElemType* a,
-    const ElemType* b,
-    const LONG64 N)
-{
-    LONG64 id = blockDim.x * blockIdx.x + threadIdx.x;
-    if (id>=N)
-        return;
-    us[id]=a[id]*b[id];
-}
-
-template<class ElemType>
-__global__ void _assignKhatriRaoProductOf(
-    ElemType* us,
-    const ElemType* a,
-    const ElemType* b,
-    const long rowsA, 
-    const long rowsB, 
-    const long cols)
-{
-    LONG64 id = blockDim.x * blockIdx.x + threadIdx.x;
-
-    const long rows = rowsA * rowsB;
-    const long col = id / rows;
-    if (col >= cols) 
-        return; 
-
-    const long row = id % rows;
-    const long rowB = row / rowsA; 
-    const long rowA = row % rowsA;
-
-    us[id] = a[rowA + col * rowsA] * b[rowB + col * rowsB];
-}
-
-template<class ElemType>
-__global__ void _addColumnReshapeProductOf(
-    ElemType* us,
-    const ElemType* a,
-    const ElemType* b,
-    const long rowsB, 
-    const long rowsC, 
-    const long cols,
-    const bool transposeAColumn)
-{
-    LONG64 id = blockDim.x * blockIdx.x + threadIdx.x;
-
-    const long col = id / rowsC;
-    if (col >= cols) 
-        return; 
-
-    const long row = id % rowsC;
-    long bBase = col * rowsB;
-    long aBase = bBase * rowsC;
-    ElemType v = 0;
-
-    if (transposeAColumn)
-    {
-        aBase += row * rowsB;
-        for (long i=0; i<rowsB; i++)
-        {
-            v += a[aBase++] * b[bBase++];
-        }
-    }
-    else
-    {
-        aBase += row;
-        for (long i=0; i<rowsB; i++)
-        {
-            v += a[aBase] * b[bBase++];
-            aBase += rowsC;
-        }
-    }
-    us[row + col * rowsC] += v;
-}
-
-template<class ElemType>
-__global__ void _assignElementDivisionOf(
-    ElemType* us,
-    const ElemType* a,
-    const ElemType* b,
-    const LONG64 N)
-{
-    ElemType smallValue = EPS_IN_INVERSE;
-
-    LONG64 id = blockDim.x * blockIdx.x + threadIdx.x;
-    if (id>=N)
-        return;
-
-    ElemType v = b[id];
-
-    if (v <0 && v > -smallValue)
-        us[id] = a[id]/(-smallValue);
-    else if (v >=0 && v < smallValue)
-        us[id] = a[id]/smallValue;
-    else
-        us[id]=a[id]/v;
-}
-
-template<class ElemType>
-__global__ void _elemInverse(
-    ElemType* us,
-    const LONG64 N)
-{
-    ElemType smallValue = EPS_IN_INVERSE;
-
-    LONG64 id = blockDim.x * blockIdx.x + threadIdx.x;
-    if (id>=N)
-        return;
-
-    if (us[id] <0 && us[id] > -smallValue)
-        us[id] = 1/-smallValue;
-    else if (us[id] >=0 && us[id] < smallValue)
-        us[id] = 1/smallValue;
-    else
-        us[id]=1/us[id];
-}
-
-template<class ElemType>
-__global__ void _logSoftMaxColWise(
-    ElemType *a,
-    const long m_numCols,
-    const long m_numRows) //ld
-{
-    int col_id = blockDim.x * blockIdx.x + threadIdx.x;
-    if (col_id>=m_numCols)
-        return;
-
-    __shared__ ElemType maxV[threadsPerBlock];
-    __shared__ ElemType Sum[threadsPerBlock];
-    maxV[threadIdx.x]=a[IDX2C(0,col_id,m_numRows)];
-    Sum[threadIdx.x]=0;
-
-    for (long i=0;i<m_numRows;++i)
-    {
-        if (a[IDX2C(i,col_id,m_numRows)]>maxV[threadIdx.x])
-        {
-            maxV[threadIdx.x]=a[IDX2C(i,col_id,m_numRows)];
-        }
-    }
-
-    for (long i=0;i<m_numRows;++i)
-    {
-        ElemType tmp = a[IDX2C(i,col_id,m_numRows)]-maxV[threadIdx.x];
-        Sum[threadIdx.x] += (sizeof(ElemType)==sizeof(float) ? expf(tmp) : exp(tmp));
-    }
-    Sum[threadIdx.x] = maxV[threadIdx.x] + (sizeof(ElemType)==sizeof(float)?logf(Sum[threadIdx.x]):log(Sum[threadIdx.x]));
-    for (long i=0;i<m_numRows;++i)
-    {
-        a[IDX2C(i,col_id,m_numRows)] -= Sum[threadIdx.x] ;
-    }
-}
-
-//template<class ElemType>
-//__global__ void _assignColumnwiseSoftmaxOf(
-//    const ElemType *a,
-//    ElemType* us,
-//    const long m_numCols,
-//    const long m_numRows) //thead per column
-//{
-//    int col_id = blockDim.x * blockIdx.x + threadIdx.x;
-//    if (col_id>=m_numCols)
-//        return;
-//
-//    __shared__ ElemType maxV[threadsPerBlock];
-//    __shared__ ElemType Sum[threadsPerBlock];
-//    maxV[threadIdx.x]=a[IDX2C(0,col_id,m_numRows)];
-//    Sum[threadIdx.x]=0;
-//
-//    for (long i=0;i<m_numRows;++i)
-//    {
-//        if (a[IDX2C(i,col_id,m_numRows)]>maxV[threadIdx.x])
-//        {
-//            maxV[threadIdx.x]=a[IDX2C(i,col_id,m_numRows)];
-//        }
-//    }
-//
-//    for (long i=0;i<m_numRows;++i)
-//    {
-//        if (sizeof(ElemType)==sizeof(float))
-//        {
-//            us[IDX2C(i,col_id,m_numRows)] = expf(a[IDX2C(i,col_id,m_numRows)]-maxV[threadIdx.x]);
-//        }
-//        else
-//        {
-//            us[IDX2C(i,col_id,m_numRows)] = exp(a[IDX2C(i,col_id,m_numRows)]-maxV[threadIdx.x]);
-//        }
-//        Sum[threadIdx.x] +=  us[IDX2C(i,col_id,m_numRows)];
-//    }
-//
-//    for (long i=0;i<m_numRows;++i)
-//    {
-//        us[IDX2C(i,col_id,m_numRows)] /= Sum[threadIdx.x] ;
-//    }
-//}
-
-template<class ElemType>
-__global__ void _assignColumnwiseLogSoftmaxOf(
-    const ElemType *a,
-    ElemType* us,
-    const long m_numCols,
-    const long m_numRows) // each block processes one column. There must be 512 threads in a block
-{
-    //we first find max per column
-    __shared__ ElemType colMax[1];
-    __shared__ ElemType partials[512];    
-    colMax[0]=-10000000;
-    partials[threadIdx.x]=-10000000;
-
-    //int id = blockDim.x * blockIdx.x + threadIdx.x;
-    int loadPerThread = m_numRows/blockDim.x; 
-
-    for (int i= threadIdx.x*loadPerThread; i< (threadIdx.x == blockDim.x - 1 ? m_numRows : (threadIdx.x+1)*loadPerThread);++i)
-    {
-        partials[threadIdx.x]=max(partials[threadIdx.x],a[IDX2C(i,blockIdx.x,m_numRows)]);
-    }
-    __syncthreads();
-
-    //256
-    if (threadIdx.x<256)
-    {
-        partials[threadIdx.x]=max(partials[threadIdx.x+256],partials[threadIdx.x]);
-    }
-    __syncthreads();
-
-    //128
-    if (threadIdx.x<128)
-    {
-        partials[threadIdx.x]=max(partials[threadIdx.x+128],partials[threadIdx.x]);
-    }
-    __syncthreads();
-
-    //64
-    if (threadIdx.x<64)
-    {
-        partials[threadIdx.x]=max(partials[threadIdx.x+64],partials[threadIdx.x]);
-    }
-    __syncthreads();
-
-    //32
-    if (threadIdx.x<32)
-    {
-        partials[threadIdx.x]=max(partials[threadIdx.x+32],partials[threadIdx.x]);
-    }
-    __syncthreads();
-
-    //16
-    if (threadIdx.x<16)
-    {
-        partials[threadIdx.x]=max(partials[threadIdx.x+16],partials[threadIdx.x]);
-    }
-    __syncthreads();
-
-    //8
-    if (threadIdx.x<8)
-    {
-        partials[threadIdx.x]=max(partials[threadIdx.x+8],partials[threadIdx.x]);
-    }
-    __syncthreads();
-
-    //4
-    if (threadIdx.x<4)
-    {
-        partials[threadIdx.x]=max(partials[threadIdx.x+4],partials[threadIdx.x]);
-    }
-    __syncthreads();
-
-    if (threadIdx.x==0)
-    {
-        colMax[0] = max(max(partials[0],partials[1]),max(partials[2],partials[3]));        
-    }
-    partials[threadIdx.x]=0.0f;
-    __syncthreads();
-    //end of finding max
-    //now start finding sums
-    __shared__ ElemType colSum[1];
-    colSum[0]=0.0f;
-    for (int i= threadIdx.x*loadPerThread; i< (threadIdx.x == blockDim.x - 1 ? m_numRows : (threadIdx.x+1)*loadPerThread);++i)
-    {
-        ElemType tmp=a[IDX2C(i,blockIdx.x,m_numRows)]-colMax[0];
-        us[IDX2C(i,blockIdx.x,m_numRows)]=tmp;
-        partials[threadIdx.x]+=(sizeof(ElemType)==sizeof(float)?expf(tmp):exp(tmp));
-    }
-    __syncthreads();
-
-    //256
-    if (threadIdx.x<256)
-    {
-        partials[threadIdx.x]+=partials[threadIdx.x+256];
-    }
-    __syncthreads();
-
-    //128
-    if (threadIdx.x<128)
-    {
-        partials[threadIdx.x]+=partials[threadIdx.x+128];
-    }
-    __syncthreads();
-
-    //64
-    if (threadIdx.x<64)
-    {
-        partials[threadIdx.x]+=partials[threadIdx.x+64];
-    }
-    __syncthreads();
-
-    //32
-    if (threadIdx.x<32)
-    {
-        partials[threadIdx.x]+=partials[threadIdx.x+32];
-    }
-    __syncthreads();
-
-    //16
-    if (threadIdx.x<16)
-    {
-        partials[threadIdx.x]+=partials[threadIdx.x+16];
-    }
-    __syncthreads();
-
-    //8
-    if (threadIdx.x<8)
-    {
-        partials[threadIdx.x]+=partials[threadIdx.x+8];
-    }
-    __syncthreads();
-
-    //4
-    if (threadIdx.x<4)
-    {
-        partials[threadIdx.x]+=partials[threadIdx.x+4];
-    }
-    __syncthreads();
-
-    if (threadIdx.x==0)
-    {
-        colSum[0] = partials[0]+partials[1]+partials[2]+partials[3];
-        colSum[0] = (sizeof(ElemType)==sizeof(float)?logf(colSum[0]):log(colSum[0]));
-    }
-    __syncthreads();
-    //end of finding sums
-    for (int i= threadIdx.x*loadPerThread; i< (threadIdx.x == blockDim.x - 1 ? m_numRows : (threadIdx.x+1)*loadPerThread);++i)
-    {        
-        us[IDX2C(i,blockIdx.x,m_numRows)]-=colSum[0];        
-    }
-}
-
-template<class ElemType>
-__global__ void _logSoftMaxRowWise(
-    ElemType *a,
-    const long m_numCols,
-    const long m_numRows) //ld
-{
-    int row_id = blockDim.x * blockIdx.x + threadIdx.x;
-    if (row_id>=m_numRows)
-        return;
-
-    __shared__ ElemType maxV[threadsPerBlock];
-    __shared__ ElemType Sum[threadsPerBlock];
-    maxV[threadIdx.x]=a[IDX2C(row_id,0,m_numRows)];
-    Sum[threadIdx.x]=0;
-
-    for (long j=0;j<m_numCols;++j)
-    {
-        if (a[IDX2C(row_id,j,m_numRows)]>maxV[threadIdx.x])
-        {
-            maxV[threadIdx.x]=a[IDX2C(row_id,j,m_numRows)];
-        }
-    }
-
-    for (long j=0;j<m_numCols;++j)
-    {
-        ElemType tmp = a[IDX2C(row_id,j,m_numRows)]-maxV[threadIdx.x];
-        Sum[threadIdx.x] += sizeof(ElemType)==sizeof(float) ? expf(tmp) : exp(tmp);
-    }
-    Sum[threadIdx.x] = maxV[threadIdx.x]+(sizeof(ElemType)==sizeof(float)?logf(Sum[threadIdx.x]):log(Sum[threadIdx.x]));
-    for (long j=0;j<m_numCols;++j)
-    {
-        a[IDX2C(row_id,j,m_numRows)] -= Sum[threadIdx.x] ;
-    }
-}
-
-template<class ElemType>
-__global__ void _inplaceTruncateBottom(
-    ElemType* a,
-    const ElemType threshold,
-    const LONG64 N)
-{
-    LONG64 id = blockDim.x * blockIdx.x + threadIdx.x;
-    if (id>=N)
-        return;
-    if (a[id]<threshold)
-        a[id]=threshold;
-}
-
-template<class ElemType>
-__global__ void _assignTruncateBottom(
-    ElemType* us,
-    const ElemType* a,
-    const ElemType threshold,
-    const LONG64 N)
-{
-    LONG64 id = blockDim.x * blockIdx.x + threadIdx.x;
-    if (id>=N)
-        return;
-    if (a[id]<threshold)
-        us[id]=threshold;
-    else
-        us[id]=a[id];
-}
-
-template<class ElemType>
-__global__ void _inplaceTruncateTop(
-    ElemType* a,
-    const ElemType threshold,
-    const LONG64 N)
-{
-    LONG64 id = blockDim.x * blockIdx.x + threadIdx.x;
-    if (id>=N)
-        return;
-    if (a[id]>threshold)
-        a[id]=threshold;
-}
-
-template<class ElemType>
-__global__ void _assignTruncateTop(
-    ElemType* us,
-    const ElemType* a,
-    const ElemType threshold,
-    const LONG64 N)
-{
-    LONG64 id = blockDim.x * blockIdx.x + threadIdx.x;
-    if (id>=N)
-        return;
-    if (a[id]>threshold)
-        us[id]=threshold;
-    else
-        us[id]=a[id];
-}
-
-template<class ElemType>
-__global__ void _setToZeroIfAbsLessThan(
-    ElemType* a,
-    const ElemType threshold,
-    const LONG64 N)
-{
-    LONG64 id = blockDim.x * blockIdx.x + threadIdx.x;
-    if (id>=N)
-        return;
-    if (sizeof(ElemType)==sizeof(float))
-    {
-        if (fabsf(a[id])<threshold)
-            a[id]=0;
-    }
-    else
-    {
-        if (fabs(a[id])<threshold)
-            a[id]=0;
-    }
-}
-
-template<class ElemType>
-__global__ void _areEqual(
-    const ElemType* a,
-    const ElemType* b,
-    const LONG64 N,
-    const ElemType threshold,
-    long *d_res)
-{
-    LONG64 id = blockDim.x * blockIdx.x + threadIdx.x;
-    if (id>=N)
-        return;
-
-    if (sizeof(ElemType)==sizeof(float))
-    {
-        if (fabsf(a[id]-b[id]) > threshold) 
-        {
-            d_res[0]=0;
-        }
-    }
-    else
-    {
-        if (fabs(1.0*a[id]-1.0*b[id]) > threshold) 
-        {
-            d_res[0]=0;
-        }
-    }
-
-}
-
-template<class ElemType>
-__global__ void _setDiagonalValue(
-    ElemType* a,
-    const ElemType v,
-    const unsigned long N,
-    const unsigned long ld)
-{
-    int id = blockDim.x * blockIdx.x + threadIdx.x;
-    if (id>=N)
-        return;    
-    a[IDX2C(id,id,ld)]=v;
-
-}
-
-template<class ElemType>
-__global__ void _setDiagonalValueFromVector(
-    ElemType* a,
-    const ElemType* b,
-    const long N)
-{
-    int id = blockDim.x * blockIdx.x + threadIdx.x;
-    if (id>=N)
-        return; 
-    a[IDX2C(id,id,N)]=b[id];
-}
-
-template<class ElemType>
-__global__ void _adagrad(
-    ElemType* a,
-    ElemType* d_v,
-    const LONG64 N)
-{
-    LONG64 id = blockDim.x * blockIdx.x + threadIdx.x;
-    if (id >= N)
-        return;
-
-    const ElemType floor = 1e-16f;
-
-    a[id] += d_v[id] * d_v[id];
-    d_v[id] /= sqrt(a[id]+floor);
-}
-
-template<class ElemType>
-__global__ void _rmsprop_init(
-    ElemType* avars, ElemType* signs, ElemType* steps,
-    ElemType* curr_grad,
-    const LONG64 N
-    )
-{
-    LONG64 i = blockDim.x * blockIdx.x + threadIdx.x;
-    if (i >= N)
-        return;
-
-    ElemType tmp = curr_grad[i];
-    avars[i] = tmp * tmp;
-    signs[i] = ElemType(0.0);
-    steps[i] = ElemType(0.02);
-}
-
-template<class ElemType>
-__global__ void _rmsprop(
-    ElemType* avars, ElemType* signs, ElemType* steps,
-    ElemType* curr_grad,
-    const LONG64 N,
-    ElemType RMS_GAMMA,ElemType RMS_WGT_INC,ElemType RMS_WGT_MAX,ElemType RMS_WGT_DEC,ElemType RMS_WGT_MIN,
-    ElemType floor,
-    ElemType *upd_gpu
-    )
-{
-    LONG64 i = blockDim.x * blockIdx.x + threadIdx.x;
-    if (i >= N)
-        return;
-
-    avars[i] = RMS_GAMMA * avars[i] + (ElemType(1.0)-RMS_GAMMA)* (curr_grad[i] * curr_grad[i]);
-
-    //// grad sign base 3: 0->neg, 1->zero, 2->pos
-    //const int grad_sign = 1 + (ElemType(0) < curr_grad[i]) - (curr_grad[i] < ElemType(0));
-
-    //// signs[i] contains three consecutive grad_sign
-    //signs[i]  = 3*(int(signs[i]) % 9) + grad_sign;
-
-    //// update according to the following table:
-    //// (!pos,!pos,!pos) or (!neg,!neg,!neg): RMS_WGT_INC
-    //// (!neg,!neg,neg) or (!pos,!pos,pos): RMS_WGT_DEC
-    //// otherwise: no action
-
-    //switch(int(upd_gpu[int(signs[i])]))
-    //{
-    //case 0:
-    //    steps[i] = max(steps[i] * RMS_WGT_DEC, RMS_WGT_MIN);
-    //    break;
-    //case 2:
-    //    steps[i] = min(steps[i] * RMS_WGT_INC, RMS_WGT_MAX);
-    //    break;
-    //}
-    //curr_grad[i] *= steps[i] / sqrt(avars[i] + floor);
-
-    const int grad_sign = (ElemType(0) < curr_grad[i]) - (curr_grad[i] < ElemType(0));
-
-    if( signs[i] * grad_sign > 0 )
-        steps[i] = min(steps[i] * RMS_WGT_INC, RMS_WGT_MAX);
-    else
-        steps[i] = max(steps[i] * RMS_WGT_DEC, RMS_WGT_MIN);
-
-    curr_grad[i] *= steps[i] / sqrt(avars[i] + floor);
-    signs[i] = grad_sign;
-
-}
-
-template<class ElemType>
-__global__ void _rescaleToRange(
-    ElemType* a,
-    const LONG64 N,
-    const ElemType low,
-    const ElemType high)
-{
-    LONG64 id = blockDim.x * blockIdx.x + threadIdx.x;
-    if (id>=N)
-        return;    
-    a[id]=a[id]*(high-low)+low;
-}
-
-template<class ElemType>
-__global__ void _setMaskAndScale(
-    ElemType* a,
-    const LONG64 N,
-    const ElemType maskRate,
-    const ElemType scaleValue)
-{
-    LONG64 id = blockDim.x * blockIdx.x + threadIdx.x;
-    if (id>=N)
-        return;    
-    a[id]=a[id]<=maskRate? 0 : scaleValue;
-}
-
-template<class ElemType>
-__global__ void _vectorSum(
-    ElemType* c, //output
-    const ElemType* a, //input
-    const long n, //a.numRows
-    const long m, //a.numCols
-    const bool isColWise)
-{
-    int id = blockDim.x * blockIdx.x + threadIdx.x;
-    if ((isColWise && id >= m) || (!isColWise && id >= n))
-        return;
-
-    ElemType sum = 0;
-
-    if (isColWise)
-    {
-        for (long i = 0; i<n; ++i)
-        {
-            sum += a[IDX2C(i, id, n)];
-        }
-    }
-    else
-    {
-        for (long j = 0; j<m; ++j)
-        {
-            sum += a[IDX2C(id, j, n)];
-        }
-    }
-    c[id] = sum;
-}
-
-template<class ElemType>
-__global__ void _vectorNorm1(
-    ElemType* c, //output
-    const ElemType* a, //input
-    const long n, //a.numRows
-    const long m, //a.numCols
-    const bool isColWise)
-{
-    int id = blockDim.x * blockIdx.x + threadIdx.x;
-    if ((isColWise && id>=m)||(!isColWise && id>=n))
-        return;
-
-    ElemType sum = 0;
-
-    if (isColWise)
-    {
-        for (long i=0;i<n;++i)
-        {
-            if (sizeof(ElemType)==sizeof(float))
-            {
-                sum+=fabsf(a[IDX2C(i,id,n)]);
-            }
-            else
-            {
-                sum+=fabs(a[IDX2C(i,id,n)]);
-            }
-        }
-    }
-    else
-    {
-        for (long j=0;j<m;++j)
-        {
-            if (sizeof(ElemType)==sizeof(float))
-            {
-                sum+=fabsf(a[IDX2C(id,j,n)]);
-            }
-            else
-            {
-                sum+=fabs(a[IDX2C(id,j,n)]);
-            }
-        }
-    }
-    c[id]=sum;
-}
-
-
-//one column per thread
-template<class ElemType>
-__global__ void _vectorNorm2(
-    ElemType* c,  //output
-    const ElemType* a, //input
-    const long N, //a.GetNumRows();
-    const long M, //a.GetNumCols();
-    const bool isColWise) 
-{
-    long id = blockDim.x * blockIdx.x + threadIdx.x;
-    if ((isColWise && id>=M) || (!isColWise && id>=N))
-        return;
-
-    ElemType sum = 0;
-    if (isColWise)
-    {
-        for (long i=0;i<N;++i)
-        {
-            ElemType v = a[IDX2C(i,id,N)];
-            sum += v * v;
-        }
-    }
-    else
-    {
-        for (long j=0;j<M;++j)
-        {
-            ElemType v = a[IDX2C(id,j,N)];
-            sum += v * v;
-        }
-    }
-
-    if (sizeof(ElemType) == sizeof(float))
-        c[id] = sqrtf(sum);
-    else
-        c[id] = sqrt(sum);
-}
-
-template<class ElemType>
-__global__ void _convertInd2ValsAdjustInd(
-    ElemType* inds,
-    const ElemType* M,
-    ElemType* vals,    
-    const long n, //number of cols
-    const long m, //number of rows
-    const bool isColWise)
-{
-    int id = blockDim.x * blockIdx.x + threadIdx.x;
-    if ((isColWise && id>=n)||(!isColWise && id>=m))
-        return;
-    inds[id]--;
-    if (isColWise)
-    {
-        vals[id]=M[IDX2C((int)inds[id],id,m)];
-    }
-    else
-    {
-        vals[id]=M[IDX2C(id,(int)inds[id],m)];
-    }
-}
-
-
-    //assume each column is an input sample. Each sample is stored in [channel, row, col]  (r00, g00, b00, r01, g01, b01, r10, g10, b10, r11, g11, b11)
-template<class ElemType>
-__global__ void _assignPackedConvolutionInput(ElemType * packedMatrix, const ElemType * inputSubBatch, const long batchSize,
-                                                 const long inputWidth, const long inputHeight, const long inputChannels,
-                                                 const long outputWidth, const long outputHeight, const long outputChannels,
-                                                 const long kernelWidth, const long kernelHeight, const long horizontalSubsample, const long verticalSubsample, const bool zeroPadding)
-{
-    const long inputHeightTimesChannel = inputHeight * inputChannels; 
-    const size_t inputDim = inputWidth*inputHeightTimesChannel;
-
-    const long idall = blockIdx.x * blockDim.x + threadIdx.x; 
-    const long sample = idall / inputDim;
-    if (sample >= batchSize) 
-        return; 
-
-    const long id = idall % inputDim;
-    const long y = id / inputHeightTimesChannel; //inputCol
-
-    const size_t packedInputRows = kernelWidth * kernelHeight * inputChannels;
-    const size_t packedInputColsPerSample = outputWidth * outputHeight;  //output size per channel
-
-    // IN_ELEM_ROWPOS(channel, row, col) = (channel + (row + col * inputHeight) * inputChannels)
-    // IN_ELEM_COLPOS = sample
-
-    const long nXC = id % inputHeightTimesChannel; //channel + inputRow*inputChannels
-    const long x = nXC / inputChannels; //inputRow
-    const long c = nXC % inputChannels; //channel
-
-    ElemType currentInputValue = inputSubBatch[id + sample*inputDim]; 
-
-    long x0 = 0, y0 = 0, x1 = 0, y1 = 0;
-    if (zeroPadding)
-    {
-        const long halfKernelWidth = kernelWidth/2; 
-        const long halfKernelHeight = kernelHeight/2; 
-
-        x0 = max(0.0f, ceil((x-(ElemType)kernelHeight+1.0f+halfKernelHeight)/ (ElemType)verticalSubsample));  //row : first wrow in which x is in
-        x1 = x+halfKernelHeight-x0*verticalSubsample;    //first posxInKernel
-        y0 = max(0.0f, ceil((y-(ElemType)kernelWidth+1.0f+halfKernelWidth)/(ElemType)horizontalSubsample));  //col : first wcol in which y is in
-        y1 = y+halfKernelWidth-y0*horizontalSubsample;  //first posyInKernel
-    }
-    else
-    {
-        x0 = max(0.0f, ceil((x-(ElemType)kernelHeight+1)/ (ElemType)verticalSubsample));  //row : first wrow in which x is in
-        x1 = x-x0*verticalSubsample;    //first posxInKernel
-        y0 = max(0.0f, ceil((y-(ElemType)kernelWidth+1)/(ElemType)horizontalSubsample));  //col : first wcol in which y is in
-        y1 = y-y0*horizontalSubsample;  //first posyInKernel
-    }
-
-    // PACK_ELEM_ROWPOS(channel, posxInKernel, posyInKernel) = (channel * kernelWidth * kernelHeight + posxInKernel + posyInKernel * kernelHeight)
-    // PACK_ELEM_COLPOS(sample, wrow, wcol) = (sample*packedInputColsPerSample + outputHeight*wcol + wrow
-
-    long packColBase = sample*packedInputColsPerSample + y0*outputHeight; 
-    for (long wcol = y0, posyInKernel = y1; wcol < outputWidth && posyInKernel>=0; wcol++, posyInKernel -= horizontalSubsample) 
-    {
-        long packRowBase = c * kernelWidth * kernelHeight + posyInKernel * kernelHeight;
-        for (long wrow = x0, posxInKernel = x1; wrow < outputHeight && posxInKernel>=0; wrow++, posxInKernel -= verticalSubsample) 
-        {
-            const long packRow = packRowBase + posxInKernel; 
-            const long packCol = packColBase + wrow; 
-            packedMatrix[packRow + packCol*packedInputRows] = currentInputValue; 
-        }
-        packColBase += outputHeight; 
-    }
-}
-
-    //assume each column is an input sample. Each sample is stored in [channel, row, col]  (r00, g00, b00, r01, g01, b01, r10, g10, b10, r11, g11, b11)
-template<class ElemType>
-__global__ void _unpackConvolutionInput(const ElemType * packedMatrix, ElemType * inputSubBatch, const long batchSize,
-                                                 const long inputWidth, const long inputHeight, const long inputChannels,
-                                                 const long outputWidth, const long outputHeight, const long outputChannels,
-                                                 const long kernelWidth, const long kernelHeight, const long horizontalSubsample, const long verticalSubsample, const bool zeroPadding)
-{
-    const long inputHeightTimesChannel = inputHeight * inputChannels; 
-    const size_t inputDim = inputWidth*inputHeightTimesChannel;
-
-    const long idall = blockIdx.x * blockDim.x + threadIdx.x; 
-    const long sample = idall / inputDim;
-    if (sample >= batchSize) 
-        return; 
-
-    const long id = idall % inputDim;
-    const long y = id / inputHeightTimesChannel; //inputCol
-
-    const size_t packedInputRows = kernelWidth * kernelHeight * inputChannels;
-    const size_t packedInputColsPerSample = outputWidth * outputHeight;  //output size per channel
-
-    // IN_ELEM_ROWPOS(channel, row, col) = (channel + (row + col * inputHeight) * inputChannels)
-    // IN_ELEM_COLPOS = sample
-
-    const long nXC = id % inputHeightTimesChannel; //channel + inputRow*inputChannels
-    const long x = nXC / inputChannels; //inputRow
-    const long c = nXC % inputChannels; //channel
-
-    long x0 = 0, y0 = 0, x1 = 0, y1 = 0;
-    if (zeroPadding)
-    {
-        const long halfKernelWidth = kernelWidth/2; 
-        const long halfKernelHeight = kernelHeight/2; 
-
-        x0 = max(0.0f, ceil((x-(ElemType)kernelHeight+1.0f+halfKernelHeight)/ (ElemType)verticalSubsample));  //row : first wrow in which x is in
-        x1 = x+halfKernelHeight-x0*verticalSubsample;    //first posxInKernel
-        y0 = max(0.0f, ceil((y-(ElemType)kernelWidth+1.0f+halfKernelWidth)/(ElemType)horizontalSubsample));  //col : first wcol in which y is in
-        y1 = y+halfKernelWidth-y0*horizontalSubsample;  //first posyInKernel
-    }
-    else
-    {
-        x0 = max(0.0f, ceil((x-(ElemType)kernelHeight+1)/ (ElemType)verticalSubsample));  //row : first wrow in which x is in
-        x1 = x-x0*verticalSubsample;    //first posxInKernel
-        y0 = max(0.0f, ceil((y-(ElemType)kernelWidth+1)/(ElemType)horizontalSubsample));  //col : first wcol in which y is in
-        y1 = y-y0*horizontalSubsample;  //first posyInKernel
-    }
-
-    // PACK_ELEM_ROWPOS(channel, posxInKernel, posyInKernel) = (channel * kernelWidth * kernelHeight + posxInKernel + posyInKernel * kernelHeight)
-    // PACK_ELEM_COLPOS(sample, wrow, wcol) = (sample*packedInputColsPerSample + outputHeight*wcol + wrow
-
-    ElemType currentInputValue = inputSubBatch[id + sample*inputDim]; 
-    long packColBase = sample*packedInputColsPerSample + y0*outputHeight; 
-    for (long wcol = y0, posyInKernel = y1; wcol < outputWidth && posyInKernel>=0; wcol++, posyInKernel -= horizontalSubsample) 
-    {
-        long packRowBase = c * kernelWidth * kernelHeight + posyInKernel * kernelHeight;
-        for (long wrow = x0, posxInKernel = x1; wrow < outputHeight && posxInKernel>=0; wrow++, posxInKernel -= verticalSubsample) 
-        {
-            const long packRow = packRowBase + posxInKernel; 
-            const long packCol = packColBase + wrow; 
-            currentInputValue += packedMatrix[packRow + packCol*packedInputRows]; 
-        }
-        packColBase += outputHeight; 
-    }
-
-    inputSubBatch[id + sample*inputDim] = currentInputValue; 
-}
-
-template<class ElemType>
-__global__ void _assignMaxPoolingResult(ElemType * outputBatch, const ElemType * inputBatch, const long batchSize, const long channels,
-                                                const long inputWidth, const long inputHeight,  const long inputSizePerSample, 
-                                                const long outputWidth, const long outputHeight, const long outputSizePerSample, 
-                                                const long windowWidth, const long windowHeight, const long horizontalSubsample, const long verticalSubsample)
-{
-    const long outputIndex = blockIdx.x * blockDim.x + threadIdx.x; 
-    const long sample = outputIndex / outputSizePerSample; 
-    if (sample >= batchSize) 
-        return; 
-
-    const long outputIndexWithinSample = outputIndex % outputSizePerSample; 
-    const long inputHeightTimesChannel = inputHeight * channels; 
-    const long outputHeightTimesChannel = outputHeight * channels; 
-
-
-    // IN_ELEM_ROWPOS(channel, row, col) = (channel + (row + col * inputHeight) * channels)
-    // IN_ELEM_COLPOS = sample
-
-    // OUT_ELEM_ROWPOS(channel, wrow, wcol) = (channel + (wrow + wcol * outputHeight) * channels)
-    // OUT_ELEM_COLPOS = sample
-
-    const long y = outputIndexWithinSample / outputHeightTimesChannel; //wcol
-    const long nXC = outputIndexWithinSample % outputHeightTimesChannel; //channel + wrow*channels
-    const long x = nXC / channels; //wrow
-    const long c = nXC % channels; //channel
-
-    const ElemType *inputBatchBase4Sample = inputBatch + sample*inputSizePerSample;
-    register ElemType maxVal = -FLT_MAX; 
-    const long rowInWindowBase = (x*verticalSubsample + y*horizontalSubsample*inputHeight)*channels+c;
-    for (long colInWindow=0; colInWindow<windowWidth; colInWindow++) 
-    {   
-        long rowInInput = rowInWindowBase + colInWindow * inputHeightTimesChannel;
-        for (long rowInWindow=0; rowInWindow<windowHeight; rowInWindow++)
-        {
-            const ElemType val = inputBatchBase4Sample[rowInInput]; 
-            maxVal = max(maxVal, val); 
-            rowInInput += channels;
-        }
-    }
-    outputBatch[outputIndexWithinSample + sample*outputSizePerSample] = maxVal; 
-}
-
-template<class ElemType>
-__global__ void _addMaxPoolingGradient(ElemType * inputGradientBatch, const ElemType * outputGradientBatch, const ElemType * inputBatch, const ElemType * outputBatch, 
-                                                const long batchSize, const long channels, 
-                                                const long inputWidth, const long inputHeight, const long inputSizePerSample, 
-                                                const long outputWidth, const long outputHeight, const long outputSizePerSample, 
-                                                const long windowWidth, const long windowHeight, const long horizontalSubsample, const long verticalSubsample)
-{
-    const long inputIndex = blockIdx.x * blockDim.x + threadIdx.x; 
-    const long sample = inputIndex / inputSizePerSample; 
-    if (sample >= batchSize) 
-        return; 
-   
-    const long inputIndexWithinSample = inputIndex % inputSizePerSample; 
-
-    const long inputHeightTimesChannel = inputHeight * channels; 
-    const long outputHeightTimesChannel = outputHeight * channels; 
-
-    // IN_ELEM_ROWPOS(channel, row, col) = (channel + (row + col * inputHeight) * channels)
-    // IN_ELEM_COLPOS = sample
-
-    // OUT_ELEM_ROWPOS(channel, wrow, wcol) = (channel + (wrow + wcol * outputHeight) * channels)
-    // OUT_ELEM_COLPOS = sample
-
-    const long y = inputIndexWithinSample / inputHeightTimesChannel; //col in input
-    const long nXC = inputIndexWithinSample % inputHeightTimesChannel; //channel + row*chanels
-    const long x = nXC / channels; //row in input
-    const long c = nXC % channels; //channel
-
-    long startOutX = max(0.0f, ceil((x-(ElemType)windowHeight+1)/ (ElemType)verticalSubsample));  //inclusive start
-    long endOutX = (x/verticalSubsample < outputHeight-1)? x/verticalSubsample : outputHeight-1; //inclusive end
-    long startOutY = max(0.0f, ceil((y-(ElemType)windowWidth+1)/(ElemType)horizontalSubsample));  //inclusive start
-    long endOutY = (x/horizontalSubsample < outputWidth-1)? x/horizontalSubsample : outputWidth-1; //inclusive end
-
-
-    ElemType *inputGradientBatchBase4Sample = inputGradientBatch + sample*inputSizePerSample;
-    const ElemType *outputGradientBatchBase4Sample = outputGradientBatch + sample*outputSizePerSample;
-    const ElemType * outputBatchBase4Sample = outputBatch + sample*outputSizePerSample;
-
-    ElemType inputValue = inputBatch[inputIndexWithinSample + sample*inputSizePerSample];
-    for (long outY=startOutY; outY<=endOutY; outY++)
-    {
-        for (long outX=startOutX; outX<=endOutX; outX++)
-        {
-            long outputIndex = outY * outputHeightTimesChannel + outX * channels + c; 
-            if (inputValue == outputBatchBase4Sample[outputIndex])
-                inputGradientBatchBase4Sample[inputIndexWithinSample] += outputGradientBatchBase4Sample[outputIndex];
-        }
-    }  
-}
-template<class ElemType>
-__global__ void _assignAveragePoolingResult(ElemType * outputBatch, const ElemType * inputBatch, const long batchSize, const long channels,
-                                                const long inputWidth, const long inputHeight,  const long inputSizePerSample, 
-                                                const long outputWidth, const long outputHeight, const long outputSizePerSample, 
-                                                const long windowWidth, const long windowHeight, const long horizontalSubsample, const long verticalSubsample)
-{
-    const long outputIndex = blockIdx.x * blockDim.x + threadIdx.x; 
-    const long sample = outputIndex / outputSizePerSample; 
-    if (sample >= batchSize) 
-        return; 
-
-    const long outputIndexWithinSample = outputIndex % outputSizePerSample; 
-    const long inputHeightTimesChannel = inputHeight * channels; 
-    const long outputHeightTimesChannel = outputHeight * channels; 
-
-
-    // IN_ELEM_ROWPOS(channel, row, col) = (channel + (row + col * inputHeight) * channels)
-    // IN_ELEM_COLPOS = sample
-
-    // OUT_ELEM_ROWPOS(channel, wrow, wcol) = (channel + (wrow + wcol * outputHeight) * channels)
-    // OUT_ELEM_COLPOS = sample
-
-    const long y = outputIndexWithinSample / outputHeightTimesChannel; //wcol
-    const long nXC = outputIndexWithinSample % outputHeightTimesChannel; //channel + wrow*channels
-    const long x = nXC / channels; //wrow
-    const long c = nXC % channels; //channel
-
-    const ElemType *inputBatchBase4Sample = inputBatch + sample*inputSizePerSample;
-
-    register ElemType average = 0; 
-    const long rowInWindowBase = (x*verticalSubsample + y*horizontalSubsample*inputHeight)*channels+c;
-    for (long colInWindow=0; colInWindow<windowWidth; colInWindow++) 
-    {   
-        long rowInInput = rowInWindowBase + colInWindow * inputHeightTimesChannel;
-        for (long rowInWindow=0; rowInWindow<windowHeight; rowInWindow++)
-        {
-            average += inputBatchBase4Sample[rowInInput]; 
-            rowInInput += channels;
-        }
-    }
-
-    outputBatch[outputIndexWithinSample + sample*outputSizePerSample] = average/windowWidth/windowHeight; 
-}
-
-template<class ElemType>
-__global__ void _addAveragePoolingGradient(ElemType * inputGradientBatch, const ElemType * outputGradientBatch, 
-                                                const long batchSize, const long channels, 
-                                                const long inputWidth, const long inputHeight, const long inputSizePerSample, 
-                                                const long outputWidth, const long outputHeight, const long outputSizePerSample, 
-                                                const long windowWidth, const long windowHeight, const long horizontalSubsample, const long verticalSubsample)
-{
-    const long inputIndex = blockIdx.x * blockDim.x + threadIdx.x; 
-    const long sample = inputIndex / inputSizePerSample; 
-    if (sample >= batchSize) 
-        return; 
-   
-    const long inputIndexWithinSample = inputIndex % inputSizePerSample; 
-
-    const long inputHeightTimesChannel = inputHeight * channels; 
-    const long outputHeightTimesChannel = outputHeight * channels; 
-    const long windowSize = windowWidth * windowHeight;
-
-    // IN_ELEM_ROWPOS(channel, row, col) = (channel + (row + col * inputHeight) * channels)
-    // IN_ELEM_COLPOS = sample
-
-    // OUT_ELEM_ROWPOS(channel, wrow, wcol) = (channel + (wrow + wcol * outputHeight) * channels)
-    // OUT_ELEM_COLPOS = sample
-
-    const long y = inputIndexWithinSample / inputHeightTimesChannel; //col in input
-    const long nXC = inputIndexWithinSample % inputHeightTimesChannel; //channel + row*chanels
-    const long x = nXC / channels; //row in input
-    const long c = nXC % channels; //channel
-
-    long startOutX = max(0.0f, ceil((x-(ElemType)windowHeight+1)/ (ElemType)verticalSubsample));  //inclusive start
-    long endOutX = (x/verticalSubsample < outputHeight-1)? x/verticalSubsample : outputHeight-1; //inclusive end
-    long startOutY = max(0.0f, ceil((y-(ElemType)windowWidth+1)/(ElemType)horizontalSubsample));  //inclusive start
-    long endOutY = (x/horizontalSubsample < outputWidth-1)? x/horizontalSubsample : outputWidth-1; //inclusive end
-
-    ElemType *inputGradientBatchBase4Sample = inputGradientBatch + sample*inputSizePerSample;
-    const ElemType *outputGradientBatchBase4Sample = outputGradientBatch + sample*outputSizePerSample;
-
-    for (long outY=startOutY; outY<=endOutY; outY++)
-    {
-        for (long outX=startOutX; outX<=endOutX; outX++)
-        {
-            long outputIndex = outY * outputHeightTimesChannel + outX * channels + c; 
-            inputGradientBatchBase4Sample[inputIndexWithinSample] += outputGradientBatchBase4Sample[outputIndex]/windowSize;
-        }
-    }  
-}
-
-template<class ElemType>
-__global__ void _addMaxPoolingGradientLoopOut(ElemType * inputGradientBatch, const ElemType * outputGradientBatch, const ElemType * inputBatch, const ElemType * outputBatch, 
-                                                const long batchSize, const long channels, 
-                                                const long inputWidth, const long inputHeight, const long inputSizePerSample, 
-                                                const long outputWidth, const long outputHeight, const long outputSizePerSample, 
-                                                const long windowWidth, const long windowHeight, const long horizontalSubsample, const long verticalSubsample)
-{
-    const long outputIndex = blockIdx.x * blockDim.x + threadIdx.x; 
-    const long sample = outputIndex / outputSizePerSample; 
-    if (sample >= batchSize) 
-        return; 
-   
-    const long outputIndexWithinSample = outputIndex % outputSizePerSample; 
-    const long inputWidthTimesChannel = inputWidth * channels; 
-    const long outputWidthTimesChannel = outputWidth * channels; 
-    const long y = outputIndexWithinSample / outputWidthTimesChannel; 
-    const long nXC = outputIndexWithinSample % outputWidthTimesChannel; 
-    const long x = nXC / channels; 
-    const long c = nXC % channels; 
-
-    const long offset0 = sample*inputSizePerSample + y*verticalSubsample*inputWidthTimesChannel + x*horizontalSubsample*channels;
-    const ElemType *pCurWindow4Input = inputBatch + offset0; // pooling to current window's first input pixel 
-    ElemType *pCurWindow4InGradient = inputGradientBatch + offset0; 
-    for (long yy=0; yy<windowHeight; yy++) 
-    {
-        const long offset1 = yy*inputWidthTimesChannel + c; 
-        const ElemType *pf0 = pCurWindow4Input + offset1; 
-        ElemType *pf1 = pCurWindow4InGradient + offset1; 
-        for (long xx=0; xx<windowWidth; xx++)
-        {
-            const long offset2 = xx*channels; 
-            if (pf0[offset2] == outputBatch[outputIndex]) 
-            {
-                pf1[offset2] += outputGradientBatch[outputIndex]; //need to be atomic however atomicAdd on double is not supported.
-            }
-        }
-    }
-}
-
-template<class ElemType>
-__global__ void _addElementProductOf(
-    ElemType* us,
-    const ElemType* a,
-    const ElemType* b,
-    const LONG64 N)
-{
-    LONG64 id = blockDim.x * blockIdx.x + threadIdx.x;
-    if (id>=N)
-        return;
-    us[id]+=(a[id]*b[id]);
-}
-
-template<class ElemType>
-__global__ void _columnElementMultiplyWith(
-    ElemType* us,
-    const ElemType* a,
-    const long N, //a.GetNumRows();
-    const long M) //us.GetNumCols();
-{
-    long id = blockDim.x * blockIdx.x + threadIdx.x;
-    if (id>=N)
-        return;
-
-    //__shared__ ElemType _a[threadsPerBlock];
-    //_a[threadIdx.x]=a[id];
-    ElemType mul=a[id];
-    for (long j=0;j<M;++j)
-    {
-        us[IDX2C(id,j,N)]=us[IDX2C(id,j,N)]*mul;
-    }
-}
-
-template<class ElemType>
-__global__ void _rowElementMultiplyWith(
-    ElemType* us,
-    const ElemType* a,
-    const long N, //us.GetNumRows();
-    const long M) //a.GetNumCols();
-{
-    long id = blockDim.x * blockIdx.x + threadIdx.x;
-    if (id>=M)
-        return;
-
-    //__shared__ ElemType _a[threadsPerBlock];
-    //_a[threadIdx.x]=a[id];
-    ElemType mul=a[id];
-    for (long i=0;i<N;++i)
-    {
-        us[IDX2C(i,id,N)]=us[IDX2C(i,id,N)]*mul;
-    }
-}
-
-template<class ElemType>
-__global__ void _rowElementDivideBy(
-    ElemType* us,
-    const ElemType* a,
-    const long N, //us.GetNumRows();
-    const long M) //a.GetNumCols();
-{
-    long id = blockDim.x * blockIdx.x + threadIdx.x;
-    if (id >= M)
-        return;
-
-    //__shared__ ElemType _a[threadsPerBlock];
-    //_a[threadIdx.x]=a[id];
-    ElemType v = a[id];
-    if (v >= 0 && v < EPS_IN_INVERSE)
-        v = EPS_IN_INVERSE;
-    else if (v < 0 && v > -EPS_IN_INVERSE)
-        v = (-EPS_IN_INVERSE);
-
-    for (long i = 0; i<N; ++i)
-    {
-        us[IDX2C(i, id, N)] = us[IDX2C(i, id, N)] / v;
-    }
-}
-
-template<class ElemType>
-__global__ void _ColumnElementDivideBy(
-    ElemType* us,
-    const ElemType* a,
-    const long N, //a.GetNumRows();
-    const long M) //us.GetNumCols();
-{
-    long id = blockDim.x * blockIdx.x + threadIdx.x;
-    if (id>=N)
-        return;
-
-    ElemType smallValue = EPS_IN_INVERSE;
-
-    //__shared__ ElemType _a[threadsPerBlock];
-    //_a[threadIdx.x]=a[id];
-    ElemType v=a[id];
-    for (long j=0;j<M;++j)
-    {
-        if (v <0 && v > -smallValue)
-            us[IDX2C(id,j,N)] /= (-smallValue);
-        else if (v >=0 && v < smallValue)
-            us[IDX2C(id,j,N)] /= smallValue;
-        else
-            us[IDX2C(id,j,N)] /= v;
-    }
-
-}
-
-
-template<class ElemType>
-__global__ void _innerProduct(
-    ElemType* c,
-    const ElemType* a,
-    const ElemType* b,
-    const long N, //a.GetNumRows();
-    const long M, //a.GetNumCols();
-    const bool isColWise) 
-{
-    long id = blockDim.x * blockIdx.x + threadIdx.x;
-    if ((isColWise && id>=M) || (!isColWise && id>=N))
-        return;
-
-    ElemType sum = 0;
-    long index;
-    if (isColWise)
-    {
-        for (long i=0; i<N; ++i)
-        {
-            index = IDX2C(i,id,N);
-            sum += a[index]* b[index];
-        }
-    }
-    else
-    {
-        for (long j=0; j<M; ++j)
-        {
-            index = IDX2C(id,j, N);
-            sum += a[index]* b[index];
-        }
-    }
-
-    c[id] = sum;
-}
-
-
-template<class ElemType>
-__global__ void _assignSignOf(
-    ElemType* a,
-    const ElemType* b,
-    const LONG64 N)
-{
-    LONG64 id = blockDim.x * blockIdx.x + threadIdx.x;
-    if (id>=N)
-        return;
-    ElemType v = b[id];
-    a[id] = (v == (ElemType)0? (ElemType)0 : (v > 0? (ElemType)1 : (ElemType)(-1)));
-}
-
-template<class ElemType>
-__global__ void _addSignOf(
-    ElemType* a,
-    const ElemType* b,
-    const LONG64 N)
-{
-    LONG64 id = blockDim.x * blockIdx.x + threadIdx.x;
-    if (id>=N)
-        return;
-    ElemType v = b[id];
-    a[id] += (v == (ElemType)0? (ElemType)0 : (v > 0? (ElemType)1 : (ElemType)(-1)));
-}
-
-template<class ElemType>
-__global__ void _vectorMaxMinReduce( //this function processes 1 column per block. this function needs 512 threads
-                                 const ElemType* us,
-                                 ElemType* Indexes,
-                                 ElemType* Values,
-                                 const long m,  //number of rows
-                                 const long n,
-                                 bool isMax)  //number of cols
-{
-    //we first find max per column    
-    __shared__ ElemType partials[512];        
-    __shared__ int partialsInd[512];
-    if (isMax)
-    {
-        partials[threadIdx.x]=-10000000;
-    }
-    else
-    {
-        partials[threadIdx.x]=10000000;
-    }
-    partialsInd[threadIdx.x]=-1;
-
-    //int id = blockDim.x * blockIdx.x + threadIdx.x;
-    int loadPerThread = m/blockDim.x; 
-
-    for (int i= threadIdx.x*loadPerThread; i< (threadIdx.x == blockDim.x - 1 ? m : (threadIdx.x+1)*loadPerThread);++i)
-    {
-        if (( isMax ? us[IDX2C(i,blockIdx.x,m)]>partials[threadIdx.x] : us[IDX2C(i,blockIdx.x,m)]<partials[threadIdx.x]) || partialsInd[threadIdx.x]==-1)
-        {
-            partials[threadIdx.x]=us[IDX2C(i,blockIdx.x,m)];
-            partialsInd[threadIdx.x]=i;       
-        }
-    }
-    __syncthreads();
-
-    //256
-    if (threadIdx.x<256)
-    {
-        //partials[threadIdx.x]=max(partials[threadIdx.x+256],partials[threadIdx.x]);
-        if ((isMax ? partials[threadIdx.x+256]>partials[threadIdx.x] : partials[threadIdx.x+256]<partials[threadIdx.x]) || partialsInd[threadIdx.x]==-1)
-        {
-            partials[threadIdx.x]=partials[threadIdx.x+256];
-            partialsInd[threadIdx.x]=partialsInd[threadIdx.x+256];
-        }
-    }
-    __syncthreads();
-
-    //128
-    if (threadIdx.x<128)
-    {
-        //partials[threadIdx.x]=max(partials[threadIdx.x+128],partials[threadIdx.x]);
-        if ((isMax ? partials[threadIdx.x+128]>partials[threadIdx.x] : partials[threadIdx.x+128]<partials[threadIdx.x]) || partialsInd[threadIdx.x]==-1)
-        {
-            partials[threadIdx.x]=partials[threadIdx.x+128];
-            partialsInd[threadIdx.x]=partialsInd[threadIdx.x+128];
-        }
-    }
-    __syncthreads();
-
-    //64
-    if (threadIdx.x<64)
-    {
-        //partials[threadIdx.x]=max(partials[threadIdx.x+64],partials[threadIdx.x]);
-        if ((isMax ? partials[threadIdx.x+64]>partials[threadIdx.x] : partials[threadIdx.x+64]<partials[threadIdx.x]) || partialsInd[threadIdx.x]==-1)
-        {
-            partials[threadIdx.x]=partials[threadIdx.x+64];
-            partialsInd[threadIdx.x]=partialsInd[threadIdx.x+64];
-        }
-    }
-    __syncthreads();
-
-    //32
-    if (threadIdx.x<32)
-    {
-        //partials[threadIdx.x]=max(partials[threadIdx.x+32],partials[threadIdx.x]);
-        if ((isMax ? partials[threadIdx.x+32]>partials[threadIdx.x] : partials[threadIdx.x+32]<partials[threadIdx.x]) || partialsInd[threadIdx.x]==-1)
-        {
-            partials[threadIdx.x]=partials[threadIdx.x+32];
-            partialsInd[threadIdx.x]=partialsInd[threadIdx.x+32];
-        }
-    }
-    __syncthreads();
-
-    //16
-    if (threadIdx.x<16)
-    {
-        //partials[threadIdx.x]=max(partials[threadIdx.x+16],partials[threadIdx.x]);
-        if ((isMax ? partials[threadIdx.x+16]>partials[threadIdx.x] : partials[threadIdx.x+16]<partials[threadIdx.x]) || partialsInd[threadIdx.x]==-1)
-        {
-            partials[threadIdx.x]=partials[threadIdx.x+16];
-            partialsInd[threadIdx.x]=partialsInd[threadIdx.x+16];
-        }
-    }
-    __syncthreads();
-
-    //8
-    if (threadIdx.x<8)
-    {
-        //partials[threadIdx.x]=max(partials[threadIdx.x+8],partials[threadIdx.x]);
-        if ((isMax ? partials[threadIdx.x+8]>partials[threadIdx.x] : partials[threadIdx.x+8]<partials[threadIdx.x]) || partialsInd[threadIdx.x]==-1)
-        {
-            partials[threadIdx.x]=partials[threadIdx.x+8];
-            partialsInd[threadIdx.x]=partialsInd[threadIdx.x+8];
-        }
-    }
-    __syncthreads();
-
-    //4
-    if (threadIdx.x<4)
-    {
-        //partials[threadIdx.x]=max(partials[threadIdx.x+4],partials[threadIdx.x]);
-        if ((isMax ? partials[threadIdx.x+4]>partials[threadIdx.x] : partials[threadIdx.x+4]<partials[threadIdx.x]) || partialsInd[threadIdx.x]==-1)
-        {
-            partials[threadIdx.x]=partials[threadIdx.x+4];
-            partialsInd[threadIdx.x]=partialsInd[threadIdx.x+4];
-        }
-    }
-    __syncthreads();
-
-    if (threadIdx.x==0)
-    {
-        ElemType mx = partials[0];
-        int ind = partialsInd[0];
-        if ((isMax ? mx<partials[1] : mx>partials[1]) || ind ==-1)
-        {
-            mx = partials[1];
-            ind = partialsInd[1];
-        }
-        if ((isMax ? mx<partials[2] : mx>partials[2]) || ind ==-1)
-        {
-            mx = partials[2];
-            ind = partialsInd[2];
-        }
-        if ((isMax ? mx<partials[3] : mx>partials[3]) || ind ==-1)
-        {
-            mx = partials[3];
-            ind = partialsInd[3];
-        }
-        Values[blockIdx.x] = mx;
-        Indexes[blockIdx.x] = ind;
-    }
-}
-
-template<class ElemType>
-__global__ void _vectorMax(
-    const ElemType* us,
-    ElemType* maxIndexes,
-    ElemType* maxValues,
-    const long m,  //number of rows
-    const long n,  //number of cols
-    const bool isColWise) 
-{
-    long id = blockDim.x * blockIdx.x + threadIdx.x;
-    long maxInd = -1;
-    ElemType maxVal = -100000;
-
-    if (isColWise)
-    {
-        if (id>=n)
-            return;
-
-        for (long i=0;i<m;i++)
-        {
-            if (maxInd==-1 || us[IDX2C(i,id,m)]>=maxVal)
-            {
-                maxInd = i;
-                maxVal = us[IDX2C(i,id,m)];
-            }
-        }
-    }
-    else
-    {
-        if (id>=m)
-            return;
-
-        for (long j=0;j<n;j++)
-        {
-            if (maxInd==-1 || us[IDX2C(id,j,m)]>=maxVal)
-            {
-                maxInd = j;
-                maxVal = us[IDX2C(id,j,m)];
-            }
-        }
-    }
-    maxIndexes[id]=maxInd;
-    maxValues[id]=maxVal;
-}
-
-template<class ElemType>
-__global__ void _vectorMin(
-    const ElemType* us,
-    ElemType* minIndexes,
-    ElemType* minValues,
-    const long m,  //number of rows
-    const long n,  //number of cols
-    const bool isColWise) 
-{
-    long id = blockDim.x * blockIdx.x + threadIdx.x;
-    long minInd = -1;
-    ElemType minVal = -100000;
-
-    if (isColWise)
-    {
-        if (id>=n)
-            return;
-
-        for (long i=0;i<m;i++)
-        {
-            if (minInd==-1 || us[IDX2C(i,id,m)]<=minVal)
-            {
-                minInd = i;
-                minVal = us[IDX2C(i,id,m)];
-            }
-        }
-    }
-    else
-    {
-        if (id>=m)
-            return;
-
-        for (long j=0;j<n;j++)
-        {
-            if (minInd==-1 || us[IDX2C(id,j,m)]<=minVal)
-            {
-                minInd = j;
-                minVal = us[IDX2C(id,j,m)];
-            }
-        }
-    }
-    minIndexes[id]=minInd;
-    minValues[id]=minVal;
-}
-
-//this implementation uses more threads but also more memory access
-template<class ElemType>
-__global__ void _matrixVectorColumnWiseAddWithThreadPerElem(
-    const ElemType* a,
-    ElemType* us,
-    ElemType alpha,
-    const long m,  //number of rows
-    const long n)  //number of cols     
-{
-    long id = blockDim.x * blockIdx.x + threadIdx.x;
-    if (id >= m*n)
-        return;
-
-    long col = id / m;
-    long row = id - col*m;
-
-    us[id] += alpha*a[row];
-}
-
-template<class ElemType>
-__global__ void _matrixVectorColumnWiseAddWithThreadPerRow(
-    const ElemType* a,
-    ElemType* us,
-    ElemType alpha,
-    const long m,  //number of rows
-    const long n)  //number of cols     
-{
-#ifdef VALIDATION
-    if (blockDim.x * blockIdx.x + threadIdx.x == 0)
-    {
-        printf("** _matrixVectorColumnWiseAdd on device:\na = %p, us = %p, alpha = %f, m = %ld, n = %ld\n", 
-            a,us,alpha,m,n);
-        printf("us[0] = %f\n", us[0]);
-        printf("a[0] = %f\n", a[0]);
-    }
-#endif
-    int id = blockDim.x * blockIdx.x + threadIdx.x;
-    if (id>=m)
-        return;
-    ElemType tmp = a[id];
-#ifdef VALIDATION
-    printf("  a[%d] = %f\n", id, tmp);
-#endif
-    for (long j = 0; j < n; ++j )
-    {
-        us[j*m+id] += alpha*tmp;
-    }
- 
-}
-
-
-template<class ElemType>
-__global__ void _matrixVectorColumnWiseAddBlockPerRow(
-    const ElemType* a,
-    ElemType* us,
-    ElemType alpha,
-    const long m,  //number of rows
-    const long n)  //number of cols     
-{    
-    ElemType tmp;
-
-    if (threadIdx.x==0)
-    {
-        tmp = a[blockIdx.x];
-    }
-    __syncthreads();
-
-    int loadPerThread = n/blockDim.x; 
-
-    for (int i= threadIdx.x*loadPerThread; i< (threadIdx.x == blockDim.x - 1 ? n : (threadIdx.x+1)*loadPerThread);++i)
-    {
-        us[m*blockIdx.x + i] += alpha*tmp;
-    }
-}
-
-
-
-template<class ElemType>
-__global__ void _addScaledDifference( 
-    ElemType alpha,
-    ElemType *a,
-    ElemType *b,
-    ElemType *c,
-    LONG64 N)
-{
-    LONG64 id = blockDim.x * blockIdx.x + threadIdx.x;
-    if (id>=N)
-        return;
-    c[id] = c[id] + (a[id]-b[id]) * (alpha);
-}
-
-template<class ElemType>
-__global__ void _assignScaledDifference( 
-    ElemType alpha,
-    ElemType *a,
-    ElemType *b,
-    ElemType *c,
-    LONG64 N)
-{
-    LONG64 id = blockDim.x * blockIdx.x + threadIdx.x;
-    if (id>=N)
-        return;
-    c[id] = (a[id]-b[id]) * (alpha);
-}
-
-template<class ElemType>
-__global__ void _addScaledDifference( 
-    ElemType *alpha,
-    ElemType *a,
-    ElemType *b,
-    ElemType *c,
-    LONG64 N)
-{
-    LONG64 id = blockDim.x * blockIdx.x + threadIdx.x;
-    if (id>=N)
-        return;
-    c[id] = c[id] + (a[id]-b[id]) * alpha[0];
-}
-
-template<class ElemType>
-__global__ void _assignScaledDifference( 
-    ElemType *alpha,
-    ElemType *a,
-    ElemType *b,
-    ElemType *c,
-    LONG64 N)
-{
-    LONG64 id = blockDim.x * blockIdx.x + threadIdx.x;
-    if (id>=N)
-        return;
-    c[id] = (a[id]-b[id]) * alpha[0];
-}
-
-template<class ElemType>
-__global__ void _addElementToElement( 
-    const ElemType *a, LONG64 indexA,
-    ElemType *c, LONG64 indexC)
-{
-    LONG64 id = blockDim.x * blockIdx.x + threadIdx.x;
-    if (id>0)
-        return;
-    c[indexC] += a[indexA];
-}
-
-template<class ElemType>
-__global__ void _assignNumOfDiff( 
-    const ElemType *a,
-    const ElemType *b,
-    ElemType *c,
-    LONG64 N)
-{
-    __shared__ ElemType partialSums[1024];
-    partialSums[threadIdx.x]=0;
-    //int id = blockDim.x * blockIdx.x + threadIdx.x;
-    LONG64 loadPerThread = N/blockDim.x; 
-    for (LONG64 i= threadIdx.x*loadPerThread; i< (threadIdx.x == blockDim.x - 1 ? N : (threadIdx.x+1)*loadPerThread);++i)
-    {
-        partialSums[threadIdx.x]+=(a[i] != b[i]);
-    }
-    __syncthreads();
-
-    //512
-    if (threadIdx.x<512)
-    {
-        partialSums[threadIdx.x]+=partialSums[threadIdx.x+512];
-    }
-    __syncthreads();
-
-    //256
-    if (threadIdx.x<256)
-    {
-        partialSums[threadIdx.x]+=partialSums[threadIdx.x+256];
-    }
-    __syncthreads();
-
-    //128
-    if (threadIdx.x<128)
-    {
-        partialSums[threadIdx.x]+=partialSums[threadIdx.x+128];
-    }
-    __syncthreads();
-
-    //64
-    if (threadIdx.x<64)
-    {
-        partialSums[threadIdx.x]+=partialSums[threadIdx.x+64];
-    }
-    __syncthreads();
-
-    //32
-    if (threadIdx.x<32)
-    {
-        partialSums[threadIdx.x]+=partialSums[threadIdx.x+32];
-    }
-    __syncthreads();
-
-    //16
-    if (threadIdx.x<16)
-    {
-        partialSums[threadIdx.x]+=partialSums[threadIdx.x+16];
-    }
-    __syncthreads();
-
-    //8
-    if (threadIdx.x<8)
-    {
-        partialSums[threadIdx.x]+=partialSums[threadIdx.x+8];
-    }
-    __syncthreads();
-
-    //4
-    if (threadIdx.x<4)
-    {
-        partialSums[threadIdx.x]+=partialSums[threadIdx.x+4];
-    }
-    __syncthreads();
-
-    if (threadIdx.x==0)
-    {
-        c[0] = partialSums[0]+partialSums[1]+partialSums[2]+partialSums[3];
-    }
-}
-
-
-/*template<class ElemType>
-__global__ void _assignNumOfDiff( 
-ElemType *a,
-ElemType *b,
-ElemType *c,
-long N)
-{
-//TO DO: replace atomic operation with reduction
-
-__shared__ int totalSum;
-if (threadIdx.x == 0) totalSum = 0;
-__syncthreads();
-
-int id = blockDim.x * blockIdx.x + threadIdx.x;
-if (id>=N)
-return;
-
-int localVal = (a[id] != b[id]);
-atomicAdd(&totalSum, localVal);
-__syncthreads();
-
-c[id] = totalSum;
-}*/
-
-template<class ElemType>
-__global__ void _scaleArray(
-    ElemType alpha,
-    ElemType *us,
-    LONG64 N)
-{
-    LONG64 id = blockDim.x * blockIdx.x + threadIdx.x;
-    if (id>=N)
-        return;
-    us[id]=us[id]*alpha;
-}
-
-
-template<class ElemType>
-__global__ void _sparseCSRPlusDense(
-    ElemType alpha,
-    const ElemType* m_dVal,
-    const int* m_dRow,
-    const int* m_dCol,
-    ElemType* pArrayDev,
-    LONG64 M)
-{
-    LONG64 id = blockDim.x * blockIdx.x + threadIdx.x;
-    if (id>=M)
-        return;
-    int start = m_dRow[id];
-    int end = m_dRow[id+1];
-    for (int _i=start;_i<end;++_i)  //_i is index in m_dVal and m_dCol
-    {
-        int j = m_dCol[_i];
-        pArrayDev[IDX2C(id,j,M)]+=(alpha*m_dVal[_i]);
-    }
-}
-
-template<class ElemType>
-__global__ void _sparseCSRElemMulDense(    
-    const ElemType* m_dVal,
-    const int* m_dRow,
-    const int* m_dCol,
-    const ElemType* b,
-    ElemType* c,
-    LONG64 M)
-{
-    LONG64 id = blockDim.x * blockIdx.x + threadIdx.x;
-    if (id>=M)
-        return;
-    int start = m_dRow[id];
-    int end = m_dRow[id+1];
-    for (int _i=start;_i<end;++_i)  //_i is index in m_dVal and m_dCol
-    {
-        int j = m_dCol[_i];
-        c[IDX2C(id,j,M)]=b[IDX2C(id,j,M)]*m_dVal[_i];
-    }
-}
-
-
-//c = alpha * op(a) * op(b) + beta*c
-//this function can be further improved by using shared memory
-template<class ElemType>
-__global__ void _denseMultSparseCSCAndWeightedAddToDense(
-    int m, //rowDense
-    int n,   //colSparse
-    ElemType alpha,
-    const ElemType* a,  //dense
-    const ElemType* bnzValues,  //sparse nz values
-    const GPUSPARSE_INDEX_TYPE* rowIndex,
-    const GPUSPARSE_INDEX_TYPE* colCSCIndex,
-    ElemType beta,
-    ElemType* c  //dense target
-    )
-{
-    LONG64 id = blockDim.x * blockIdx.x + threadIdx.x;
-    if (id >= m*n)  
-        return;
-
-    int colInC = id / m;
-    int rowInC = id - colInC * m;
-
-    int start = colCSCIndex[colInC]; 
-    int end = colCSCIndex[colInC + 1];
-
-    ElemType s = 0;
-   for (int j = start; j<end; j++)  //j points to the value
-    {
-        int i = rowIndex[j];
-        s += a[IDX2C(rowInC, i, m)] * bnzValues[j];
-    }
-    c[IDX2C(rowInC, colInC, m)] = alpha * s + beta * c[IDX2C(rowInC, colInC, m)];
-}
-
-//called before _determineBlockIds and _denseMulSparseCSCTransposeToSparseBlockCol to determine which columns have values and
-//what's the mapping from the column id in the resulted SparseBlockCol format to the column id in the dense format
-//input: rowIndexes: the row indexes of the CSC sparse matrix to be multiplied with
-//blockIDs: the blockID mapping in the resulting matrix; 
-//nnz: number of nonzero value or the size of rowIndexes;
-template<class ElemType>
-__global__ void _findColsWithValues(
-    const GPUSPARSE_INDEX_TYPE* rowIndexes, GPUSPARSE_INDEX_TYPE* blockIds, const size_t nnz)
-{
-    const size_t index = blockIdx.x * blockDim.x + threadIdx.x;
-    if (index >= nnz)
-        return;
-
-    blockIds[rowIndexes[index]] = 1; //this row has value.
-}
-
-//called before _denseMulSparseCSCTransposeToSparseBlockCol and after _findColsWithValuesto determine which columns have values and
-//what's the mapping from the column id in the resulted SparseBlockCol format to the column id in the dense format
-//input: rowIndexes: the row indexes of the CSC sparse matrix to be multiplied with
-//blockId2Col: the blockID to colum id mapping in the resulting matrix; 
-//col2BlockId: the col2BlockId to blockID mapping in the resulting matrix; 
-//numCols: number of columns in the resulting matrix or the size of blockIDs
-//blockSize: return the blockSize with values, *blockSize must be zero before passed in.
-template<class ElemType>
-__global__ void _determineBlockIds(
-    GPUSPARSE_INDEX_TYPE* blockId2Col, GPUSPARSE_INDEX_TYPE*col2BlockId, const size_t numCols, size_t* blockSize)
-{
-    const size_t index = blockIdx.x * blockDim.x + threadIdx.x;
-    if (index >= numCols)
-        return;
-
-    size_t blockIndex = numCols;
-    if (blockId2Col[index] > 0)
-    {
-        blockIndex = atomicAdd(blockSize, 1);
-        col2BlockId[index] = blockIndex;
-    }
-
-    __syncthreads();
-
-    if (blockIndex < numCols)
-        blockId2Col[blockIndex] = index;
-}
-
-// backward pass from hidden layer to feature weight
-//result (sparse BlockCol)= alpha * (lhs (dense) X rhs^T (sparse CSC)
-//assume resultValues are 0-initialized
-template<class ElemType>
-__global__ void _denseMulSparseCSCTransposeToSparseBlockCol2(
-    const ElemType alpha,
-    const ElemType* lhsValues,
-    const size_t numRowsLhs,
-    const size_t numColsRhs,
-    const ElemType* rhsNZValues,
-    const GPUSPARSE_INDEX_TYPE* rhsRows,
-    const GPUSPARSE_INDEX_TYPE* rhsCols,
-    const GPUSPARSE_INDEX_TYPE* col2blockIds,
-    ElemType* resultValues)
-{
-    const LONG64 index = blockIdx.x * blockDim.x + threadIdx.x;
-    const LONG64 lhsCol = index / numRowsLhs; //rhsCol == lhsCol
-    if (lhsCol >= numColsRhs)
-        return;
-    const LONG64 lhsRow = index - numRowsLhs*lhsCol; //resultRow == lhsRow
-
-    //each thread handles one [row, col] combination
-    ElemType lhsValue = alpha*lhsValues[IDX2C(lhsRow, lhsCol, numRowsLhs)];
-
-    LONG64 start = rhsCols[lhsCol]; //rhsCol == lhsCol
-    LONG64 end = rhsCols[lhsCol + 1];
-
-    for (LONG64 p = start; p < end; p++)
-    {
-        LONG64 rhsRow = rhsRows[p];
-        ElemType rhsVal = rhsNZValues[p];
-        LONG64 resultCol = col2blockIds[rhsRow]; //resultCol == rhsRow maps to columnid 
-
-        //assume resultValues are 0-initialized
-        atomicAdd(&resultValues[IDX2C(lhsRow, resultCol, numRowsLhs)], lhsValue * rhsVal);
-    }
-}
-
-// backward pass from hidden layer to feature weight
-//result (sparse BlockCol)= alpha * (lhs (dense) X rhs^T (sparse CSC)
-//assume resultValues are 0-initialized
-template<class ElemType>
-__global__ void _denseMulSparseCSCTransposeToSparseBlockCol(
-    const ElemType alpha,
-    const ElemType* lhsValues,
-    const size_t numRowsLhs,
-    const size_t numColsRhs,
-    const ElemType* rhsNZValues,
-    const GPUSPARSE_INDEX_TYPE* rhsRows,
-    const GPUSPARSE_INDEX_TYPE* rhsCols,
-    const GPUSPARSE_INDEX_TYPE* rhsRowIdx,
-    ElemType* resultValues,
-    GPUSPARSE_INDEX_TYPE* resultBlockIds)
-{
-    const LONG64 index = blockIdx.x * blockDim.x + threadIdx.x;
-    const LONG64 lhsCol = index / numRowsLhs; //rhsCol == lhsCol
-    if (lhsCol >= numColsRhs)
-        return;
-    const LONG64 lhsRow = index - numRowsLhs*lhsCol; //resultRow == lhsRow
-
-    //each thread handles one [row, col] combination
-    ElemType lhsValue = alpha*lhsValues[IDX2C(lhsRow, lhsCol, numRowsLhs)];
-
-    LONG64 start = rhsCols[lhsCol]; //rhsCol == lhsCol
-    LONG64 end = rhsCols[lhsCol + 1];
-
-    for (LONG64 p = start; p < end; p++)
-    {
-        LONG64 rhsRow = rhsRows[p]; 
-        ElemType rhsVal = rhsNZValues[p];
-        LONG64 resultCol = rhsRowIdx[p]; //resultCol == rhsRow maps to columnid 
-        resultBlockIds[resultCol] = rhsRow;  //indicate which colmn it actually points to
-
-        //assume resultValues are 0-initialized
-        atomicAdd(&resultValues[IDX2C(lhsRow, resultCol, numRowsLhs)], lhsValue * rhsVal);
-    }
-}
-
-
-// gradients update
-template<class ElemType>
-__global__ void _scaleSparseBlockAndAddToDense(    
-    const ElemType alpha,
-    const bool blockCol, //true if blockRow
-    const size_t numRows,
-    const size_t numCols,
-    const size_t numBlocks,
-    const ElemType* lhsValues,  //lhs is blockCol or blockRow
-    const GPUSPARSE_INDEX_TYPE* blockIds,
-    ElemType* rhs)
-{
-    const LONG64 index = blockIdx.x * blockDim.x + threadIdx.x;
-    LONG64 row, col;
-    if (blockCol)
-    {
-        const LONG64 blockId = index / numRows;
-        if (blockId >= numBlocks)
-            return;
-        row = index - numRows* blockId;
-        col = blockIds[blockId];
-    }
-    else
-    {
-        const LONG64 blockId = index / numCols;
-        if (blockId >= numBlocks)
-            return;
-        col = index - numCols* blockId;
-        row = blockIds[blockId];
-    }
-    rhs[IDX2C(row, col, numRows)] += alpha * lhsValues[index];
-}
-
-// compute predictions in cross entory node
-template<class ElemType>
-__global__ void _computePrediction(
-    int nv,
-    const ElemType* a,
-    int numrows,
-    const ElemType* weight,   
-    int nrs,
-    int labelSize,
-    const GPUSPARSE_INDEX_TYPE* labelRow,
-    const size_t* block2Id,
-    const ElemType* cls,
-    const ElemType* idx2cls,    
-    ElemType* val,
-    GPUSPARSE_INDEX_TYPE* row,
-    GPUSPARSE_INDEX_TYPE* pb)
-{
-    // get label block id
-    int id = -1;
-    int offset = -1;
-    for(int i = 1; i < labelSize; i++) 
-    {
-        if (blockIdx.x < block2Id[i]) 
-        {
-            id = i-1;
-            offset = blockIdx.x - block2Id[i-1];
-            break;
-        }
-    }
-    if( id == -1) 
-    {
-        id = labelSize-1;
-        offset = blockIdx.x - block2Id[labelSize-1];
-    }
-
-    int t = labelRow[id];
-    int iStt;
-    int iEnd;
-    if(t < nv) 
-    {
-        int clsid = idx2cls[t];
-        iStt = cls[IDX2C(0, clsid, 2)];
-        iEnd = cls[IDX2C(1, clsid, 2)];
-    } 
-    else 
-    {
-        iStt = nv;
-        iEnd = nrs;
-    }
-    int i = iStt + offset;
-    int j = id /2;
-    
-    int loadPerThread = (numrows+blockDim.x-1)/blockDim.x;
-    int tStart = loadPerThread * threadIdx.x;
-    int tEnd = min((int)numrows, loadPerThread + tStart);
-
-    ElemType v = 0.0;
-    for (int h = tStart; h < tEnd; h++)
-    {
-        v += weight[IDX2C(i,h,nrs)] * a[IDX2C(h,j,numrows)]; 
-    }
-    atomicAdd(&val[blockIdx.x], v);
-    row[blockIdx.x] = i;
-
-    if(blockIdx.x == 0 && threadIdx.x == 0) 
-        pb[0] = 0;
-    
-    if((threadIdx.x == 0) && (i == iEnd-1) && (i >= nv)) 
-        pb[j+1] = blockIdx.x+1;
-}
-
-// normalize predictions in cross entropy node
-template<class ElemType>
-__global__ void _normalizePrediction(
-    const size_t labelSize,
-    const size_t expandedLabelSize,
-    const GPUSPARSE_INDEX_TYPE* labelRow,
-    const size_t* block2Id,    
-    const GPUSPARSE_INDEX_TYPE* row,
-    ElemType* val,
-    ElemType* entropyScore)
-{    
-    __shared__ ElemType partials[512];
-    partials[threadIdx.x] = 0;
-
-    int p = blockIdx.x;
-    int t = labelRow[p];
-    int start = block2Id[p];
-    int end;
-    if(p == labelSize -1) 
-    {
-        end = expandedLabelSize;
-    } 
-    else 
-    {
-        end = block2Id[p+1];
-    }
-    int len = end - start;
-
-    int loadPerThread = (len+blockDim.x-1)/blockDim.x;
-    int tStart = loadPerThread * threadIdx.x;
-    int tLen = min((int)len, loadPerThread + tStart);
-
-    for(int i = start + tStart; i < start + tLen; i++) 
-    {
-        partials[threadIdx.x] += exp(val[i]);
-    }
-
-    __syncthreads();
-
-    // now sum up the objective function
-    int nTotalThreads = blockDim.x;
-
-    while (nTotalThreads >1)
-    {
-        int halfPoint = (nTotalThreads >> 1);
-
-        if (threadIdx.x < halfPoint)
-            partials[threadIdx.x] += partials[threadIdx.x+halfPoint];
-
-        __syncthreads();
-
-        nTotalThreads = (nTotalThreads>>1);
-    }
-    
-    for(int i = start + tStart; i < start + tLen; i++) 
-    {
-        val[i] = log(exp(val[i])/partials[0]);
-        if(row[i] == t) 
-        {
-            atomicAdd(entropyScore, -val[i]);
-            val[i] *= -1;
-        }
-    }
-}
-
-// compute prediction error in cross entropy node
-template<class ElemType>
-__global__ void _computePredictionError(
-    ElemType* val,
-    int N)
-{    
-    int p = blockDim.x * blockIdx.x + threadIdx.x;
-    if (p>=N)
-        return;
-
-    if(val[p] < 0) 
-        val[p] = exp(val[p]); //negative;
-    else 
-        val[p] = exp(-val[p])-1; //positive
-}
-
-// compute gradients of input in cross entropy node
-template<class ElemType>
-__global__ void _computeGradientOfInput(
-    const ElemType* val,
-    const GPUSPARSE_INDEX_TYPE* row,
-    const GPUSPARSE_INDEX_TYPE* pb,    
-    ElemType* weight,
-    size_t nrs,
-    ElemType* grd,
-    size_t numrows)
-{        
-    int h = blockIdx.x%numrows;
-    int j = blockIdx.x/numrows;
-
-    int start = pb[j];
-    int end = pb[j+1];
-    int len = end - start;
-    
-    int load = (len+blockDim.x-1)/blockDim.x;
-    int pStart = start + load * threadIdx.x;
-    int pEnd = start + min(len, load * (threadIdx.x+1));
-
-    ElemType sum = 0;
-    for(int p = pStart; p < pEnd; p++) 
-    {
-        int i = row[p];
-        sum += val[p] * weight[IDX2C(i, h, nrs)]; 
-    }    
-
-    atomicAdd(&grd[IDX2C(h,j,numrows)], sum);
-}
-
-// compute gradients of weights in cross entropy node
-template<class ElemType>
-__global__ void _computeGradientOfWeight(
-    const ElemType* val,
-    const GPUSPARSE_INDEX_TYPE* row,
-    const GPUSPARSE_INDEX_TYPE* pb,
-    size_t mb,
-    size_t nv,
-    const GPUSPARSE_INDEX_TYPE* labelRow,
-    const size_t* labelBlock2UniqId,
-    const ElemType* cls,
-    const ElemType* idx2cls,
-    ElemType* input,
-    size_t nrs,
-    ElemType* blockVal,
-    GPUSPARSE_INDEX_TYPE* blockIds)
-{
-    int p = blockIdx.x;
-    ElemType v = val[p];
-    int i = row[p];
-    int j = -1;
-    for(int k = 1; k < mb; k++) 
-    {
-        if( p < pb[k]) 
-        {
-            j = k-1;
-            break;
-        }
-    }
-    if( j == -1) 
-    {
-        j = mb-1;
-    }
-
-    //figure out blocks
-    int bId = i < nv ? 2*j : 2*j+1;
-    int t = labelRow[bId];
-    int iStt;
-    if(t < nv) 
-    {
-        int clsid = idx2cls[t];
-        iStt = cls[IDX2C(0, clsid, 2)];
-    } 
-    else 
-    {
-        iStt = nv;
-    }
-    int offset = i - iStt;
-    int ii = labelBlock2UniqId[bId] + offset;
-
-    int load = (nrs+blockDim.x-1)/blockDim.x;
-    int pStart = load * threadIdx.x;
-    int pEnd = min((int)nrs, load + pStart);
-
-    for(int h = pStart; h < pEnd; h++) 
-    {        
-        ElemType temp = v * input[IDX2C(h, j, nrs)];    
-        atomicAdd(&blockVal[ii*nrs+h], temp);
-        blockIds[ii] = i;
-    }
-}
-
-// used in clipping gradients
-template<class ElemType>
-__global__ void _inplaceTruncate(
-    ElemType* a,
-    const ElemType threshold,
-    const LONG64 N)
-{
-    LONG64 id = blockDim.x * blockIdx.x + threadIdx.x;
-    if (id>=N)
-        return;
-    ElemType locThresholdPos = abs(threshold);
-    ElemType locTHresholdNeg = -locThresholdPos; 
-    if (a[id] > locThresholdPos)
-    {
-        a[id] = locThresholdPos;
-    }
-    else if(a[id] < locTHresholdNeg)
-    {
-        a[id] = locTHresholdNeg;
-    }
-}
-
-template<class ElemType>
-__global__ void _normalGradForSparseBlock(
-    const ElemType momentum,
-    const bool blockCol, //true if blockRow
-    const size_t numRows,
-    const size_t numCols,
-    const size_t numBlocks,
-    ElemType* lhsValues,  //lhs is blockCol or blockRow
-    const GPUSPARSE_INDEX_TYPE* blockIds,
-    ElemType* rhs)
-{
-    const LONG64 index = blockIdx.x * blockDim.x + threadIdx.x;
-    LONG64 row, col;
-    if (blockCol)
-    {
-        const LONG64 blockId = index / numRows;
-        if (blockId >= numBlocks)
-            return;
-        row = index - numRows* blockId;
-        col = blockIds[blockId];
-    }
-    else
-    {
-        const LONG64 blockId = index / numCols;
-        if (blockId >= numBlocks)
-            return;
-        col = index - numCols* blockId;
-        row = blockIds[blockId];
-    }
-    rhs[IDX2C(row, col, numRows)] = (1 - momentum)*lhsValues[index] + momentum*rhs[IDX2C(row, col, numRows)];
-    lhsValues[index] = rhs[IDX2C(row, col, numRows)];
-}
-
-static __inline__ __device__ double atomicAdd(double* address, double val)
-{
-    unsigned long long int* address_as_ull = (unsigned long long int*)address;
-    unsigned long long int old = *address_as_ull, assumed;
-
-    do {
-        assumed = old;
-        old = atomicCAS(address_as_ull, assumed, __double_as_longlong(val + __longlong_as_double(assumed)));
-    } while (assumed != old);
-
-    return __longlong_as_double(old);
-}
-
-template<class ElemType>
-static __inline__ __device__ ElemType logadd(ElemType x, ElemType y)
-{
-    ElemType temp, diff, z; 
-
-    if (x < y) 
-    {
-        temp = x; x = y; y = temp;
-    }
-    diff = y - x; 
-    if (diff < MINLOGEXP)
-    {
-        return (x < LSMALL)?LZERO:x;
-    }
-    else
-    {
-        z = exp(diff);
-        return x + log(1.0 + z);
-    }
-}
-
-//This function should be called with 1024 threads per block and 1 block
-//THIS IS NOT THE MOST EFFICIENT IMPLEMENTATION!!!
-template<class ElemType>
-__global__ void _reductionSum(
-    const ElemType* data,
-    ElemType *sum,
-    LONG64 N)
-{
-
-    __shared__ ElemType partialSums[1024];
-    partialSums[threadIdx.x]=0;
-    //int id = blockDim.x * blockIdx.x + threadIdx.x;
-    LONG64 loadPerThread = N/blockDim.x; 
-    for (LONG64 i= threadIdx.x*loadPerThread; i< (threadIdx.x == blockDim.x - 1 ? N : (threadIdx.x+1)*loadPerThread);++i)
-    {
-        partialSums[threadIdx.x]+=data[i];
-    }
-    __syncthreads();
-
-    //512
-    if (threadIdx.x<512)
-    {
-        partialSums[threadIdx.x]+=partialSums[threadIdx.x+512];
-    }
-    __syncthreads();
-
-    //256
-    if (threadIdx.x<256)
-    {
-        partialSums[threadIdx.x]+=partialSums[threadIdx.x+256];
-    }
-    __syncthreads();
-
-    //128
-    if (threadIdx.x<128)
-    {
-        partialSums[threadIdx.x]+=partialSums[threadIdx.x+128];
-    }
-    __syncthreads();
-
-    //64
-    if (threadIdx.x<64)
-    {
-        partialSums[threadIdx.x]+=partialSums[threadIdx.x+64];
-    }
-    __syncthreads();
-
-    //32
-    if (threadIdx.x<32)
-    {
-        partialSums[threadIdx.x]+=partialSums[threadIdx.x+32];
-    }
-    __syncthreads();
-
-    //16
-    if (threadIdx.x<16)
-    {
-        partialSums[threadIdx.x]+=partialSums[threadIdx.x+16];
-    }
-    __syncthreads();
-
-    //8
-    if (threadIdx.x<8)
-    {
-        partialSums[threadIdx.x]+=partialSums[threadIdx.x+8];
-    }
-    __syncthreads();
-
-    //4
-    if (threadIdx.x<4)
-    {
-        partialSums[threadIdx.x]+=partialSums[threadIdx.x+4];
-    }
-    __syncthreads();
-
-    if (threadIdx.x==0)
-    {
-        sum[0] = partialSums[0]+partialSums[1]+partialSums[2]+partialSums[3];
-    }
-}
-
-//This function should be called with 1024 threads per block and 1 block
-//THIS IS NOT THE MOST EFFICIENT IMPLEMENTATION!!!
-template<class ElemType>
-__global__ void _reductionSumAndAssign(
-    ElemType* toAssign,
-    const ElemType* data,
-    LONG64 N, //length of data
-    LONG64 M) //length of toAssign
-{
-    __shared__ ElemType partialSums[1024];
-    __shared__ ElemType res;
-    partialSums[threadIdx.x]=0;
-    //int id = blockDim.x * blockIdx.x + threadIdx.x;
-    LONG64 loadPerThread = N/blockDim.x; 
-    for (LONG64 i= threadIdx.x*loadPerThread; i< (threadIdx.x == blockDim.x - 1 ? N : (threadIdx.x+1)*loadPerThread);++i)
-    {
-        partialSums[threadIdx.x]+=data[i];
-    }
-    __syncthreads();
-
-    //512
-    if (threadIdx.x<512)
-    {
-        partialSums[threadIdx.x]+=partialSums[threadIdx.x+512];
-    }
-    __syncthreads();
-
-    //256
-    if (threadIdx.x<256)
-    {
-        partialSums[threadIdx.x]+=partialSums[threadIdx.x+256];
-    }
-    __syncthreads();
-
-    //128
-    if (threadIdx.x<128)
-    {
-        partialSums[threadIdx.x]+=partialSums[threadIdx.x+128];
-    }
-    __syncthreads();
-
-    //64
-    if (threadIdx.x<64)
-    {
-        partialSums[threadIdx.x]+=partialSums[threadIdx.x+64];
-    }
-    __syncthreads();
-
-    //32
-    if (threadIdx.x<32)
-    {
-        partialSums[threadIdx.x]+=partialSums[threadIdx.x+32];
-    }
-    __syncthreads();
-
-    //16
-    if (threadIdx.x<16)
-    {
-        partialSums[threadIdx.x]+=partialSums[threadIdx.x+16];
-    }
-    __syncthreads();
-
-    //8
-    if (threadIdx.x<8)
-    {
-        partialSums[threadIdx.x]+=partialSums[threadIdx.x+8];
-    }
-    __syncthreads();
-
-    //4
-    if (threadIdx.x<4)
-    {
-        partialSums[threadIdx.x]+=partialSums[threadIdx.x+4];
-    }
-    __syncthreads();
-
-    if (threadIdx.x==0)
-    {
-        res = partialSums[0]+partialSums[1]+partialSums[2]+partialSums[3];
-        for (LONG64 i=0;i<M;++i)
-            toAssign[i]=res;
-    }
-}
-
-//This function should be called with 1024 threads per block and 1 block
-//THIS IS NOT THE MOST EFFICIENT IMPLEMENTATION!!!
-template<class ElemType>
-__global__ void _reductionSum2(
-    const ElemType* data,
-    ElemType *sum,
-    LONG64 N, 
-    bool takeSqrt=false)
-{
-
-    __shared__ ElemType partialSums[1024];
-    partialSums[threadIdx.x]=0;
-    //int id = blockDim.x * blockIdx.x + threadIdx.x;
-    LONG64 loadPerThread = N/blockDim.x; 
-    for (LONG64 i= threadIdx.x*loadPerThread; i< (threadIdx.x == blockDim.x - 1 ? N : (threadIdx.x+1)*loadPerThread);++i)
-        //for (int i= threadIdx.x*loadPerThread; i<(threadIdx.x+1)*loadPerThread;++i)
-    {
-        partialSums[threadIdx.x]+=(data[i]*data[i]);
-    }
-    __syncthreads();
-
-    //512
-    if (threadIdx.x<512)
-    {
-        partialSums[threadIdx.x]+=partialSums[threadIdx.x+512];
-    }
-    __syncthreads();
-
-    //256
-    if (threadIdx.x<256)
-    {
-        partialSums[threadIdx.x]+=partialSums[threadIdx.x+256];
-    }
-    __syncthreads();
-
-    //128
-    if (threadIdx.x<128)
-    {
-        partialSums[threadIdx.x]+=partialSums[threadIdx.x+128];
-    }
-    __syncthreads();
-
-    //64
-    if (threadIdx.x<64)
-    {
-        partialSums[threadIdx.x]+=partialSums[threadIdx.x+64];
-    }
-    __syncthreads();
-
-    //32
-    if (threadIdx.x<32)
-    {
-        partialSums[threadIdx.x]+=partialSums[threadIdx.x+32];
-    }
-    __syncthreads();
-
-    //16
-    if (threadIdx.x<16)
-    {
-        partialSums[threadIdx.x]+=partialSums[threadIdx.x+16];
-    }
-    __syncthreads();
-
-    //8
-    if (threadIdx.x<8)
-    {
-        partialSums[threadIdx.x]+=partialSums[threadIdx.x+8];
-    }
-    __syncthreads();
-
-    //4
-    if (threadIdx.x<4)
-    {
-        partialSums[threadIdx.x]+=partialSums[threadIdx.x+4];
-    }
-    __syncthreads();
-
-    if (threadIdx.x==0)
-    {
-        sum[0] = partialSums[0]+partialSums[1]+partialSums[2]+partialSums[3];
-        if (takeSqrt)
-        {
-            if (sizeof(ElemType)==sizeof(float))
-                sum[0] = sqrtf(sum[0]);
-            else
-                sum[0] = sqrt(sum[0]); 
-        }
-    }
-}
-
-
-//This function should be called with 1024 threads per block and 1 block
-//THIS IS NOT THE MOST EFFICIENT IMPLEMENTATION!!!
-template<class ElemType>
-__global__ void _reductionMatrixNormInf(
-    const ElemType* data,
-    ElemType *maxAbs,
-    LONG64 N)
-{
-
-    __shared__ ElemType partialSums[1024];
-    partialSums[threadIdx.x]=0;
-    //int id = blockDim.x * blockIdx.x + threadIdx.x;
-    int loadPerThread = N/blockDim.x; 
-    for (int i= threadIdx.x*loadPerThread; i< (threadIdx.x == blockDim.x - 1 ? N : (threadIdx.x+1)*loadPerThread);++i)    
-    {
-        if (sizeof(ElemType)==sizeof(float))
-        {
-            partialSums[threadIdx.x]=max(fabsf(data[i]),partialSums[threadIdx.x]);
-        }
-        else
-        {
-            partialSums[threadIdx.x]=max(fabs(data[i]),partialSums[threadIdx.x]);
-        }
-    }
-    __syncthreads();
-
-    //512
-    if (threadIdx.x<512)
-    {
-        partialSums[threadIdx.x]=max(partialSums[threadIdx.x+512],partialSums[threadIdx.x]);        
-    }
-    __syncthreads();
-
-    //256
-    if (threadIdx.x<256)
-    {
-        partialSums[threadIdx.x]=max(partialSums[threadIdx.x+256],partialSums[threadIdx.x]);
-    }
-    __syncthreads();
-
-    //128
-    if (threadIdx.x<128)
-    {
-        partialSums[threadIdx.x]=max(partialSums[threadIdx.x+128],partialSums[threadIdx.x]);
-    }
-    __syncthreads();
-
-    //64
-    if (threadIdx.x<64)
-    {
-        partialSums[threadIdx.x]=max(partialSums[threadIdx.x+64],partialSums[threadIdx.x]);
-    }
-    __syncthreads();
-
-    //32
-    if (threadIdx.x<32)
-    {
-        partialSums[threadIdx.x]=max(partialSums[threadIdx.x+32],partialSums[threadIdx.x]);
-    }
-    __syncthreads();
-
-    //16
-    if (threadIdx.x<16)
-    {
-        partialSums[threadIdx.x]=max(partialSums[threadIdx.x+16],partialSums[threadIdx.x]);
-    }
-    __syncthreads();
-
-    //8
-    if (threadIdx.x<8)
-    {
-        partialSums[threadIdx.x]=max(partialSums[threadIdx.x+8],partialSums[threadIdx.x]);
-    }
-    __syncthreads();
-
-    //4
-    if (threadIdx.x<4)
-    {
-        partialSums[threadIdx.x]=max(partialSums[threadIdx.x+4],partialSums[threadIdx.x]);
-    }
-    __syncthreads();
-
-    if (threadIdx.x==0)
-    {
-        maxAbs[0] = max(max(partialSums[0],partialSums[1]),max(partialSums[2],partialSums[3]));
-    }
-}
-
-//This function should be called with 1024 threads per block and 1 block
-//THIS IS NOT THE MOST EFFICIENT IMPLEMENTATION!!!
-template<class ElemType>
-__global__ void _reductionMatrixNorm0(
-    const ElemType* data,
-    ElemType *nz,
-    LONG64 N)
-{
-
-    __shared__ ElemType partialSums[1024];
-    partialSums[threadIdx.x]=0;
-    //int id = blockDim.x * blockIdx.x + threadIdx.x;
-    LONG64 loadPerThread = N/blockDim.x; 
-    for (LONG64 i= threadIdx.x*loadPerThread; i< (threadIdx.x == blockDim.x - 1 ? N : (threadIdx.x+1)*loadPerThread);++i)    
-    {
-        if (data[i]!=0)
-            ++partialSums[threadIdx.x];
-    }
-    __syncthreads();
-
-    //512
-    if (threadIdx.x<512)
-    {
-        partialSums[threadIdx.x]=partialSums[threadIdx.x+512]+partialSums[threadIdx.x];        
-    }
-    __syncthreads();
-
-    //256
-    if (threadIdx.x<256)
-    {
-        partialSums[threadIdx.x]=partialSums[threadIdx.x+256]+partialSums[threadIdx.x];
-    }
-    __syncthreads();
-
-    //128
-    if (threadIdx.x<128)
-    {
-        partialSums[threadIdx.x]=partialSums[threadIdx.x+128]+partialSums[threadIdx.x];
-    }
-    __syncthreads();
-
-    //64
-    if (threadIdx.x<64)
-    {
-        partialSums[threadIdx.x]=partialSums[threadIdx.x+64]+partialSums[threadIdx.x];
-    }
-    __syncthreads();
-
-    //32
-    if (threadIdx.x<32)
-    {
-        partialSums[threadIdx.x]=partialSums[threadIdx.x+32]+partialSums[threadIdx.x];
-    }
-    __syncthreads();
-
-    //16
-    if (threadIdx.x<16)
-    {
-        partialSums[threadIdx.x]=partialSums[threadIdx.x+16]+partialSums[threadIdx.x];
-    }
-    __syncthreads();
-
-    //8
-    if (threadIdx.x<8)
-    {
-        partialSums[threadIdx.x]=partialSums[threadIdx.x+8]+partialSums[threadIdx.x];
-    }
-    __syncthreads();
-
-    //4
-    if (threadIdx.x<4)
-    {
-        partialSums[threadIdx.x]=partialSums[threadIdx.x+4]+partialSums[threadIdx.x];
-    }
-    __syncthreads();
-
-    if (threadIdx.x==0)
-    {
-        nz[0] = partialSums[0]+partialSums[1]+partialSums[2]+partialSums[3];
-    }
-}
-
-
-template<class ElemType>
-__global__ void _getSparseVectorRepresntationForCSCMatrix(
-    const int* m_dRow,
-    const int* m_dCol,    
-    int* vectArray,    
-    const long M,
-    const long N)
-{
-    int i = blockDim.x * blockIdx.x + threadIdx.x;
-    if (i>=M)
-        return;
-    int start = m_dRow[i];
-    int end = m_dRow[i+1];
-    for (int _i=start;_i<end;++_i)  //_i is index in m_dVal and m_dCol
-    {
-        int j = m_dCol[_i];
-        vectArray[_i] = i*N + j;
-    }
-}
-
-
-template<class ElemType>
-__global__ void _lrHelper(
-    const ElemType* data1,    
-    const ElemType* data2,    
-    const long N,
-    ElemType* d_res)
-{
-    __shared__ ElemType partialSums1[512];
-    __shared__ ElemType partialSums2[512];
-    partialSums1[threadIdx.x]=0;
-    partialSums2[threadIdx.x]=0;
-
-    //int id = blockDim.x * blockIdx.x + threadIdx.x;
-    int loadPerThread = N/blockDim.x;     
-    for (int i= threadIdx.x*loadPerThread; i< (threadIdx.x == blockDim.x - 1 ? N : (threadIdx.x+1)*loadPerThread);++i)        
-    {
-        partialSums1[threadIdx.x]+=(data1[i]*data1[i]);
-        partialSums2[threadIdx.x]+=(data2[i]*data2[i]);
-    }
-    __syncthreads();
-
-    /*
-    //512
-    if (threadIdx.x<512)
-    {
-    partialSums1[threadIdx.x]+=partialSums1[threadIdx.x+512];
-    partialSums2[threadIdx.x]+=partialSums2[threadIdx.x+512];
-    }
-    __syncthreads();*/
-
-    //256
-    if (threadIdx.x<256)
-    {
-        partialSums1[threadIdx.x]+=partialSums1[threadIdx.x+256];
-        partialSums2[threadIdx.x]+=partialSums2[threadIdx.x+256];        
-    }
-    __syncthreads();
-
-    //128
-    if (threadIdx.x<128)
-    {
-        partialSums1[threadIdx.x]+=partialSums1[threadIdx.x+128];
-        partialSums2[threadIdx.x]+=partialSums2[threadIdx.x+128];        
-    }
-    __syncthreads();
-
-    //64
-    if (threadIdx.x<64)
-    {
-        partialSums1[threadIdx.x]+=partialSums1[threadIdx.x+64];
-        partialSums2[threadIdx.x]+=partialSums2[threadIdx.x+64];        
-    }
-    __syncthreads();
-
-    //32
-    if (threadIdx.x<32)
-    {
-        partialSums1[threadIdx.x]+=partialSums1[threadIdx.x+32];
-        partialSums2[threadIdx.x]+=partialSums2[threadIdx.x+32];        
-    }
-    __syncthreads();
-
-    //16
-    if (threadIdx.x<16)
-    {
-        partialSums1[threadIdx.x]+=partialSums1[threadIdx.x+16];
-        partialSums2[threadIdx.x]+=partialSums2[threadIdx.x+16];        
-    }
-    __syncthreads();
-
-    //8
-    if (threadIdx.x<8)
-    {
-        partialSums1[threadIdx.x]+=partialSums1[threadIdx.x+8];
-        partialSums2[threadIdx.x]+=partialSums2[threadIdx.x+8];        
-    }
-    __syncthreads();
-
-    //4
-    if (threadIdx.x<4)
-    {
-        partialSums1[threadIdx.x]+=partialSums1[threadIdx.x+4];
-        partialSums2[threadIdx.x]+=partialSums2[threadIdx.x+4];        
-    }
-    __syncthreads();
-
-    if (threadIdx.x==0)
-    {        
-        ElemType fns1 = partialSums1[0]+partialSums1[1]+partialSums1[2]+partialSums1[3];
-        ElemType fns2 = partialSums2[0]+partialSums2[1]+partialSums2[2]+partialSums2[3];
-        if (sizeof(ElemType)==sizeof(float))
-        {                    
-            d_res[0] = max((ElemType)0, d_res[0]/max((ElemType)1.0e-10,sqrtf(fns1))/max((ElemType)1.0e-10,sqrtf(fns2)));            
-        }
-        else
-        {            
-            d_res[0] = max((ElemType)0, d_res[0]/max((ElemType)1.0e-10,sqrt(fns1))/max((ElemType)1.0e-10,sqrt(fns2)));              
-        }   
-    }
-}
-
-/*
-template<class ElemType>
-__global__ void _lrHelper(
-ElemType* d_tmp)
-{
-if (sizeof(ElemType)==sizeof(float))
-{
-d_tmp[0] = max((ElemType)0, d_tmp[0]/max((ElemType)1.0e-10,sqrtf(d_tmp[1]))/max((ElemType)1.0e-10,sqrtf(d_tmp[2])));            
-}
-else
-{
-d_tmp[0] = max((ElemType)0, d_tmp[0]/max((ElemType)1.0e-10,sqrt(d_tmp[1]))/max((ElemType)1.0e-10,sqrt(d_tmp[2])));            
-}
-}
-*/
-
-
-template<class ElemType>
-__global__ void _assignElementProductOfWithShiftNeg(
-	ElemType* us,
-	const ElemType* a,
-	const ElemType* b,
-	const int shift,
-	const int NTPlusOne,
-	const int BS)
-{
-	LONG64 idx = blockDim.x * blockIdx.x + threadIdx.x;
-	LONG64 idy = blockDim.y * blockIdx.y + threadIdx.y;
-
-	if (idx >= NTPlusOne || idy >= BS)
-		return;
-
-	if (idx == 0)
-	{
-		// this is row-0. No need to shift
-		us[IDX2C(idx, idy, NTPlusOne)] = a[idy] * b[idy];
-	}
-	else
-	{
-		int cs = shift + idx - 1;
-		int tmpidy = (idy + cs) % BS;
-		us[IDX2C(idx, idy, NTPlusOne)] = a[idy] * b[tmpidy];
-	}
-}
-
-template<class ElemType>
-__global__ void _innerProductWithShiftNeg(
-	ElemType* c,
-	const ElemType* a,
-	const ElemType* b,
-	const long N, //a.GetNumRows();
-	const long M, //a.GetNumCols();
-	const long shift,
-	const long NTPlusOne
-	)
-{
-	LONG64 idx = blockDim.x * blockIdx.x + threadIdx.x;
-	LONG64 idy = blockDim.y * blockIdx.y + threadIdx.y;
-
-	if (idx >= NTPlusOne || idy >= M)
-		return;
-
-	ElemType sum = 0;
-	long index_a = 0;
-	long index_b = 0;
-	long col_a = 0;
-	long col_b = 0;
-	if (idx == 0)
-	{
-		// this is row 0. No need to shift
-		// the product of a(:,idy) dot b(:,idy)
-		col_a = idy;
-		for (long i = 0; i < N; ++i)
-		{
-			index_a = IDX2C(i, col_a, N);
-			sum += a[index_a] * b[index_a];
-		}
-	}
-	else
-	{
-		int cs = shift + idx - 1;
-		col_a = idy;
-		col_b = (idy + cs) % M;
-		for (int i = 0; i < N; ++i)
-		{
-			index_a = IDX2C(i, col_a, N);
-			index_b = IDX2C(i, col_b, N);
-			sum += a[index_a] * b[index_b];
-		}
-	}
-	c[IDX2C(idx, idy, NTPlusOne)] = sum;
-
-}
-
-template<class ElemType>
-__global__ void _getARowByIndex(
-	ElemType* us,
-	const ElemType* a,
-	const int O, // a's rows
-	const int P, // a's cols
-	const int m // the m-th row of a
-	)
-{
-	LONG64 id = blockDim.x * blockIdx.x + threadIdx.x;
-	if (id >= P)
-		return;
-	//	us[id] = a[id] * b[id];
-	us[id] = a[IDX2C(m, id, O)];
-}
-
-
-template<class ElemType>
-__global__ void _conductRowElementMultiplyWithShift(
-	ElemType* us,
-	const ElemType* a,
-	const ElemType* b,
-	const int O, // b's rows
-	const int P, // b's cols
-	const int shift,
-	const bool isafixed)
-{
-	LONG64 idx = blockDim.x * blockIdx.x + threadIdx.x;
-	LONG64 idy = blockDim.y * blockIdx.y + threadIdx.y;
-
-	if (idx >= O || idy >= P)
-		return;
-
-	int tmpidy = (idy + shift) % P;
-	if (isafixed)
-	{
-		// we fix a, and shift b
-		us[IDX2C(idx, idy, O)] = a[idy] * b[IDX2C(idx, tmpidy, O)];
-	}
-	else
-	{
-		// we fix b, but shift a
-		us[IDX2C(idx, idy, O)] = a[tmpidy] * b[IDX2C(idx, idy, O)];
-	}
-
-}
-
-template<class ElemType>
-__global__ void _assignElementProductOfWithShift(
-	ElemType* us,
-	const ElemType* a,
-	const ElemType* b,
-	const int shift,
-	const LONG64 N)
-{
-	LONG64 id = blockDim.x * blockIdx.x + threadIdx.x;
-	if (id >= N)
-		return;
-
-	int tmpidb = (id + shift) % N;
-	us[id] = a[id] * b[tmpidb];
-}
-
-
-
-#endif // !CPUONLY
->>>>>>> 37e7e388
+#endif // !CPUONLY