--- conflicted
+++ resolved
@@ -40,13 +40,7 @@
     ])
 def test_overload_eval(root_node, expected, tmpdir):
     with get_new_context() as ctx:
-<<<<<<< HEAD
-        assert not ctx.graph.input_nodes 
-        #ctx.clean_up = False
-=======
         assert not ctx.input_nodes 
-        ctx.clean_up = False
->>>>>>> 6ee939b4
         result = ctx.eval(root_node, {})
         assert np.all(result == expected)
 
