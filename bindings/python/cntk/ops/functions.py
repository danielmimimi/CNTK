--- conflicted
+++ resolved
@@ -1509,19 +1509,6 @@
         
         raise ValueError('Cannot load a model that is neither a file nor a byte buffer.')
 
-@typemap
-def load_model(model, device=None):
-    '''
-    Alias for :func:`~cntk.ops.functions.Function.load`.
-    '''
-    return Function.load(model, device)
-
-@typemap
-def save_model(model, filename): # legacy name
-    warnings.warn('This will be removed in future versions. Please use '
-            'model.save(...) instead', DeprecationWarning)
-    return model.save(filename)
-
 def BlockFunction(op_name, name):
     '''
     Decorator for defining a @Function as a BlockFunction. Same as @Function, but wrap the content into an :func:`~cntk.ops.as_block`.
@@ -1598,8 +1585,6 @@
     attributes = _py_dict_to_cntk_dict(attributes)
     return cntk_py.Function_native_user_function(op_id, operands, attributes, user_function_instance_name)
 
-<<<<<<< HEAD
-=======
 @typemap
 def load_model(model, device=None):
     '''
@@ -1607,7 +1592,6 @@
     '''
     return Function.load(model, device)
 
->>>>>>> ddf8f53e
 class UserFunction(Function):
     '''
     Base class of all user extension functions.
