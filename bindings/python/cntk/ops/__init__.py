# Copyright (c) Microsoft. All rights reserved.
# Licensed under the MIT license. See LICENSE.md file in the project root
# for full license information.
# ==============================================================================

from __future__ import division
from __future__ import print_function
import numpy as np
import numbers
from numbers import Number
from . import sequence
from .functions import CloneMethod, Function, load_model
<<<<<<< HEAD
from ..variables import Variable, Parameter, Constant
from cntk.internal import sanitize_input, sanitize_shape, sanitize_axis, sanitize_dynamic_axes
from cntk.internal import typemap, get_data_type
=======
from .variables import Variable, Parameter, Constant
from ..utils import get_data_type
from cntk.internal import sanitize_input, sanitize_shape, sanitize_axis, sanitize_axis_list, sanitize_dynamic_axes
from cntk.internal import typemap
>>>>>>> 417bf6f4
from ..axis import Axis
from .. import cntk_py

TIMES_NO_INFERRED_INPUT_RANK                            = cntk_py.TimesNoInferredInputRank
TIMES_REDUCE_SEQUENCE_AXIS_WITHOUT_INFERRED_INPUT_RANK  = cntk_py.TimesReduceSequenceAxisWithoutInferredInputRank

@typemap
def combine(operands, name=''):
    '''
     Create a new Function instance which just combines the outputs of the specified list of
     'operands' Functions such that the 'Outputs' of the new 'Function' are union of the
     'Outputs' of each of the specified 'operands' Functions. E.g., when creating a classification
     model, typically the CrossEntropy loss Function and the ClassificationError Function comprise
     the two roots of the computation graph which can be combined to create a single Function
     with 2 outputs; viz. CrossEntropy loss and ClassificationError output.

    Example:
        >>> in1 = C.input((4,))
        >>> in2 = C.input((4,))

        >>> in1_data = np.asarray([[1., 2., 3., 4.]], np.float32)
        >>> in2_data = np.asarray([[0., 5., -3., 2.]], np.float32)

        >>> plus_operation = in1 + in2
        >>> minus_operation = in1 - in2

        >>> forward = C.combine([plus_operation, minus_operation]).eval({in1: in1_data, in2: in2_data})
        >>> len(forward)
        2
        >>> list(forward.values()) # doctest: +SKIP
        [array([[[ 1., -3.,  6.,  2.]]], dtype=float32),
         array([[[ 1.,  7.,  0.,  6.]]], dtype=float32)]

    Args:
        operands (list): list of functions or their variables to combine
        name (str, optional): the name of the Combine Function in the network

    Returns:
        :class:`~cntk.ops.functions.Function`
    '''
    from cntk.cntk_py import combine
    return combine(operands, name)

@typemap
def as_block(composite, block_arguments_map, block_op_name, block_instance_name=''):
    '''
     Create a new block Function instance which just encapsulates the specified composite Function
     to create a new Function that appears to be a primitive. All the arguments of the composite
     being encapsulated must be Placeholder variables.
     The purpose of block Functions is to enable creation of hierarchical Function graphs
     where details of implementing certain building block operations can be encapsulated away
     such that the actual structure of the block's implementation is not inlined into
     the parent graph where the block is used, and instead the block just appears as an opaque
     primitive. Users still have the ability to peek at the underlying Function graph that implements
     the actual block Function.

    Args:
        composite: The composite Function that the block encapsulates
        block_arguments_map: A list of tuples, mapping from block's underlying composite's arguments to
        actual variables they are connected to
        block_op_name: Name of the op that the block represents
        block_instance_name (str, optional): the name of the block Function in the network

    Returns:
        :class:`~cntk.ops.functions.Function`
    '''
    from cntk.cntk_py import as_block
    return as_block(composite, block_arguments_map, block_op_name, block_instance_name)

@typemap
def as_composite(root_function, name=''):
    '''
     Creates a composite Function that has the specified root_function as its root.
     The composite denotes a higher-level Function encapsulating the entire graph
     of Functions underlying the specified rootFunction.

    Args:
        root_function: Root Function, the graph underlying which, the newly created composite encapsulates
        name (str, optional): the name of the Alias Function in the network

    Returns:
        :class:`~cntk.ops.functions.Function`
    '''
    from cntk.cntk_py import as_composite
    return as_composite(root_function, name)

@typemap
def alias(x, name=''):
    '''
     Create a new Function instance which just aliases the specified 'x' Function/Variable
     such that the 'Output' of the new 'Function' is same as the 'Output' of the specified
     'x' Function/Variable, and has the newly specified name.
     The purpose of this operator is to create a new distinct reference to a symbolic
     computation which is different from the original Function/Variable that it aliases and can
     be used for e.g. to substitute a specific instance of the aliased Function/Variable in the
     computation graph instead of substituting all usages of the aliased Function/Variable.

    Args:
        operand: The Function/Variable to alias
        name (str, optional): the name of the Alias Function in the network

    Returns:
        :class:`~cntk.ops.functions.Function`
    '''
    from cntk.cntk_py import alias
    x = sanitize_input(x)
    return alias(x, name)
@typemap
def labels_to_graph(labels, name=''):
    '''
    Conversion node from labels to graph. Typically used as an input to ForwardBackward node. 
    This node's objective is to transform input labels into a graph representing exact forward-backward criterion.
    Example:
        num_classes = 2
        labels = cntk.input((num_classes))
        graph = cntk.labels_to_graph(labels)

    Args:
        labels: input training labels
    Returns:
        :class:`~cntk.ops.functions.Function`
    '''
    from cntk.cntk_py import labels_to_graph
    dtype = get_data_type(labels)
    labels = sanitize_input(labels, dtype)
    return labels_to_graph(labels, name)

@typemap
def forward_backward(graph, features, blankTokenId, delayConstraint=-1, name=''):
    '''
    Criterion node for training methods that rely on forward-backward Viterbi-like passes, e.g. Connectionist Temporal Classification (CTC) training
    The node takes as the input the graph of labels, produced by the labels_to_graph operation that determines the exact forward/backward procedure. 
    Example:
        graph = cntk.labels_to_graph(labels)
        networkOut = model(features)
        fb = C.forward_backward(graph, networkOut, 132)

    Args:
        graph: labels graph
        features: network output
        blankTokenId: id of the CTC blank label
        delayConstraint: label output delay constraint introduced during training that allows to have shorter delay during inference. This is using the original time information to enforce that CTC tokens only get aligned within a time margin. Setting this parameter smaller will result in shorted delay between label output during decoding, yet may hurt accuracy. delayConstraint=-1 means no constraint
    Returns:
        :class:`~cntk.ops.functions.Function`
    '''
    from cntk.cntk_py import forward_backward
    dtype = get_data_type(features, graph)
    features = sanitize_input(features, dtype)
    graph = sanitize_input(graph, dtype)
    return forward_backward(graph, features, blankTokenId, delayConstraint, name)

##########################################################################
# convolution ops
##########################################################################

@typemap
def convolution(convolution_map, operand, strides=(1,), sharing=[True],
                auto_padding=[True], lower_pad=(0,), upper_pad=(0,), 
                max_temp_mem_size_in_samples=0, name=''):
    '''
    Computes the convolution of ``convolution_map`` (typically a tensor of learnable parameters) with
    ``operand`` (commonly an image or output of a previous convolution/pooling operation).
    This operation is used in image and language processing applications. It supports arbitrary
    dimensions, strides, sharing, and padding.

    This function operates on input tensors with dimensions :math:`[C \\times M_1 \\times M_2 \\times \\ldots \\times M_n]`. This can be understood as a rank-n
    object, where each entry consists of a :math:`C`-dimensional vector. For example, an RGB image would have dimensions
    :math:`[3 \\times W \\times H]`, i.e. a :math:`[W \\times H]`-sized structure, where each entry (pixel) consists of a 3-tuple.

    `convolution` convolves the input ``operand`` with a :math:`n+2` rank tensor of (typically learnable) filters called
    ``convolution_map`` of shape :math:`[O \\times I \\times m_1 \\times m_2 \\times \\ldots \\times m_n ]` (typically :math:`m_i \\ll M_i`).
    The first dimension, :math:`O`, is the nunber of convolution filters (i.e. the number of
    channels in the output). The second dimension, :math:`I`, must match the number of channels in the input.
    The last n dimensions are the spatial extent of the filter. I.e. for each output position, a vector of
    dimension :math:`O` is computed. Hence, the total number of filter parameters is :math:`O \\times I \\times m_1 \\times m_2 \\times \\ldots \\times m_n`


    Example:
        >>> img = np.reshape(np.arange(25.0, dtype = np.float32), (1, 5, 5))
        >>> x = C.input(img.shape)
        >>> filter = np.reshape(np.array([2, -1, -1, 2], dtype = np.float32), (1, 2, 2))
        >>> kernel = C.constant(value = filter)
        >>> np.round(C.convolution(kernel, x, auto_padding = [False]).eval({x: [img]}),5)
        array([[[[  6.,   8.,  10.,  12.],
                  [ 16.,  18.,  20.,  22.],
                  [ 26.,  28.,  30.,  32.],
                  [ 36.,  38.,  40.,  42.]]]], dtype=float32)
        
    Args:
        convolution_map: convolution filter weights, stored as a tensor of dimensions :math:`[O \\times I \\times m_1 \\times m_2 \\times \\ldots \\times m_n]`,
         where :math:`[m_1 \\times m_2 \\times \\ldots \\times m_n]` must be the kernel dimensions (spatial extent of the filter).
        operand: convolution input. A tensor with dimensions :math:`[I \\times M_1 \\times M_2 \\times \\ldots \\times M_n]`.
        strides (tuple, optional): stride dimensions. If strides[i] > 1 then only pixel positions that are multiples of strides[i] are computed.
         For example, a stride of 2 will lead to a halving of that dimension. The first stride dimension that lines up with the number
         of input channels can be set to any non-zero value.
        sharing (bool): sharing flags for each input dimension
        auto_padding (bool): flags for each input dimension whether it should be padded automatically (that is,
         symmetrically) or not padded at all. Padding means that the convolution kernel is applied to all pixel positions, where all
         pixels outside the area are assumed zero ("padded with zeroes"). Without padding, the kernels are only shifted over
         positions where all inputs to the kernel still fall inside the area. In this case, the output dimension will be less than
         the input dimension. The last value that lines up with the number of input channels must be false.
        lower_pad: precise lower padding for each input dimension.
        upper_pad : precise upper padding for each input dimension.
        max_temp_mem_size_in_samples (int): maximum amount of auxiliary memory (in samples) that should be reserved to perform convolution
         operations. Some convolution engines (e.g. cuDNN and GEMM-based engines) can benefit from using workspace as it may improve
         performance. However, sometimes this may lead to higher memory utilization. Default is 0 which means the same as the input
         samples.
        name (str, optional): the name of the Function instance in the network
    Returns:
        :class:`~cntk.ops.functions.Function`
    '''
    from cntk.cntk_py import convolution
    operand = sanitize_input(operand)
    strides = sanitize_shape(strides)
    lower_pad = sanitize_shape(lower_pad)
    upper_pad = sanitize_shape(upper_pad)
    return convolution(convolution_map, operand, strides, sharing, auto_padding,
                       lower_pad, upper_pad, max_temp_mem_size_in_samples, name)

@typemap
def convolution_transpose(convolution_map, operand, strides=(1,), sharing=[True],
                          auto_padding=[True], lower_pad=(0,), upper_pad=(0,), output_shape=None, 
                          max_temp_mem_size_in_samples=0, name=''):
    '''
    Computes the transposed convolution of ``convolution_map`` (typically a tensor of learnable parameters) with
    ``operand`` (commonly an image or output of a previous convolution/pooling operation).
    This is also known as ``fractionally strided convolutional layers``, or, ``deconvolution``. 
    This operation is used in image and language processing applications. It supports arbitrary
    dimensions, strides, sharing, and padding.

    This function operates on input tensors with dimensions :math:`[C \\times M_1 \\times M_2 \\times \\ldots \\times M_n]`. This can be understood as a rank-n
    object, where each entry consists of a :math:`C`-dimensional vector. For example, an RGB image would have dimensions
    :math:`[3 \\times W \\times H]`, i.e. a :math:`[W \\times H]`-sized structure, where each entry (pixel) consists of a 3-tuple.

    `convolution_transpose` convolves the input ``operand`` with a :math:`n+2` rank tensor of (typically learnable) filters called
    ``convolution_map`` of shape :math:`[O \\times I \\times m_1 \\times m_2 \\times \\ldots \\times m_n ]` (typically :math:`m_i \\ll M_i`).
    The first dimension, :math:`O`, is the nunber of convolution filters (i.e. the number of
    channels in the output). The second dimension, :math:`I`, must match the number of channels in the input.
    The last n dimensions are the spatial extent of the filter. I.e. for each output position, a vector of
    dimension :math:`O` is computed. Hence, the total number of filter parameters is :math:`O \\times I \\times m_1 \\times m_2 \\times \\ldots \\times m_n`


    Example:
        >>> img = np.reshape(np.arange(9.0, dtype = np.float32), (1, 3, 3))
        >>> x = C.input(img.shape)
        >>> filter = np.reshape(np.array([2, -1, -1, 2], dtype = np.float32), (1, 2, 2))
        >>> kernel = C.constant(value = filter)
        >>> np.round(C.convolution_transpose(kernel, x, auto_padding = [False]).eval({x: [img]}),5)
        array([[[[  0.,   2.,   3.,  -2.],
                  [  6.,   4.,   6.,  -1.],
                  [  9.,  10.,  12.,   2.],
                  [ -6.,   5.,   6.,  16.]]]], dtype=float32)

    Args:
        convolution_map: convolution filter weights, stored as a tensor of dimensions :math:`[O \\times I \\times m_1 \\times m_2 \\times \\ldots \\times m_n]`,
         where :math:`[m_1 \\times m_2 \\times \\ldots \\times m_n]` must be the kernel dimensions (spatial extent of the filter).
        operand: convolution input. A tensor with dimensions :math:`[I \\times M_1 \\times M_2 \\times \\ldots \\times M_n]`.
        strides (tuple, optional): stride dimensions. If strides[i] > 1 then only pixel positions that are multiples of strides[i] are computed.
         For example, a stride of 2 will lead to a halving of that dimension. The first stride dimension that lines up with the number
         of input channels can be set to any non-zero value.
        sharing (bool): sharing flags for each input dimension
        auto_padding (bool): flags for each input dimension whether it should be padded automatically (that is,
         symmetrically) or not padded at all. Padding means that the convolution kernel is applied to all pixel positions, where all
         pixels outside the area are assumed zero ("padded with zeroes"). Without padding, the kernels are only shifted over
         positions where all inputs to the kernel still fall inside the area. In this case, the output dimension will be less than
         the input dimension. The last value that lines up with the number of input channels must be false.
        lower_pad: precise lower padding for each input dimension.
        upper_pad : precise upper padding for each input dimension.
        output_shape: user expected output shape after convolution transpose. 
        max_temp_mem_size_in_samples (int): maximum amount of auxiliary memory (in samples) that should be reserved to perform convolution
         operations. Some convolution engines (e.g. cuDNN and GEMM-based engines) can benefit from using workspace as it may improve
         performance. However, sometimes this may lead to higher memory utilization. Default is 0 which means the same as the input
         samples.
        name (str, optional): the name of the Function instance in the network
    Returns:
        :class:`~cntk.ops.functions.Function`
    '''
    from cntk.cntk_py import convolution_transpose
    operand = sanitize_input(operand)
    strides = sanitize_shape(strides)
    lower_pad = sanitize_shape(lower_pad)
    upper_pad = sanitize_shape(upper_pad)
    if output_shape is None: 
        output_shape = (0,)
    output_shape = sanitize_shape(output_shape)
    return convolution_transpose(convolution_map, operand, strides, sharing, auto_padding,
                                 lower_pad, upper_pad, output_shape, 
                                 max_temp_mem_size_in_samples, name)

@typemap
def roipooling(conv_feature_map, rois, roi_output_shape, name=''):
    '''
    The ROI (Region of Interest) pooling operation pools over sub-regions of an input volume and produces
    a fixed sized output volume regardless of the ROI size. It is used for example for object detection.

    Each input image has a fixed number of regions of interest, which are specified as bounding boxes (x, y, w, h)
    that are relative to the image size [W x H]. This operation can be used as a replacement for the final
    pooling layer of an image classification network (as presented in Fast R-CNN and others).

    Args:
        conv_feature_map: a convolutional feature map as the input volume ([W x H x C x N]).
        rois: the coordinates of the ROIs per image ([4 x roisPerImage x N]), each ROI is (x, y, w, h) relative to original image size.
        roi_output_shape: dimensions (width x height) of the ROI pooling output shape
        name (str, optional): the name of the Function instance in the network
    Returns:
        :class:`~cntk.ops.functions.Function`
    '''
    from cntk.cntk_py import roipooling
    conv_feature_map = sanitize_input(conv_feature_map)
    rois = sanitize_input(rois)
    roi_output_shape = sanitize_shape(roi_output_shape)
    return roipooling(conv_feature_map, rois, roi_output_shape, name)


from cntk.cntk_py import PoolingType_Max, PoolingType_Average
MAX_POOLING = PoolingType_Max
AVG_POOLING = PoolingType_Average

@typemap
def pooling(operand, pooling_type, pooling_window_shape, strides=(1,), auto_padding=[False],
            lower_pad=(0,), upper_pad=(0,), ceil_out_dim=False, include_pad=False, name=''):
    '''
    The pooling operations compute a new tensor by selecting the maximum or average value in the pooling input.
    In the case of average pooling with padding, the average is only over the valid region.

    N-dimensional pooling allows to create max or average pooling of any dimensions, stride or padding.

    Example:
        >>> img = np.reshape(np.arange(16, dtype = np.float32), [1, 4, 4])
        >>> x = C.input(img.shape)
        >>> C.pooling(x, C.AVG_POOLING, (2,2), (2,2)).eval({x : [img]})
        array([[[[  2.5,   4.5],
                  [ 10.5,  12.5]]]], dtype=float32)
        >>> C.pooling(x, C.MAX_POOLING, (2,2), (2,2)).eval({x : [img]})
        array([[[[  5.,   7.],
                  [ 13.,  15.]]]], dtype=float32)

    Args:
        operand: pooling input
        pooling_type: one of :const:`~cntk.ops.MAX_POOLING` or :const:`~cntk.ops.AVG_POOLING`
        pooling_window_shape: dimensions of the pooling window
        strides (default 1): strides.
        auto_padding (default [False,]): automatic padding flags for each input dimension.
        lower_pad (default (0,)): precise lower padding for each input dimension
        upper_pad (default (0,)): precise upper padding for each input dimension
        ceil_out_dim (default false): ceiling while computing output size
        include_pad(default false): include pad while average pooling
        name (str, optional): the name of the Function instance in the network
    Returns:
        :class:`~cntk.ops.functions.Function`
    '''
    from cntk.cntk_py import pooling
    operand = sanitize_input(operand)
    pooling_window_shape = sanitize_shape(pooling_window_shape)
    strides = sanitize_shape(strides)
    lower_pad = sanitize_shape(lower_pad)
    upper_pad = sanitize_shape(upper_pad)
    return pooling(operand, pooling_type, pooling_window_shape, strides, auto_padding,
                   lower_pad, upper_pad, ceil_out_dim, include_pad, name)


MAX_UNPOOLING = PoolingType_Max
@typemap
def unpooling(operand, pooling_input, unpooling_type, unpooling_window_shape, strides=(1,), auto_padding=[False],
            lower_pad=(0,), upper_pad=(0,), name=''):
    '''
    Unpools the ``operand`` using information from ``pooling_input``. Unpooling mirrors the operations
    performed by pooling and depends on the values provided to the corresponding pooling operation. The output
    should have the same shape as pooling_input. Pooling the result of an unpooling operation should
    give back the original input.

    Example:
        >>> img = np.reshape(np.arange(16, dtype = np.float32), [1, 4, 4])
        >>> x = C.input(img.shape)
        >>> y = C.pooling(x, C.MAX_POOLING, (2,2), (2,2))
        >>> C.unpooling(y, x, C.MAX_UNPOOLING, (2,2), (2,2)).eval({x : [img]})
	array([[[[  0.,   0.,   0.,   0.],
		  [  0.,   5.,   0.,   7.],
		  [  0.,   0.,   0.,   0.],
		  [  0.,  13.,   0.,  15.]]]], dtype=float32)

    Args:
        operand: unpooling input
        pooling_input: input to the corresponding pooling operation
        unpooling_type: only :const:`~cntk.ops.MAX_UNPOOLING` is supported now
        unpooling_window_shape: dimensions of the unpooling window
        strides (default 1): strides.
        auto_padding: automatic padding flags for each input dimension.
        lower_pad: precise lower padding for each input dimension
        upper_pad: precise upper padding for each input dimension
        name (str, optional): the name of the Function instance in the network
    Returns:
        :class:`~cntk.ops.functions.Function`
    '''
    from cntk.cntk_py import unpooling
    operand = sanitize_input(operand)
    pooling_input = sanitize_input(pooling_input)
    unpooling_window_shape = sanitize_shape(unpooling_window_shape)
    strides = sanitize_shape(strides)
    lower_pad = sanitize_shape(lower_pad)
    upper_pad = sanitize_shape(upper_pad)
    return unpooling(operand, pooling_input, unpooling_type,
                     unpooling_window_shape, strides, auto_padding,
                     lower_pad, upper_pad, name)


@typemap
def batch_normalization(operand, scale, bias, running_mean, running_inv_std, spatial,
                        normalization_time_constant=5000, blend_time_constant=0,
                        epsilon=0.00001, use_cudnn_engine=False, name='', running_count=None):
    # TODO: running_count should be right after running_inv_std; no need for upwards compat
    '''
    Normalizes layer outputs for every minibatch for each output (feature) independently
    and applies affine transformation to preserve representation of the layer.

    Args:
        operand: input of the batch normalization operation
        scale: parameter tensor that holds the learned componentwise-scaling factors
        bias: parameter tensor that holds the learned bias. ``scale`` and ``bias`` must have the same
         dimensions which must be equal to the input dimensions in case of ``spatial`` = False or
         number of output convolution feature maps in case of ``spatial`` = True
        running_mean: running mean which is used during evaluation phase and might be used during
         training as well. You must pass a constant tensor with initial value 0 and the same dimensions
         as ``scale`` and ``bias``
        running_inv_std: running variance. Represented as ``running_mean``
        running_count: Denotes the total number of samples that have been used so far to compute 
         the ``running_mean`` and ``running_inv_std`` parameters. You must pass a scalar (either rank-0 ``constant(val)``).
        spatial(bool): flag that indicates whether to compute mean/var for each feature in a minibatch
         independently or, in case of convolutional layers, per future map
        normalization_time_constant(float, default 5000): time constant for computing running average of
         mean and variance as a low-pass filtered version of the batch statistics. 
        blend_time_constant(float, default 0): constant for smoothing batch estimates with the running
         statistics
        epsilon: conditioner constant added to the variance when computing the inverse standard deviation
        use_cudnn_engine(bool, default True):
        name (str, optional): the name of the Function instance in the network
    Returns:
        :class:`~cntk.ops.functions.Function`
    '''
    if running_count is None:
        running_count = constant(0)
        import warnings
        warnings.warn("batch_normalization requires an additional "
            "'running_count' parameter, which can be "
            "instantiated as 'constant(0)'", Warning)

    from cntk.cntk_py import batch_normalization
    operand = sanitize_input(operand)
    return batch_normalization(operand, scale, bias, running_mean, running_inv_std, running_count, spatial,
                               normalization_time_constant, blend_time_constant,
                               epsilon, use_cudnn_engine, name)

##########################################################################
# comparison ops
##########################################################################

@typemap
def less(left, right, name=''):
    '''
    Elementwise 'less' comparison of two tensors. Result is 1 if left < right else 0.

    Example:
       >>> C.less([41., 42., 43.], [42., 42., 42.]).eval()
       array([ 1.,  0.,  0.], dtype=float32)

       >>> C.less([-1,0,1], [0]).eval()
       array([ 1.,  0.,  0.], dtype=float32)

    Args:
        left: left side tensor
        right: right side tensor
        name (str, optional): the name of the Function instance in the network
    Returns:
        :class:`~cntk.ops.functions.Function`
    '''
    from cntk.cntk_py import less
    dtype = get_data_type(left, right)
    left = sanitize_input(left, dtype)
    right = sanitize_input(right, dtype)
    return less(left, right, name)


@typemap
def equal(left, right, name=''):
    '''
    Elementwise 'equal' comparison of two tensors. Result is 1 if values are equal 0 otherwise.

    Example:
        >>> C.equal([41., 42., 43.], [42., 42., 42.]).eval()
        array([ 0.,  1.,  0.], dtype=float32)

        >>> C.equal([-1,0,1], [1]).eval()
        array([ 0.,  0.,  1.], dtype=float32)

    Args:
        left: left side tensor
        right: right side tensor
        name (str, optional): the name of the Function instance in the network
    Returns:
        :class:`~cntk.ops.functions.Function`
    '''
    from cntk.cntk_py import equal
    dtype = get_data_type(left, right)
    left = sanitize_input(left, dtype)
    right = sanitize_input(right, dtype)
    return equal(left, right, name)


@typemap
def greater(left, right, name=''):
    '''
    Elementwise 'greater' comparison of two tensors. Result is 1 if left > right else 0.

    Example:
        >>> C.greater([41., 42., 43.], [42., 42., 42.]).eval()
        array([ 0.,  0.,  1.], dtype=float32)

        >>> C.greater([-1,0,1], [0]).eval()
        array([ 0.,  0.,  1.], dtype=float32)

    Args:
        left: left side tensor
        right: right side tensor
        name (str, optional): the name of the Function instance in the network
    Returns:
        :class:`~cntk.ops.functions.Function`
    '''
    from cntk.cntk_py import greater
    dtype = get_data_type(left, right)
    left = sanitize_input(left, dtype)
    right = sanitize_input(right, dtype)
    return greater(left, right, name)


@typemap
def greater_equal(left, right, name=''):
    '''
    Elementwise 'greater equal' comparison of two tensors. Result is 1 if left >= right else 0.

    Example:
        >>> C.greater_equal([41., 42., 43.], [42., 42., 42.]).eval()
        array([ 0.,  1.,  1.], dtype=float32)

        >>> C.greater_equal([-1,0,1], [0]).eval()
        array([ 0.,  1.,  1.], dtype=float32)

    Args:
        left: left side tensor
        right: right side tensor
        name (str, optional): the name of the Function instance in the network
    Returns:
        :class:`~cntk.ops.functions.Function`
    '''
    from cntk.cntk_py import greater_equal
    dtype = get_data_type(left, right)
    left = sanitize_input(left, dtype)
    right = sanitize_input(right, dtype)
    return greater_equal(left, right, name)


@typemap
def not_equal(left, right, name=''):
    '''
    Elementwise 'not equal' comparison of two tensors. Result is 1 if left != right else 0.

    Example:
        >>> C.not_equal([41., 42., 43.], [42., 42., 42.]).eval()
        array([ 1.,  0.,  1.], dtype=float32)

        >>> C.not_equal([-1,0,1], [0]).eval()
        array([ 1.,  0.,  1.], dtype=float32)

    Args:
        left: left side tensor
        right: right side tensor
        name (str, optional): the name of the Function instance in the network
    Returns:
        :class:`~cntk.ops.functions.Function`
    '''
    from cntk.cntk_py import not_equal
    dtype = get_data_type(left, right)
    left = sanitize_input(left, dtype)
    right = sanitize_input(right, dtype)
    return not_equal(left, right, name)


@typemap
def less_equal(left, right, name=''):
    '''
    Elementwise 'less equal' comparison of two tensors. Result is 1 if left <= right else 0.

    Example:
        >>> C.less_equal([41., 42., 43.], [42., 42., 42.]).eval()
        array([ 1.,  1.,  0.], dtype=float32)

        >>> C.less_equal([-1,0,1], [0]).eval()
        array([ 1.,  1.,  0.], dtype=float32)

    Args:
        left: left side tensor
        right: right side tensor
        name (str, optional): the name of the Function instance in the network
    Returns:
        :class:`~cntk.ops.functions.Function`
    '''
    from cntk.cntk_py import less_equal
    dtype = get_data_type(left, right)
    left = sanitize_input(left, dtype)
    right = sanitize_input(right, dtype)
    return less_equal(left, right, name)

##########################################################################
# linear ops
##########################################################################

# This is a helper to wrap associative operations like plus(left, right) such
# that they accept multiple arguments.
def associative_multi_arg(f):
    '''
    The output of this operation is the result of an operation (`plus`, `log_add_exp`, `element_times`, `element_max`, `element_min`)
    of two or more input tensors. Broadcasting is supported.

    Example:
        >>> C.plus([1, 2, 3], [4, 5, 6]).eval()
        array([ 5.,  7.,  9.], dtype=float32)

        >>> C.element_times([5., 10., 15., 30.], [2.]).eval()
        array([ 10.,  20.,  30.,  60.], dtype=float32)

        >>> C.plus([-5, -4, -3, -2, -1], [10], [3, 2, 3, 2, 3], [-13], [+42], 'multi_arg_example').eval()
        array([ 37.,  37.,  39.,  39.,  41.], dtype=float32)

        >>> C.element_times([5., 10., 15., 30.], [2.], [1., 2., 1., 2.]).eval()
        array([  10.,   40.,   30.,  120.], dtype=float32)

        >>> a = np.arange(3,dtype=np.float32)
        >>> np.exp(C.log_add_exp(np.log(1+a), np.log(1+a*a)).eval())
        array([ 2.,  4.,  8.], dtype=float32)

    Args:
        left: left side tensor
        right: right side tensor
        name (str, optional): the name of the Function instance in the network
    Returns:
        :class:`~cntk.ops.functions.Function`
    '''
    from functools import wraps
    @wraps(f)
    def associative_binary_operation(arg1, arg2, *more_args, **name_kwarg):
        name = (lambda name='': name)(**name_kwarg) # Python 2.7 does not allow (arg1, arg2, *more, name='')
        # in case name is specified without keyword
        if not name and more_args and isinstance(more_args[-1], str):
            name = more_args[-1]
            more_args = more_args[0:-1]
        # implement as a tree reduction
        def tree_reduce(args, name):
            n = len(args)
            if   n > 2:  return f(tree_reduce(args[:n//2], name=''),tree_reduce(args[n//2:], name=''), name=name) # only the outer-most op gets the 'name' parameter
            elif n == 2: return f(args[0],args[1], name=name)
            else:        return args[0]
        return tree_reduce((arg1, arg2) + more_args, name=name)
    return associative_binary_operation

@associative_multi_arg
@typemap
def plus(left, right, name=''):
    '''
    The output of this operation is the sum of the two or more input tensors. It supports broadcasting.

    Example:
        >>> C.plus([1, 2, 3], [4, 5, 6]).eval()
        array([ 5.,  7.,  9.], dtype=float32)

        >>> C.plus([-5, -4, -3, -2, -1], [10]).eval()
        array([ 5.,  6.,  7.,  8.,  9.], dtype=float32)

        >>> C.plus([-5, -4, -3, -2, -1], [10], [3, 2, 3, 2, 3], [-13], [+42], 'multi_arg_example').eval()
        array([ 37.,  37.,  39.,  39.,  41.], dtype=float32)

        >>> C.plus([-5, -4, -3, -2, -1], [10], [3, 2, 3, 2, 3]).eval()
        array([  8.,   8.,  10.,  10.,  12.], dtype=float32)

    Args:
        arg1: left side tensor
        arg2: right side tensor
        *more_args: additional inputs
        name (str, optional): the name of the Function instance in the network
    Returns:
        :class:`~cntk.ops.functions.Function`
    '''
    from cntk.cntk_py import plus as cntk_py_plus
    dtype = get_data_type(left, right)
    left = sanitize_input(left, dtype)
    right = sanitize_input(right, dtype)
    return cntk_py_plus(left, right, name)


@typemap
def minus(left, right, name=''):
    '''
    The output of this operation is left minus right tensor. It supports broadcasting.

    Example:
        >>> C.minus([1, 2, 3], [4, 5, 6]).eval()
        array([-3., -3., -3.], dtype=float32)

        >>> C.minus([[1,2],[3,4]], 1).eval()
        array([[ 0.,  1.],
               [ 2.,  3.]], dtype=float32)

    Args:
        left: left side tensor
        right: right side tensor
        name (str, optional): the name of the Function instance in the network
    Returns:
        :class:`~cntk.ops.functions.Function`
    '''

    from cntk.cntk_py import minus
    dtype = get_data_type(left, right)
    left = sanitize_input(left, dtype)
    right = sanitize_input(right, dtype)
    return minus(left, right, name)


@associative_multi_arg
@typemap
def element_times(left, right, name=''):
    '''
    The output of this operation is the element-wise product of the two or more input
    tensors. It supports broadcasting.

    Example:
        >>> C.element_times([1., 1., 1., 1.], [0.5, 0.25, 0.125, 0.]).eval()
        array([ 0.5  ,  0.25 ,  0.125,  0.   ], dtype=float32)

        >>> C.element_times([5., 10., 15., 30.], [2.]).eval()
        array([ 10.,  20.,  30.,  60.], dtype=float32)

        >>> C.element_times([5., 10., 15., 30.], [2.], [1., 2., 1., 2.]).eval()
        array([  10.,   40.,   30.,  120.], dtype=float32)

    Args:
        arg1: left side tensor
        arg2: right side tensor
        *more_args: additional inputs
        name (str, optional): the name of the Function instance in the network
    Returns:
        :class:`~cntk.ops.functions.Function`
    '''
    from cntk.cntk_py import element_times as cntk_py_element_times
    dtype = get_data_type(left, right)
    left = sanitize_input(left, dtype)
    right = sanitize_input(right, dtype)
    return cntk_py_element_times(left, right, name)


# TODO: move element_max/min to C++
@associative_multi_arg
@typemap
def element_max(left, right, name=''):
    '''
    The output of this operation is the element-wise max of the two or more input
    tensors. It supports broadcasting.

    Args:
        arg1: left side tensor
        arg2: right side tensor
        *more_args: additional inputs
        name (str, optional): the name of the Function instance in the network
    Returns:
        :class:`~cntk.ops.functions.Function`
    '''
    gt = greater(left, right)
    # TODO: use as_block()
    return element_select(gt, left, right, name)


@associative_multi_arg
@typemap
def element_min(left, right, name=''):
    '''
    The output of this operation is the element-wise min of the two or more input
    tensors. It supports broadcasting.

    Args:
        arg1: left side tensor
        arg2: right side tensor
        *more_args: additional inputs
        name (str, optional): the name of the Function instance in the network
    Returns:
        :class:`~cntk.ops.functions.Function`
    '''
    lt = less(left, right)
    # TODO: use as_block()
    return element_select(lt, left, right, name)


@typemap
def element_divide(left, right, name=''):
    '''
    The output of this operation is the element-wise division of the two input
    tensors. It supports broadcasting.

    Example:
        >>> C.element_divide([1., 1., 1., 1.], [0.5, 0.25, 0.125, 0.]).eval()
        array([ 2.,  4.,  8.,  0.], dtype=float32)

        >>> C.element_divide([5., 10., 15., 30.], [2.]).eval()
        array([  2.5,   5. ,   7.5,  15. ], dtype=float32)

    Args:
        left: left side tensor
        right: right side tensor
        name (str, optional): the name of the Function instance in the network
    Returns:
        :class:`~cntk.ops.functions.Function`
    '''
    from cntk.cntk_py import element_divide
    dtype = get_data_type(left, right)
    left = sanitize_input(left, dtype)
    right = sanitize_input(right, dtype)
    return element_divide(left, right, name)


@associative_multi_arg
@typemap
def log_add_exp(left, right, name=''):
    '''
    Calculates the log of the sum of the exponentials
    of the two or more input tensors. It supports broadcasting.

    Example:
        >>> a = np.arange(3,dtype=np.float32)
        >>> np.exp(C.log_add_exp(np.log(1+a), np.log(1+a*a)).eval())
        array([ 2.,  4.,  8.], dtype=float32)
        >>> np.exp(C.log_add_exp(np.log(1+a), [0.]).eval())
        array([ 2.,  3.,  4.], dtype=float32)

    Args:
        arg1: left side tensor
        arg2: right side tensor
        *more_args: additional inputs
        name (str, optional): the name of the Function instance in the network
    Returns:
        :class:`~cntk.ops.functions.Function`
    '''
    from cntk.cntk_py import log_add_exp as cntk_py_log_add_exp
    dtype = get_data_type(left, right)
    left = sanitize_input(left, dtype)
    right = sanitize_input(right, dtype)
    return cntk_py_log_add_exp(left, right, name)

INFINITELY_REPEAT = cntk_py.MinibatchSource.infinitely_repeat

@typemap
def times(left, right, output_rank=1, infer_input_rank_to_map=TIMES_NO_INFERRED_INPUT_RANK, name=''):
    '''
    The output of this operation is the matrix product of the two input matrices.
    It supports broadcasting. Sparse is supported in the left operand, if it is a matrix.
    The operator '@' has been overloaded such that in Python 3.5 and later X @ W equals times(X, W).
    
    For better performance on times operation on sequence which is followed by sequence.reduce_sum, use
    infer_input_rank_to_map=TIMES_REDUCE_SEQUENCE_AXIS_WITHOUT_INFERRED_INPUT_RANK, i.e. replace following::

        sequence.reduce_sum(times(seq1, seq2))

    with::

        times(seq1, seq2, infer_input_rank_to_map=TIMES_REDUCE_SEQUENCE_AXIS_WITHOUT_INFERRED_INPUT_RANK)

    Example:
        >>> C.times([[1,2],[3,4]], [[5],[6]]).eval()
        array([[ 17.],
               [ 39.]], dtype=float32)

        >>> C.times(1.*np.reshape(np.arange(8), (2,2,2)),1.*np.reshape(np.arange(8), (2,2,2)), output_rank=1).eval()
        array([[ 28.,  34.],
               [ 76.,  98.]])

        >>> C.times(1.*np.reshape(np.arange(8), (2,2,2)),1.*np.reshape(np.arange(8), (2,2,2)), output_rank=2).eval()
        array([[[[  4.,   5.],
                 [  6.,   7.]],
        <BLANKLINE>
                [[ 12.,  17.],
                 [ 22.,  27.]]],
        <BLANKLINE>
        <BLANKLINE>
               [[[ 20.,  29.],
                 [ 38.,  47.]],
        <BLANKLINE>
                [[ 28.,  41.],
                 [ 54.,  67.]]]])

    Args:
        left: left side matrix or tensor
        right: right side matrix or tensor
        output_rank (int): in case we have tensors as arguments, output_rank represents
            the number of axes to be collapsed in order to transform the tensors
            into matrices, perform the operation and then reshape back (explode the axes)
        infer_input_rank_to_map ('int'): meant for internal use only. Always use default value
        name (str, optional): the name of the Function instance in the network

    Returns:
        :class:`~cntk.ops.functions.Function`
    '''
    from cntk.cntk_py import times
    dtype = get_data_type(left, right)
    left = sanitize_input(left, dtype)
    right = sanitize_input(right, dtype)
    return times(right, left, output_rank, infer_input_rank_to_map, name)


@typemap
def times_transpose(left, right, name=''):
    '''
    The output of this operation is the product of the first (``left``) argument with the second (``right``) argument transposed.
    The second (``right``) argument must have a rank of 1 or 2.
    This operation is conceptually computing ``np.dot(left, right.T)`` except when ``right`` is a vector
    in which case the output is ``np.dot(left,np.reshape(right,(1,-1)).T)`` (matching numpy when ``left`` is a vector).

    Example:
        >>> a=np.array([[1,2],[3,4]],dtype=np.float32)
        >>> b=np.array([2,-1],dtype=np.float32)
        >>> c=np.array([[2,-1]],dtype=np.float32)
        >>> d=np.reshape(np.arange(24,dtype=np.float32),(4,3,2))
        >>> print(C.times_transpose(a, a).eval())
        [[  5.  11.]
         [ 11.  25.]]
        >>> print(C.times_transpose(a, b).eval())
        [[ 0.]
         [ 2.]]
        >>> print(C.times_transpose(a, c).eval())
        [[ 0.]
         [ 2.]]
        >>> print(C.times_transpose(b, a).eval())
        [ 0.  2.]
        >>> print(C.times_transpose(b, b).eval())
        [ 5.]
        >>> print(C.times_transpose(b, c).eval())
        [ 5.]
        >>> print(C.times_transpose(c, a).eval())
        [[ 0.  2.]]
        >>> print(C.times_transpose(c, b).eval())
        [[ 5.]]
        >>> print(C.times_transpose(c, c).eval())
        [[ 5.]]
        >>> print(C.times_transpose(d, a).eval())
        [[[   2.    4.]
          [   8.   18.]
          [  14.   32.]]
        <BLANKLINE>
         [[  20.   46.]
          [  26.   60.]
          [  32.   74.]]
        <BLANKLINE>
         [[  38.   88.]
          [  44.  102.]
          [  50.  116.]]
        <BLANKLINE>
         [[  56.  130.]
          [  62.  144.]
          [  68.  158.]]]
        >>> print(C.times_transpose(d, b).eval())
        [[[ -1.]
          [  1.]
          [  3.]]
        <BLANKLINE>
         [[  5.]
          [  7.]
          [  9.]]
        <BLANKLINE>
         [[ 11.]
          [ 13.]
          [ 15.]]
        <BLANKLINE>
         [[ 17.]
          [ 19.]
          [ 21.]]]
        >>> print(C.times_transpose(d, c).eval())
        [[[ -1.]
          [  1.]
          [  3.]]
        <BLANKLINE>
         [[  5.]
          [  7.]
          [  9.]]
        <BLANKLINE>
         [[ 11.]
          [ 13.]
          [ 15.]]
        <BLANKLINE>
         [[ 17.]
          [ 19.]
          [ 21.]]]

    Args:
        left: left side tensor
        right: right side matrix or vector
        name (str, optional): the name of the Function instance in the network

    Returns:
        :class:`~cntk.ops.functions.Function`
    '''
    from cntk.cntk_py import times_transpose
    dtype = get_data_type(left, right)
    left = sanitize_input(left, dtype)
    rshape = sanitize_shape(right.shape)
    right = sanitize_input(right, dtype, (1,rshape[0]) if len(rshape) == 1 else None)
    return times_transpose(right, left, 1, name)

##########################################################################
# non_diff ops
##########################################################################

@typemap
def floor(arg, name=''):
    '''
    The output of this operation is the element wise value rounded to the largest
    integer less than or equal to the input.

    Example:
        >>> C.floor([0.2, 1.3, 4., 5.5, 0.0]).eval()
        array([ 0.,  1.,  4.,  5.,  0.], dtype=float32)

        >>> C.floor([[0.6, 3.3], [1.9, 5.6]]).eval()
        array([[ 0.,  3.],
               [ 1.,  5.]], dtype=float32)

        >>> C.floor([-5.5, -4.2, -3., -0.7, 0]).eval()
        array([-6., -5., -3., -1.,  0.], dtype=float32)

        >>> C.floor([[-0.6, -4.3], [1.9, -3.2]]).eval()
        array([[-1., -5.],
               [ 1., -4.]], dtype=float32)

    Args:
        arg: input tensor
        name (str, optional): the name of the Function instance in the network (optional)
    Returns:
        :class:`~cntk.ops.functions.Function`
    '''
    from cntk.cntk_py import floor
    arg = sanitize_input(arg, get_data_type(arg))
    return floor(arg, name)


@typemap
def ceil(arg, name=''):
    '''
    The output of this operation is the element wise value rounded to the smallest
    integer greater than or equal to the input.

    Example:
        >>> C.ceil([0.2, 1.3, 4., 5.5, 0.0]).eval()
        array([ 1.,  2.,  4.,  6.,  0.], dtype=float32)

        >>> C.ceil([[0.6, 3.3], [1.9, 5.6]]).eval()
        array([[ 1.,  4.],
               [ 2.,  6.]], dtype=float32)

    Args:
        arg: input tensor
        name (str, optional): the name of the Function instance in the network (optional)
    Returns:
        :class:`~cntk.ops.functions.Function`
    '''
    from cntk.cntk_py import ceil
    arg = sanitize_input(arg, get_data_type(arg))
    return ceil(arg, name)


@typemap
def round(arg, name=''):
    '''
    The output of this operation is the element wise value rounded to the nearest integer.
    In case of tie, where element can have exact fractional part of 0.5
    this operation follows "round half-up" tie breaking strategy.
    This is different from the round operation of numpy which follows
    round half to even.

    Example:
        >>> C.round([0.2, 1.3, 4., 5.5, 0.0]).eval()
        array([ 0.,  1.,  4.,  6.,  0.], dtype=float32)

        >>> C.round([[0.6, 3.3], [1.9, 5.6]]).eval()
        array([[ 1.,  3.],
               [ 2.,  6.]], dtype=float32)

        >>> C.round([-5.5, -4.2, -3., -0.7, 0]).eval()
        array([-5., -4., -3., -1.,  0.], dtype=float32)

        >>> C.round([[-0.6, -4.3], [1.9, -3.2]]).eval()
        array([[-1., -4.],
               [ 2., -3.]], dtype=float32)

    Args:
        arg: input tensor
        name (str, optional): the name of the Function instance in the network (optional)
    Returns:
        :class:`~cntk.ops.functions.Function`
    '''
    from cntk.cntk_py import round
    arg = sanitize_input(arg, get_data_type(arg))
    return round(arg, name)


##########################################################################
# non_linear and nn ops
##########################################################################

@typemap
def clip(x, min_value, max_value, name=''):
    '''
    Computes a tensor with all of its values clipped to fall
    between ``min_value`` and ``max_value``, i.e.
    ``min(max(x, min_value), max_value)``.

    The output tensor has the same shape as ``x``.

    Example:
        >>> C.clip([1., 2.1, 3.0, 4.1], 2., 4.).eval()
        array([ 2. ,  2.1,  3. ,  4. ], dtype=float32)

        >>> C.clip([-10., -5., 0., 5., 10.], [-5., -4., 0., 3., 5.], [5., 4., 1., 4., 9.]).eval()
        array([-5., -4.,  0.,  4.,  9.], dtype=float32)

    Args:
        x: tensor to be clipped
        min_value (float): a scalar or a tensor which represents the minimum value to clip element
         values to
        max_value (float): a scalar or a tensor which represents the maximum value to clip element
         values to
        name (str, optional): the name of the Function instance in the network
    Returns:
        :class:`~cntk.ops.functions.Function`
    '''
    from cntk.cntk_py import clip
    x = sanitize_input(x, get_data_type(x))
    min_value = sanitize_input(min_value, get_data_type(min_value))
    max_value = sanitize_input(max_value, get_data_type(max_value))
    return clip(x, min_value, max_value, name)


@typemap
def relu(x, name=''):
    '''
    Rectified linear operation. Computes the element-wise rectified linear
    of ``x``: ``max(x, 0)``

    The output tensor has the same shape as ``x``.

    Example:
        >>> C.relu([[-1, -0.5, 0, 1, 2]]).eval()
        array([[ 0.,  0.,  0.,  1.,  2.]], dtype=float32)

    Args:
        x: numpy array or any :class:`~cntk.ops.functions.Function` that outputs a tensor
        name (str, optional): the name of the Function instance in the network
    Returns:
        :class:`~cntk.ops.functions.Function`
    '''
    from cntk.cntk_py import re_lu
    x = sanitize_input(x)
    return re_lu(x, name)


@typemap
def elu(x, name=''):
    '''
    Exponential linear unit operation. Computes the element-wise exponential linear
    of ``x``: ``max(x, 0)`` for ``x >= 0`` and ``x``: ``exp(x)-1`` otherwise.

    The output tensor has the same shape as ``x``.

    Example:
        >>> C.elu([[-1, -0.5, 0, 1, 2]]).eval()
        array([[-0.632121, -0.393469,  0.      ,  1.      ,  2.      ]], dtype=float32)

    Args:
        x (`numpy.array` or :class:`~cntk.ops.functions.Function`): any :class:`~cntk.ops.functions.Function` that outputs a tensor.
        name (`str`, default to ''): the name of the Function instance in the network

    Returns:
        cntk.ops.functions.Function:
        An instance of :class:`~cntk.ops.functions.Function`
    '''
    from cntk.cntk_py import elu
    x = sanitize_input(x)
    return elu(x, name)


@typemap
def leaky_relu(x, name=''):
    '''
    Leaky Rectified linear operation. Computes the element-wise leaky rectified linear
    of ``x``: ``max(x, 0)`` for ``x >= 0`` and ``x``: ``0.01*x`` otherwise.

    The output tensor has the same shape as ``x``.

    Example:
        >>> C.leaky_relu([[-1, -0.5, 0, 1, 2]]).eval()
        array([[-0.01 , -0.005,  0.   ,  1.   ,  2.   ]], dtype=float32)

    Args:
        x (`numpy.array` or :class:`~cntk.ops.functions.Function`): any :class:`~cntk.ops.functions.Function` that outputs a tensor.
        name (`str`, default to ''): the name of the Function instance in the network

    Returns:
        cntk.ops.functions.Function:
        An instance of :class:`~cntk.ops.functions.Function`
    '''
    from cntk.cntk_py import leaky_re_lu
    x = sanitize_input(x)
    return leaky_re_lu(x, name)

@typemap
def param_relu(alpha, x, name=''):
    '''
    Parametric rectified linear operation. Computes the element-wise parameteric rectified linear
    of ``x``: ``max(x, 0)`` for ``x >= 0`` and ``x``: ``alpha*x`` otherwise.

    The output tensor has the same shape as ``x``.

    Example:
        >>> alpha = C.constant(value=[[0.5, 0.5, 0.5, 0.5, 0.5]])
        >>> C.param_relu(alpha, [[-1, -0.5, 0, 1, 2]]).eval()
        array([[-0.5 , -0.25,  0.  ,  1.  ,  2.  ]], dtype=float32)

    Args:
        alpha (:class:`~cntk.variables.Parameter`): same shape as x
        x (`numpy.array` or :class:`~cntk.ops.functions.Function`): any :class:`~cntk.ops.functions.Function` that outputs a tensor.
        name (`str`, default to ''): the name of the Function instance in the network

    Returns:
        cntk.ops.functions.Function:
        An instance of :class:`~cntk.ops.functions.Function`
    '''
    from cntk.cntk_py import pre_lu
    x = sanitize_input(x)
    return pre_lu(alpha, x, name)


@typemap
def softplus(x, steepness=1, name=''):
    '''
    Softplus operation. Computes the element-wise softplus of ``x``:

    :math:`\textrm{softplus}(x) = {\log(1+\exp(x))}`

    The optional ``steepness`` allows to make the knee sharper (``steepness>1``) or softer, by computing
    ``softplus(x * steepness) / steepness``.
    (For very large steepness, this approaches a linear rectifier).

    The output tensor has the same shape as ``x``.

    Example:
        >>> C.softplus([[-1, -0.5, 0, 1, 2]]).eval()
        array([[ 0.313262,  0.474077,  0.693147,  1.313262,  2.126928]], dtype=float32)

        >>> C.softplus([[-1, -0.5, 0, 1, 2]], steepness=4).eval()
        array([[ 0.004537,  0.031732,  0.173287,  1.004537,  2.000084]], dtype=float32)

    Args:
        x (`numpy.array` or :class:`~cntk.ops.functions.Function`): any :class:`~cntk.ops.functions.Function` that outputs a tensor.
        steepness (float, optional): optional steepness factor
        name (`str`, default to ''): the name of the Function instance in the network
    Returns:
        cntk.ops.functions.Function:
        An instance of :class:`~cntk.ops.functions.Function`
    '''
    from cntk.cntk_py import softplus
    x = sanitize_input(x)
    if steepness == 1:
        return softplus(x, name)
    xp = placeholder()
    f = typemap(softplus)(steepness * xp) / steepness
    return as_block(f, [(xp, x)], 'softplus', name)


@typemap
def sigmoid(x, name=''):
    '''
    Computes the element-wise sigmoid of ``x``:

    :math:`sigmoid(x) = {1 \over {1+\exp(-x)}}`

    The output tensor has the same shape as ``x``.

    Example:
        >>> C.sigmoid([-2, -1., 0., 1., 2.]).eval()
        array([ 0.119203,  0.268941,  0.5     ,  0.731059,  0.880797], dtype=float32)

    Args:
        x: numpy array or any :class:`~cntk.ops.functions.Function` that outputs a tensor
        name (str, optional): the name of the Function instance in the network
    Returns:
        :class:`~cntk.ops.functions.Function`
    '''
    from cntk.cntk_py import sigmoid
    x = sanitize_input(x)
    return sigmoid(x, name)


@typemap
def tanh(x, name=''):
    '''
    Computes the element-wise tanh of ``x``:

    The output tensor has the same shape as ``x``.

    Example:
        >>> C.tanh([[1,2],[3,4]]).eval()
        array([[ 0.761594,  0.964028],
               [ 0.995055,  0.999329]], dtype=float32)

    Args:
        x: numpy array or any :class:`~cntk.ops.functions.Function` that outputs a tensor
        name (str, optional): the name of the Function instance in the network
    Returns:
        :class:`~cntk.ops.functions.Function`
    '''
    from cntk.cntk_py import tanh
    x = sanitize_input(x)
    return tanh(x, name)

@typemap
def sin(x, name=''):
    '''
    Computes the element-wise sine of ``x``:

    The output tensor has the same shape as ``x``.

    Example:
        >>> np.round(C.sin(np.arcsin([[1,0.5],[-0.25,-0.75]])).eval(),5)
        array([[ 1.  ,  0.5 ],
               [-0.25, -0.75]], dtype=float32)

    Args:
        x: numpy array or any :class:`~cntk.ops.functions.Function` that outputs a tensor
        name (str, optional): the name of the Function instance in the network
    Returns:
        :class:`~cntk.ops.functions.Function`
    '''
    from cntk.cntk_py import sin
    x = sanitize_input(x)
    return sin(x, name)

@typemap
def cos(x, name=''):
    '''
    Computes the element-wise cosine of ``x``:

    The output tensor has the same shape as ``x``.

    Example:
        >>> np.round(C.cos(np.arccos([[1,0.5],[-0.25,-0.75]])).eval(),5)
        array([[ 1.  ,  0.5 ],
               [-0.25, -0.75]], dtype=float32)

    Args:
        x: numpy array or any :class:`~cntk.ops.functions.Function` that outputs a tensor
        name (str, optional): the name of the Function instance in the network
    Returns:
        :class:`~cntk.ops.functions.Function`
    '''
    from cntk.cntk_py import cos
    x = sanitize_input(x)
    return cos(x, name)


@typemap
def softmax(x, axis=None, name=''):
    r'''
    Computes the gradient of :math:`f(z)=\log\sum_i\exp(z_i)` at z=``x``. Concretely,

    :math:`\mathrm{softmax}(x)=\left[\frac{\exp(x_1)}{\sum_i\exp(x_i)}\quad\frac{\exp(x_1)}{\sum_i\exp(x_i)}\quad\ldots\quad\frac{\exp(x_1)}{\sum_i\exp(x_i)}\right]`

    with the understanding that the implementation can use equivalent formulas
    for efficiency and numerical stability.

    The output is a vector of non-negative numbers that sum to 1 and can
    therefore be interpreted as probabilities for mutually exclusive outcomes
    as in the case of multiclass classification.

    If ``axis`` is given, the softmax will be computed along that axis.

    Example:
        >>> C.softmax([[1, 1, 2, 3]]).eval()
        array([[ 0.082595,  0.082595,  0.224515,  0.610296]], dtype=float32)

        >>> C.softmax([1, 1]).eval()
        array([ 0.5,  0.5], dtype=float32)

        >>> C.softmax([[[1, 1], [3, 5]]], axis=-1).eval()
        array([[[ 0.5     ,  0.5     ],
                [ 0.119203,  0.880797]]], dtype=float32)

    Args:
        x: numpy array or any :class:`~cntk.ops.functions.Function` that outputs a tensor
        axis (int or :class:`~cntk.axis.Axis`): axis along which the softmax operation will be performed
        name (str, optional): the name of the Function instance in the network
    Returns:
        :class:`~cntk.ops.functions.Function`
    '''
    from cntk.cntk_py import softmax
    x = sanitize_input(x)
    # softmax over a specific axis: implemented explicitly
    # TODO: move this into the C++ API.
    if axis is not None:
        from cntk.cntk_py import reduce_log_sum, exp, minus
        axis = sanitize_axis(axis)
        Z = reduce_log_sum(x, axis)  # log denominator
        # TODO: use as_block()
        return exp(x - Z.output(), name) # this is the softmax
        # (note: we need .output() here since the automatisms available outside are not available in here)
    # softmax over all elements
    return softmax(x, name)


@typemap
def hardmax(x, name=''):
    '''
    Creates a tensor with the same shape as the input tensor, with zeros everywhere and a 1.0 where the
    maximum value of the input tensor is located. If the maximum value is repeated, 1.0 is placed in the first location found.

    Example:
        >>> C.hardmax([1., 1., 2., 3.]).eval()
        array([ 0.,  0.,  0.,  1.], dtype=float32)

        >>> C.hardmax([1., 3., 2., 3.]).eval()
        array([ 0.,  1.,  0.,  0.], dtype=float32)

    Args:
        x: numpy array or any :class:`~cntk.ops.functions.Function` that outputs a tensor
        name (str): the name of the Function instance in the network
    Returns:
        :class:`~cntk.ops.functions.Function`
    '''
    from cntk.cntk_py import hardmax
    x = sanitize_input(x)
    return hardmax(x, name)


@typemap
def exp(x, name=''):
    '''
    Computes the element-wise exponential of ``x``:

    :math:`\exp(x) = {e^x}`

    Example:
        >>> C.exp([0., 1.]).eval()
        array([ 1.      ,  2.718282], dtype=float32)

    Args:
        x: numpy array or any :class:`~cntk.ops.functions.Function` that outputs a tensor
        name (str, optional): the name of the Function instance in the network
    Returns:
        :class:`~cntk.ops.functions.Function`
    '''
    from cntk.cntk_py import exp
    x = sanitize_input(x)
    return exp(x, name)


@typemap
def log(x, name=''):
    '''
    Computes the element-wise the natural logarithm of ``x``:

    Example:
        >>> C.log([1., 2.]).eval()
        array([ 0.      ,  0.693147], dtype=float32)

    Args:
        x: numpy array or any :class:`~cntk.ops.functions.Function` that outputs a tensor
        name (str, optional): the name of the Function instance in the network
    Returns:
        :class:`~cntk.ops.functions.Function`

    Note:
        CNTK returns -85.1 for log(x) if ``x`` is negative or zero. The reason is that
        it uses 1e-37 (whose natural logarithm is -85.1) as the smallest float
        number for `log`, because this is the only guaranteed precision across
        platforms. This will be changed to return `NaN` and `-inf`.
    '''
    from cntk.cntk_py import log
    x = sanitize_input(x)
    return log(x, name)


@typemap
def sqrt(x, name=''):
    '''
    Computes the element-wise square-root of ``x``:

    :math:`sqrt(x) = {\sqrt[2]{x}}`

    Example:
        >>> C.sqrt([0., 4.]).eval()
        array([ 0.,  2.], dtype=float32)

    Args:
        x: numpy array or any :class:`~cntk.ops.functions.Function` that outputs a tensor
        name (str, optional): the name of the Function instance in the network
    Returns:
        :class:`~cntk.ops.functions.Function`

    Note:
        CNTK returns zero for sqrt of negative nubmers, this will be changed to
        retrun NaN
    '''
    from cntk.cntk_py import sqrt
    x = sanitize_input(x)
    return sqrt(x, name)


@typemap
def square(x, name=''):
    '''
    Computes the element-wise square of ``x``:

    Example:
        >>> C.square([1., 10.]).eval()
        array([   1.,  100.], dtype=float32)

    Args:
        x: numpy array or any :class:`~cntk.ops.functions.Function` that outputs a tensor
        name (str, optional): the name of the Function instance in the network
    Returns:
        :class:`~cntk.ops.functions.Function`
    '''
    from cntk.cntk_py import square
    x = sanitize_input(x)
    return square(x, name)


@typemap
def abs(x, name=''):
    '''
    Computes the element-wise absolute of ``x``:

    :math:`abs(x) = |x|`

    Example:
        >>> C.abs([-1, 1, -2, 3]).eval()
        array([ 1.,  1.,  2.,  3.], dtype=float32)

    Args:
        x: numpy array or any :class:`~cntk.ops.functions.Function` that outputs a tensor
        name (str, optional): the name of the Function instance in the network
    Returns:
        :class:`~cntk.ops.functions.Function`
    '''
    from cntk.cntk_py import abs
    x = sanitize_input(x)
    return abs(x, name)


@typemap
def negate(x, name=''):
    '''
    Computes the element-wise negation of ``x``:

    :math:`negate(x) = -x`

    Example:
        >>> C.negate([-1, 1, -2, 3]).eval()
        array([ 1., -1.,  2., -3.], dtype=float32)

    Args:
        x: numpy array or any :class:`~cntk.ops.functions.Function` that outputs a tensor
        name (str, optional): the name of the Function instance in the network
    Returns:
        :class:`~cntk.ops.functions.Function`
    '''
    from cntk.cntk_py import negate
    x = sanitize_input(x)
    return negate(x, name)


@typemap
def reciprocal(x, name=''):
    '''
    Computes the element-wise reciprocal of ``x``:

    Example:
        >>> C.reciprocal([-1/3, 1/5, -2, 3]).eval()
        array([-3.      ,  5.      , -0.5     ,  0.333333], dtype=float32)

    Args:
        x: numpy array or any :class:`~cntk.ops.functions.Function` that outputs a tensor
        name (str, optional): the name of the Function instance in the network
    Returns:
        :class:`~cntk.ops.functions.Function`
    '''
    from cntk.cntk_py import reciprocal
    x = sanitize_input(x)
    return reciprocal(x, name)


@typemap
def element_select(flag, value_if_true, value_if_false, name=''):
    '''
    return either ``value_if_true`` or ``value_if_false`` based on the value of ``flag``.
    If ``flag`` != 0 ``value_if_true`` is returned, otherwise ``value_if_false``.
    Behaves analogously to numpy.where(...).

    Example:
        >>> C.element_select([-10, -1, 0, 0.3, 100], [1, 10, 100, 1000, 10000], [ 2, 20, 200, 2000, 20000]).eval()
        array([     1.,     10.,    200.,   1000.,  10000.], dtype=float32)

    Args:
        flag: condition tensor
        value_if_true: true branch tensor
        value_if_false: false branch tensor
        name (str, optional): the name of the Function instance in the network
    Returns:
        :class:`~cntk.ops.functions.Function`
    '''
    from cntk.cntk_py import element_select
    flag = sanitize_input(flag)
    value_if_true = sanitize_input(value_if_true)
    value_if_false = sanitize_input(value_if_false)
    return element_select(flag, value_if_true, value_if_false, name)


##########################################################################
# recurrent ops
# TODO: do these belong into .sequence?
##########################################################################

@typemap
def future_value(x, initial_state=None, time_step=1, name=''):
    '''
    This function returns the future value w.r.t. ``x``. It is most often used when
    creating RNNs. The resulting tensor has the same shape as the input but is
    the next logical sample. The ``time_step`` parameter is the number of steps
    to look into the future and is 1 by default. If there is no future value (i.e.
    the current sample is the last one in the tensor) then the ``initial_state``
    value is returned.

    The initial state can be a constant (scalar or tensor), a learnable tensor
    or input data (which has a batch dimension, as needed for sequence-to-sequence models).

    Example:
        >>> x = C.sequence.input(shape=(3,2))
        >>> # Create one sequence with 4 tensors of shape (3, 2)
        >>> x0 = np.reshape(np.arange(24,dtype=np.float32),(1,4,3,2))
        >>> y = C.future_value(x) # using initial state of 0 by default
        >>> y.eval({x:x0})
        array([[[[  6.,   7.],
                 [  8.,   9.],
                 [ 10.,  11.]],
        <BLANKLINE>
                [[ 12.,  13.],
                 [ 14.,  15.],
                 [ 16.,  17.]],
        <BLANKLINE>
                [[ 18.,  19.],
                 [ 20.,  21.],
                 [ 22.,  23.]],
        <BLANKLINE>
                [[  0.,   0.],
                 [  0.,   0.],
                 [  0.,   0.]]]], dtype=float32)

    Args:
        x: the tensor (or its name) from which the future value is obtained.
        initial_state: tensor or scalar representing the initial value to be used when the input tensor is shifted in time.
        time_step (int): the number of time steps to look into the future (default 1)
        name (str, optional): the name of the Function instance in the network
    Returns:
        :class:`~cntk.ops.functions.Function`
    '''

    from cntk.internal import sanitize_dtype_cntk
    from ..cntk_py import Constant
    from cntk.cntk_py import future_value

    if initial_state is None:
        initial_state = Constant.scalar(sanitize_dtype_cntk(np.float32), 0.0)

    x = sanitize_input(x)
    return future_value(x, initial_state, time_step, name)


@typemap
def past_value(x, initial_state=None, time_step=1, name=''):
    '''
    This function returns the past value w.r.t. ``x``. It is most often used when
    creating RNNs. The resulting tensor has the same shape as the input but is
    the previous logical sample. The ``time_step`` parameter is the number of steps
    to look into the past and is 1 by default. If there is no past value (i.e.
    the current sample is the first one in the tensor)  then the ``initial_state``
    value is returned.

    The initial state can be a constant (scalar or tensor), a learnable tensor
    or input data (which has a batch dimension, as needed for sequence-to-sequence models).

    Example:
        >>> # create example input: one sequence with 4 tensors of shape (3, 2)
        >>> from cntk.layers import Input
        >>> from cntk.layers.typing import Tensor, Sequence
        >>> x = Input(**Sequence[Tensor[3,2]])
        >>> x0 = np.reshape(np.arange(24,dtype=np.float32),(1,4,3,2))
        >>> x0
        array([[[[  0.,   1.],
                 [  2.,   3.],
                 [  4.,   5.]],
        <BLANKLINE>
                [[  6.,   7.],
                 [  8.,   9.],
                 [ 10.,  11.]],
        <BLANKLINE>
                [[ 12.,  13.],
                 [ 14.,  15.],
                 [ 16.,  17.]],
        <BLANKLINE>
                [[ 18.,  19.],
                 [ 20.,  21.],
                 [ 22.,  23.]]]], dtype=float32)

        >>> # this demonstrates how past_value shifts the sequence by one, padding with initial_state
        >>> y = C.past_value(x) # initial_state is 0 by default
        >>> y.eval({x:x0})
        array([[[[  0.,   0.],
                 [  0.,   0.],
                 [  0.,   0.]],
        <BLANKLINE>
                [[  0.,   1.],
                 [  2.,   3.],
                 [  4.,   5.]],
        <BLANKLINE>
                [[  6.,   7.],
                 [  8.,   9.],
                 [ 10.,  11.]],
        <BLANKLINE>
                [[ 12.,  13.],
                 [ 14.,  15.],
                 [ 16.,  17.]]]], dtype=float32)

        >>> # here, we pass a the initial_state as input data (e.g. sequence-to-sequence)
        >>> s = Input(**Tensor[3,2])  # not a Sequence[], e.g. a final encoder hidden state
        >>> s0 = np.reshape(np.arange(6,dtype=np.float32)/2,(1,1,3,2))
        >>> s0
        array([[[[ 0. ,  0.5],
                 [ 1. ,  1.5],
                 [ 2. ,  2.5]]]], dtype=float32)
        >>> y = C.past_value(x, initial_state=s)
        >>> y.eval({x:x0, s:s0}) # same as the previous example except for the first time step
        array([[[[  0. ,   0.5],
                 [  1. ,   1.5],
                 [  2. ,   2.5]],
        <BLANKLINE>
                [[  0. ,   1. ],
                 [  2. ,   3. ],
                 [  4. ,   5. ]],
        <BLANKLINE>
                [[  6. ,   7. ],
                 [  8. ,   9. ],
                 [ 10. ,  11. ]],
        <BLANKLINE>
                [[ 12. ,  13. ],
                 [ 14. ,  15. ],
                 [ 16. ,  17. ]]]], dtype=float32)

    Args:
        x: the tensor (or its name) from which the past value is obtained
        initial_state: tensor or scalar representing the initial value to be used when the input tensor is shifted in time.
        time_step (int): the number of time steps to look into the past (default 1)
        name (str, optional): the name of the Function instance in the network

    Returns:
        :class:`~cntk.ops.functions.Function`
    '''

    from cntk.internal import sanitize_dtype_cntk
    from ..cntk_py import Constant
    from cntk.cntk_py import past_value

    if initial_state is None:
        initial_state = Constant.scalar(sanitize_dtype_cntk(np.float32), 0.0)
    else:
        initial_state = sanitize_input(initial_state)

    x = sanitize_input(x)
    return past_value(x, initial_state, time_step, name)


# TODO: does this belong into .sequence?
@typemap
def optimized_rnnstack(operand, weights, hidden_size, num_layers,
                       bidirectional=False, recurrent_op='lstm', name=''):
    '''
    An RNN implementation that uses the primitives in cuDNN.
    If cuDNN is not available it fails.

    Args:
        operand: input of the optimized RNN stack.
        weights: parameter tensor that holds the learned weights.
        hidden_size (int): number of hidden units in each layer (and in each direction).
        num_layers (int): number of layers in the stack.
        bidirectional(bool, default False): whether each layer should compute both in forward
         and separately in backward mode and concatenate the results
         (if True the output is twice the hidden_size). The default is
         False which means the recurrence is only computed in the forward direction.
        recurrent_op (str, optional): one of 'lstm', 'gru', 'relu', or 'tanh'.
        name (str, optional): the name of the Function instance in the network

    Example:
        >>> from _cntk_py import InferredDimension, constant_initializer
        >>> W = C.parameter((InferredDimension,4), constant_initializer(0.1))
        >>> x = C.input(shape=(4,))
        >>> s = np.reshape(np.arange(20.0, dtype=np.float32), (5,4))
        >>> t = np.reshape(np.arange(12.0, dtype=np.float32), (3,4))
        >>> f = C.optimized_rnnstack(x, W, 8, 2) # doctest: +SKIP
        >>> r = f.eval({x:[s,t]})                # doctest: +SKIP
        >>> len(r)                               # doctest: +SKIP
        2
        >>> print(*r[0].shape)                   # doctest: +SKIP
        5 8
        >>> print(*r[1].shape)                   # doctest: +SKIP
        3 8
        >>> r[0][:3,:]-r[1]                      # doctest: +SKIP
        array([[ 0.,  0.,  0.,  0.,  0.,  0.,  0.,  0.],
               [ 0.,  0.,  0.,  0.,  0.,  0.,  0.,  0.],
               [ 0.,  0.,  0.,  0.,  0.,  0.,  0.,  0.]], dtype=float32)

    Returns:
        :class:`~cntk.ops.functions.Function`
    '''
    # FIXME figure out how to only SKIP the doctest in CPU
    from cntk.cntk_py import optimized_rnnstack
    operand = sanitize_input(operand)
    if recurrent_op not in set(['lstm','gru','relu','tanh']):
        raise(ValueError('unsupported recurrent_op value "%s"'%recurrent_op))
    return optimized_rnnstack(operand, weights, hidden_size, num_layers,
                       bidirectional, recurrent_op, name)


##########################################################################
# reshaping ops
##########################################################################

# TODO: enable when it is exposed in c++


@typemap
def reshape(x, shape, begin_axis=None, end_axis=None, name=''):
    '''
    Reinterpret input samples as having different tensor dimensions
    One dimension may be specified as 0 and will be inferred

    The output tensor has the shape specified by 'shape'.

    Example:
        >>> i1 = C.input(shape=(3,2))
        >>> C.reshape(i1, (2,3)).eval({i1:np.asarray([[[[0., 1.],[2., 3.],[4., 5.]]]], dtype=np.float32)})
        array([[[ 0.,  1.,  2.],
                 [ 3.,  4.,  5.]]], dtype=float32)

    Args:
        x: tensor to be reshaped
        shape (tuple): a tuple defining the resulting shape
        name (str, optional): the name of the Function instance in the network
    Returns:
        :class:`~cntk.ops.functions.Function`
    '''
    from cntk.cntk_py import reshape
    x = sanitize_input(x)
    shape = sanitize_shape(shape)

    if begin_axis is None:
        begin_axis = Axis(0)

    if end_axis is None:
        end_axis = Axis.new_leading_axis()

    # Pass begin_axis as the end_axis and vice versa to account for
    # the automatic shape reversal across the python SWIG boundary
    def sanitize_reshape_axis(axis):
        if isinstance(axis, numbers.Integral):
            axis = Axis(axis)

        if not axis.is_static_axis:
            return axis

        if (axis ==  Axis.new_leading_axis()):
            return Axis(0)
        elif (axis == Axis(0)):
            return Axis.new_leading_axis()
        else:
            return Axis(-axis.static_axis_index())

    internal_reshape_begin_axis = sanitize_reshape_axis(end_axis)
    internal_reshape_end_axis = sanitize_reshape_axis(begin_axis)

    return reshape(x, shape, internal_reshape_begin_axis, internal_reshape_end_axis, name)


@typemap
def transpose(x, axis1=0, axis2=1, name=''):
    '''
    Swaps two axes of the tensor. The output tensor has the same data but with
    ``axis1`` and ``axis2`` swapped.

    Example:
        >>> C.transpose([[[0,1],[2,3],[4,5]]], 1, 2).eval()
        array([[[ 0.,  2.,  4.],
                [ 1.,  3.,  5.]]], dtype=float32)

    Args:
        x: tensor to be transposed
        axis1 (int or :class:`~cntk.axis.Axis`): the axis to swap with ``axis2``
        axis2 (int or :class:`~cntk.axis.Axis`): the axis to swap with ``axis1``
        name (str, optional): the name of the Function instance in the network
    Returns:
        :class:`~cntk.ops.functions.Function`
    '''
    from cntk.cntk_py import transpose_axes
    x = sanitize_input(x)
    axis1 = sanitize_axis(axis1)
    axis2 = sanitize_axis(axis2)
    return transpose_axes(x, axis1, axis2, name)


@typemap
def slice(x, axis, begin_index, end_index, name=''):
    '''
    Slice the input along one or multiple axes.

    Example:
        >>> # slice using input variable
        >>> # create 2x3 matrix
        >>> x1 = C.input((2,3))
        >>> # slice index 1 (second) at first axis
        >>> C.slice(x1, 0, 1, 2).eval({x1: np.asarray([[[1,2,-3],
        ...                                             [4, 5, 6]]],dtype=np.float32)})
        array([[[ 4.,  5.,  6.]]], dtype=float32)
        <BLANKLINE>
        >>> # slice index 0 (first) at second axis
        >>> C.slice(x1, 1, 0, 1).eval({x1: np.asarray([[[1,2,-3],
        ...                                             [4, 5, 6]]],dtype=np.float32)})
        array([[[ 1.],
                [ 4.]]], dtype=float32)
        >>> # slice along multiple axes
        >>> C.slice(x1, [0,1], [1,0], [2,1]).eval({x1: np.asarray([[[1, 2, -3],
        ...                                                         [4, 5, 6]]],dtype=np.float32)})
        array([[[ 4.]]], dtype=float32)
        <BLANKLINE>
        >>> # slice using constant
        >>> data = np.asarray([[1, 2, -3],
        ...                    [4, 5,  6]], dtype=np.float32)
        >>> x = C.constant(value=data)
        >>> C.slice(x, 0, 1, 2).eval()
        array([[ 4.,  5.,  6.]], dtype=float32)
        >>> C.slice(x, 1, 0, 1).eval()
        array([[ 1.],
               [ 4.]], dtype=float32)
        >>> C.slice(x, [0,1], [1,0], [2,1]).eval()
        array([[ 4.]], dtype=float32)
        <BLANKLINE>
        >>> # slice using the index overload
        >>> data = np.asarray([[1, 2, -3],
        ...                    [4, 5,  6]], dtype=np.float32)
        >>> x = C.constant(value=data)
        >>> x[0].eval()
        array([[ 1.,  2.,  -3.]], dtype=float32)
        >>> x[0, [1,2]].eval()
        array([[ 2.,  -3.]], dtype=float32)

        <BLANKLINE>
        >>> x[1].eval()
        array([[ 4.,  5.,  6.]], dtype=float32)
        >>> x[:,:2,:].eval()
        array([[ 1.,  2.],
               [ 4.,  5.]], dtype=float32)

    Args:
        x: input tensor
        axis (int or :class:`~cntk.axis.Axis`): axis along which ``begin_index`` and ``end_index``
         will be used. If it is of type int it will be used as a static axis.
        begin_index (int): the index along axis where the slicing starts
        end_index (int): the index along axis where the slicing ends
        name (str, optional): the name of the Function instance in the network

    See also:
        Indexing in NumPy: http://docs.scipy.org/doc/numpy/reference/arrays.indexing.html

    Returns:
        :class:`~cntk.ops.functions.Function`
    '''
    from cntk.cntk_py import slice
    x = sanitize_input(x)
    axis = sanitize_axis_list(axis)
    begin_index = sanitize_shape(begin_index)
    end_index = sanitize_shape(end_index)
    return slice(x, axis, begin_index, end_index, name)

# TODO: enable when it is exposed in c++


@typemap
def splice(*inputs, **kw_axis_name):
    '''
    Concatenate the input tensors along an axis.

    Example:
        >>> # create 2x2 matrix in a sequence of length 1 in a batch of one sample
        >>> data1 = np.asarray([[[1, 2],
        ...                      [4, 5]]], dtype=np.float32)

        >>> x = C.constant(value=data1)
        >>> # create 3x2 matrix in a sequence of length 1 in a batch of one sample
        >>> data2 = np.asarray([[[10, 20],
        ...                       [30, 40],
        ...                       [50, 60]]],dtype=np.float32)
        >>> y = C.constant(value=data2)
        >>> # splice both inputs on axis=0 returns a 5x2 matrix
        >>> C.splice(x, y, axis=1).eval()
        array([[[  1.,   2.],
                [  4.,   5.],
                [ 10.,  20.],
                [ 30.,  40.],
                [ 50.,  60.]]], dtype=float32)

    Args:
        inputs: one or more input tensors
        axis (int or :class:`~cntk.axis.Axis`, optional, keyword only): axis along which the
         concatenation will be performed
        name (str, optional, keyword only): the name of the Function instance in the network

    Returns:
        :class:`~cntk.ops.functions.Function`
    '''
    axis, name = (lambda axis=-1, name='': (axis, name))(**kw_axis_name) # Python 2.7 does not allow (*inputs, axis=-1, name='')
    # short-circuit if nothing to splice
    if len(inputs) == 1:
        return combine([inputs[0]]) # (but make it into a Function)

    from cntk.cntk_py import splice

    inputs = [sanitize_input(x) for x in inputs]
    axis = sanitize_axis(axis)

    return splice(inputs, axis, name) # C++ projection expects inputs as a list

##########################################################################
# reduction ops
##########################################################################


@typemap
def reduce_sum(x, axis=None, name=''):
    '''
    Computes the sum of the input tensor's elements across one axis. If the axis parameter
    is not specified then the sum will be computed over all static axes, which is 
    equivalent with specifying ``axis=Axis.all_static_axes()``. If 
    ``axis=Axis.all_axes()``, the output is a scalar which is the sum of all the 
    elements in the minibatch.

    Example:
        >>> x = C.sequence.input((2,2))
        >>> # create a batch of 2 sequences each containing 2 2x2 matrices 
        >>> x0 = np.arange(16,dtype=np.float32).reshape(2,2,2,2)
        >>> # reduce over all static axes
        >>> C.reduce_mean(x).eval({x:x0})
        array([[  1.5,   5.5],
               [  9.5,  13.5]], dtype=float32)
        >>> # reduce over specified axes
        >>> C.reduce_mean(x,axis=0).eval({x:x0})
        array([[[[  1.,   2.]],
        <BLANKLINE>
                [[  5.,   6.]]],
        <BLANKLINE>
        <BLANKLINE>
               [[[  9.,  10.]],
        <BLANKLINE>
                [[ 13.,  14.]]]], dtype=float32)
        >>> C.reduce_mean(x,axis=1).eval({x:x0})
        array([[[[  0.5],
                 [  2.5]],
        <BLANKLINE>
                [[  4.5],
                 [  6.5]]],
        <BLANKLINE>
        <BLANKLINE>
               [[[  8.5],
                 [ 10.5]],
        <BLANKLINE>
                [[ 12.5],
                 [ 14.5]]]], dtype=float32)
        >>> # reduce over all axes
        >>> np.round(C.reduce_mean(x, axis=C.Axis.all_axes()).eval({x:x0}),5)
        7.5
        >>> # reduce over all axes when the batch has sequences of different length
        >>> x1 = np.arange(4,dtype=np.float32).reshape(1,2,2)
        >>> x2 = np.arange(12,dtype=np.float32).reshape(3,2,2)
        >>> np.round(C.reduce_mean(x, axis=C.Axis.all_axes()).eval({x:[x1,x2]}),5)
        4.5
        >>> (np.sum(x1)+np.sum(x2))/(x1.size+x2.size)
        4.5

    Args:
        x: input tensor
        axis (int or :class:`~cntk.axis.Axis`): axis along which the reduction will be performed
        name (str, optional): the name of the Function instance in the network

    Returns:
        :class:`~cntk.ops.functions.Function`
    '''
    from cntk.cntk_py import reduce_sum
    x = sanitize_input(x)
    axis = sanitize_axis(axis)
    return reduce_sum(x, axis, name)


@typemap
def reduce_log_sum_exp(x, axis=None, name=''):
    '''
    Computes the log of the sum of the exponentiations of the input tensor's
    elements across the specified axis.

    Example:
        >>> x = C.input(shape=(3,2))
        >>> val = np.reshape(np.arange(6.0, dtype=np.float32), (3,2))
        >>> lse = C.reduce_log_sum_exp(x)
        >>> lse.eval({x:[val]})
        array([ 5.456193], dtype=float32)
        >>> np.log(np.sum(np.exp(val)))
        5.4561934

    Args:
        x: input tensor
        axis (int or :class:`~cntk.axis.Axis`): axis along which the reduction will be performed
        name (str): the name of the Function instance in the network

    See also:
        :func:`~cntk.ops.reduce_sum` for more details and examples.

    Returns:
        :class:`~cntk.ops.functions.Function`
    '''
    # TODO: rename V2 API function as well from reduce_log_sum() to reduce_log_sum_exp()
    from cntk.cntk_py import reduce_log_sum
    x = sanitize_input(x)
    axis = sanitize_axis(axis)
    return reduce_log_sum(x, axis, name)


@typemap
def reduce_mean(x, axis=None, name=''):
    '''
    Computes the mean of the input tensor's elements across the specified axis.

    Example:
        >>> # create 3x2 matrix in a sequence of length 1 in a batch of one sample
        >>> data = [[5, 20],[30, 40],[55, 60]]

        >>> C.reduce_mean(data, 0).eval()
        array([[ 30.,  40.]], dtype=float32)

        >>> C.reduce_mean(data, 1).eval()
        array([[ 12.5],
               [ 35. ],
               [ 57.5]], dtype=float32)

    Args:
        x: input tensor
        axis (int or :class:`~cntk.axis.Axis`): axis along which the reduction will be performed
        name (str, optional): the name of the Function instance in the network

    See also:
        :func:`~cntk.ops.reduce_sum` for more details and examples.

    Returns:
        :class:`~cntk.ops.functions.Function`
    '''
    from cntk.cntk_py import reduce_mean
    x = sanitize_input(x)
    axis = sanitize_axis(axis)
    return reduce_mean(x, axis, name)


@typemap
def reduce_max(x, axis=None, name=''):
    '''
    Computes the max of the input tensor's elements across the specified axis.

    Example:
        >>> # create 3x2 matrix in a sequence of length 1 in a batch of one sample
        >>> data = [[10, 20],[30, 40],[50, 60]]

        >>> C.reduce_max(data, 0).eval()
        array([[ 50.,  60.]], dtype=float32)

        >>> C.reduce_max(data, 1).eval()
        array([[ 20.],
               [ 40.],
               [ 60.]], dtype=float32)

    Args:
        x: input tensor
        axis (int or :class:`~cntk.axis.Axis`): axis along which the reduction will be performed
        name (str): the name of the Function instance in the network

    See also:
        :func:`~cntk.ops.reduce_sum` for more details and examples.

    Returns:
        :class:`~cntk.ops.functions.Function`
    '''
    from cntk.cntk_py import reduce_max
    x = sanitize_input(x)
    axis = sanitize_axis(axis)
    return reduce_max(x, axis, name)


@typemap
def reduce_min(x, axis=None, name=''):
    '''
    Computes the min of the input tensor's elements across the specified axis.

    Example:
        >>> # create 3x2 matrix in a sequence of length 1 in a batch of one sample
        >>> data = [[10, 20],[30, 40],[50, 60]]

        >>> C.reduce_min(data, 0).eval()
        array([[ 10.,  20.]], dtype=float32)

        >>> C.reduce_min(data, 1).eval()
        array([[ 10.],
               [ 30.],
               [ 50.]], dtype=float32)

    Args:
        x: input tensor
        axis (int or :class:`~cntk.axis.Axis`): axis along which the reduction will be performed
        name (str): the name of the Function instance in the network

    See also:
        :func:`~cntk.ops.reduce_sum` for more details and examples.

    Returns:
        :class:`~cntk.ops.functions.Function`
    '''
    from cntk.cntk_py import reduce_min
    x = sanitize_input(x)
    axis = sanitize_axis(axis)
    return reduce_min(x, axis, name)


@typemap
def reduce_prod(x, axis=None, name=''):
    '''
    Computes the min of the input tensor's elements across the specified axis.

    Example:
        >>> # create 3x2 matrix in a sequence of length 1 in a batch of one sample
        >>> data = [[1, 2],[3, 4],[5, 6]]

        >>> C.reduce_prod(data, 0).eval()
        array([[ 15.,  48.]], dtype=float32)

        >>> C.reduce_prod(data, 1).eval()
        array([[  2.],
               [ 12.],
               [ 30.]], dtype=float32)

    Args:
        x: input tensor
        axis (int or :class:`~cntk.axis.Axis`): axis along which the reduction will be performed
        name (str): the name of the Function instance in the network

    See also:
        :func:`~cntk.ops.reduce_sum` for more details and examples.

    Returns:
        :class:`~cntk.ops.functions.Function`
    '''
    from cntk.cntk_py import reduce_prod
    x = sanitize_input(x)
    axis = sanitize_axis(axis)
    return reduce_prod(x, axis, name)

@typemap
def argmax(x, axis=None, name=''):
    '''
    Computes the argmax of the input tensor's elements across the specified axis. 
    If no axis is specified, it will return the flatten index of the largest element
    in tensor x.

    Example:
        >>> # create 3x2 matrix in a sequence of length 1 in a batch of one sample
        >>> data = [[10, 20],[30, 40],[50, 60]]

        >>> C.argmax(data, 0).eval()
        array([[ 2.,  2.]], dtype=float32)

        >>> C.argmax(data, 1).eval()
        array([[ 1.],
               [ 1.],
               [ 1.]], dtype=float32)

    Args:
        x (`numpy.array` or :class:`~cntk.ops.functions.Function`): any :class:`~cntk.ops.functions.Function` that outputs a tensor.
        axis (int or :class:`~cntk.axis.Axis`): axis along which the reduction will be performed
        name (str, default to ''): the name of the Function instance in the network

    Returns:
        cntk.ops.functions.Function:
        An instance of :class:`~cntk.ops.functions.Function`
    '''
    from cntk.cntk_py import argmax
    x = sanitize_input(x)
    axis = sanitize_axis(axis)
    return argmax(x, axis, name)

@typemap
def argmin(x, axis=None, name=''):
    '''
    Computes the argmin of the input tensor's elements across the specified axis. 
    If no axis is specified, it will return the flatten index of the smallest element
    in tensor x.

    Example:
        >>> # create 3x2 matrix in a sequence of length 1 in a batch of one sample
        >>> data = [[10, 30],[40, 20],[60, 50]]

        >>> C.argmin(data, 0).eval()
        array([[ 0.,  1.]], dtype=float32)

        >>> C.argmin(data, 1).eval()
        array([[ 0.],
               [ 1.],
               [ 1.]], dtype=float32)

    Args:
        x (`numpy.array` or :class:`~cntk.ops.functions.Function`): any :class:`~cntk.ops.functions.Function` that outputs a tensor.
        axis (int or :class:`~cntk.axis.Axis`): axis along which the reduction will be performed
        name (str, default to ''): the name of the Function instance in the network

    Returns:
        cntk.ops.functions.Function:
        An instance of :class:`~cntk.ops.functions.Function`
    '''
    from cntk.cntk_py import argmin
    x = sanitize_input(x)
    axis = sanitize_axis(axis)
    return argmin(x, axis, name)

#######################################################################
# training ops
#######################################################################

@typemap
def random_sample(weights, num_samples, allow_duplicates, name=''):
    '''
    Estimates inclusion frequencies for random sampling with or without
    replacement.

    The output value is a set of num_samples random samples represented
    by a (sparse) matrix of shape [num_samples x len(weights)],
    where len(weights) is the number of classes (categories) to choose
    from. The output has no dynamic axis.
    The samples are drawn according to the weight vector p(i) =
    weights[i] / sum(weights)
    We get one set of samples per minibatch.
    Intended use cases are e.g. sampled softmax, noise contrastive
    estimation etc.

    Args:
        weights: input vector of sampling weights which should be
            non-negative numbers.
        num_samples (int): number of expected samples
        allow_duplicates (bool): If sampling is done
            with replacement (`True`) or without (`False`).

    Returns:
        :class:`~cntk.ops.functions.Function`

    '''
    from cntk.cntk_py import random_sample
    weights = sanitize_input(weights)

    return random_sample(weights, num_samples, allow_duplicates, name)


@typemap
def random_sample_inclusion_frequency(
    weights, 
    num_samples, 
    allow_duplicates, 
    name=''):
    '''
    For weighted sampling with the specifed sample size (`num_samples`)
    this operation computes the expected number of occurences of each class
    in the the sampled set. In case of sampling without replacement
    the result is only an estimate which might be quite rough in the
    case of small sample sizes.
    Intended uses are e.g. sampled softmax, noise contrastive 
    estimation etc.
    This operation will be typically used together 
    with :func:`random_sample`.

    Args:
        weights: input vector of sampling weights which should be 
         non-negative numbers. 
        num_samples (int): number of expected samples
        allow_duplicates (bool): If sampling is done
         with replacement (`True`) or without (`False`).

    Example:
        >>> import numpy as np
        >>> from cntk import *
        >>> # weight vector with 100 '1000'-values followed 
        >>> # by 100 '1' values
        >>> w1 = np.full((100),1000, dtype = np.float)
        >>> w2 = np.full((100),1, dtype = np.float)
        >>> w = np.concatenate((w1, w2))
        >>> f = random_sample_inclusion_frequency(w, 150, True).eval()
        >>> f[0]
        1.4985015
        >>> f[1]
        1.4985015
        >>> f[110]
        0.0014985015
        >>> # when switching to sampling without duplicates samples are
        >>> # forced to pick the low weight classes too
        >>> f = random_sample_inclusion_frequency(w, 150, False).eval()
        >>> f[0]
        1.0

    Returns:
        :class:`~cntk.ops.functions.Function`
    '''
    from cntk.cntk_py import random_sample_inclusion_frequency
    weights = sanitize_input(weights)

    return random_sample_inclusion_frequency(
        weights, 
        num_samples, 
        allow_duplicates, 
        name)


@typemap
def dropout(x, dropout_rate=0.0, name=''):
    '''
    Each element of the input is independently set to 0 with probabily ``dropout_rate``
    or to 1 / (1 - ``dropout_rate``) times its original value (with probability 1-``dropout_rate``).
    Dropout is a good way to reduce overfitting.

    This behavior only happens during training. During inference dropout is a no-op.
    In the paper that introduced dropout it was suggested to scale the weights during inference
    In CNTK's implementation, because the values that are not set to 0 are multiplied
    with (1 / (1 - ``dropout_rate``)), this is not necessary.

    Example:
        >>> data = [[10, 20],[30, 40],[50, 60]]
        >>> C.dropout(data, 0.5).eval() # doctest: +SKIP
        array([[  0.,  40.],
               [  0.,  80.],
               [  0.,   0.]], dtype=float32)

        >>> C.dropout(data, 0.75).eval() # doctest: +SKIP
        array([[   0.,    0.],
               [   0.,  160.],
               [   0.,  240.]], dtype=float32)

    Args:
        x: input tensor
        dropout_rate (float, [0,1)): probability that an element of ``x`` will be set to zero
        name (:class:`str`, optional): the name of the Function instance in the network

    Returns:
        :class:`~cntk.ops.functions.Function`
    '''
    if dropout_rate < 0.0 or dropout_rate >= 1.0:
        raise ValueError('dropout_rate must be in the interval [0,1)')

    from cntk.cntk_py import dropout
    x = sanitize_input(x)

    return dropout(x, dropout_rate, name)

##########################################################################
# variables_and_parameters ops
##########################################################################

from cntk.device import use_default_device
from cntk.axis import Axis

@typemap
def input(shape, dtype=np.float32, needs_gradient=False, is_sparse=False,
          dynamic_axes=[Axis.default_batch_axis()], name=''):
    '''
    It creates an input in the network: a place where data,
    such as features and labels, should be provided.

    Args:
        shape (tuple or int): the shape of the input tensor
        dtype (type, optional): np.float32 (default) or np.float64
        needs_gradients (bool, optional): whether to back-propagates to it or not. False by default.
        is_sparse (bool, optional): whether the variable is sparse (`False` by default)
        dynamic_axes (list or tuple, default): a list of dynamic axis (e.g., batch axis, sequence axis)
        name (str, optional): the name of the Function instance in the network

    Returns:
        :class:`~cntk.variables.Variable`
    '''
    from cntk.cntk_py import input_variable
    from cntk.internal import sanitize_shape, sanitize_dtype_cntk

    shape = sanitize_shape(shape)

    if dtype is None:
        dtype = np.float32
    dtype = sanitize_dtype_cntk(dtype)
    dynamic_axes = sanitize_dynamic_axes(dynamic_axes)

    # TODO dynamic axis for numpy arrays
    # TODO sparse for numpy arrays

    return input_variable(shape, is_sparse, dtype, needs_gradient, name, dynamic_axes)

@typemap
def input_variable(shape, dtype=np.float32, needs_gradient=False, is_sparse=False,
                   dynamic_axes=Axis.default_input_variable_dynamic_axes(), name=''):
    '''
    DEPRECATED.

    It creates an input in the network: a place where data,
    such as features and labels, should be provided.

    Args:
        shape (tuple or int): the shape of the input tensor
        dtype (type, optional): np.float32 (default) or np.float64
        needs_gradients (bool, optional): whether to back-propagates to it or not. False by default.
        is_sparse (bool, optional): whether the variable is sparse (`False` by default)
        dynamic_axes (list or tuple, default): a list of dynamic axis (e.g., batch axis, time axis)
        name (str, optional): the name of the Function instance in the network

    Returns:
        :class:`~cntk.ops.variables.Variable`
    '''
    import warnings
    warnings.warn('This will be removed in future versions. Please use '
            'input() or sequence.input() instead.', DeprecationWarning)
    if (type(dynamic_axes) in (list, tuple)) and (len(dynamic_axes) == 2):
        return sequence.input(shape, dtype, needs_gradient, is_sparse, dynamic_axes[1], name)
    else:
        return input(shape, dtype, needs_gradient, is_sparse, dynamic_axes, name)

@typemap
def output_variable(shape, dtype, dynamic_axes, name=''):
    '''
    It creates an output variable that is used to define a user defined function.

    Args:
        shape (tuple or int): the shape of the input tensor
        dtype (np.float32 or np.float64): data type
        dynamic_axes (list or tuple): a list of dynamic axis (e.g., batch axis, time axis)
        name (str, optional): the name of the Function instance in the network

    Returns:
        :class:`~cntk.variables.Variable` that is of output type
    '''
    from cntk.cntk_py import output_variable
    from cntk.internal import sanitize_shape, sanitize_dtype_cntk

    shape = sanitize_shape(shape)

    dtype = sanitize_dtype_cntk(dtype)

    for a in dynamic_axes:
        if not a.is_dynamic_axis:
            raise ValueError('axis in dynamic_axes attribute is not dynamic')
    dynamic_axes = list(reversed(dynamic_axes))

    return output_variable(shape, dtype, dynamic_axes, name)

@typemap
def placeholder(shape=None, dynamic_axes=None, name=''):
    '''
    It creates a placeholder variable that has to be later bound to an actual variable.
    A common use of this is to serve as a placeholder for a later output variable in a
    recurrent network, which is replaced with the actual output variable by calling
    replace_placeholder(s).

    Args:
        shape (tuple or int): the shape of the variable tensor
        dynamic_axes (list): the list of dynamic axes that the actual variable uses
        name (str, optional): the name of the placeholder variable in the network

    Returns:
        :class:`~cntk.variables.Variable`
    '''
    from cntk.cntk_py import placeholder_variable, NDShape, Axis

    if shape is None:
        shape = NDShape.unknown.dimensions()
    else:
        shape = sanitize_shape(shape)

    if dynamic_axes is None:
        dynamic_axes = Axis.unknown_dynamic_axes()

    dynamic_axes = sanitize_dynamic_axes(dynamic_axes)
    return placeholder_variable(shape, name, dynamic_axes)

@typemap
def placeholder_variable(shape=None, dynamic_axes=None, name=''):
    '''
    DEPRECATED.

    It creates a placeholder variable for recurrence networks, when the network's dynamic axes
    are unfolded, the place holder will get assigned a variable along the correspondent dynamic axis.

    Args:
        shape (tuple or int): the shape of the variable tensor
        dynamic_axes (list): the list of dynamic axes that the actual variable uses
        name (str, optional): the name of the placeholder variable in the network

    Returns:
        :class:`~cntk.ops.variables.Variable`
    '''
    import warnings
    warnings.warn('This will be removed in future versions. Please use '
            'placeholder() instead.', DeprecationWarning)
    return placeholder(shape, dynamic_axes, name)

@typemap
def parameter(shape=None, init=None, dtype=None, device=None, name=''):
    '''
    It creates a parameter tensor.

    Example:
        >>> init_parameter = C.parameter(shape=(3,4), init=2)
        >>> np.asarray(init_parameter) # doctest: +SKIP
        array([[ 2.,  2.,  2.,  2.],
               [ 2.,  2.,  2.,  2.],
               [ 2.,  2.,  2.,  2.]], dtype=float32)

    Args:
        shape (tuple or int, optional): the shape of the input tensor. If not provided, it
         will be inferred from ``value``.
        init (scalar or NumPy array or initializer): if init is a scalar
         it will be replicated for every element in the tensor or
         NumPy array. If it is the output of an initializer form
         :mod:`cntk.initializer` it will be used to initialize the tensor at
         the first forward pass. If `None`, the tensor will be initialized
         with 0.
        dtype (optional): data type of the constant. If a NumPy array and ``dtype``,
         are given, then data will be converted if needed. If none given, it will default to ``np.float32``.
        device (:class:`~cntk.device.DeviceDescriptor`): instance of DeviceDescriptor
        name (str, optional): the name of the Parameter instance in the network

    Returns:
        :class:`~cntk.variables.Parameter`
    '''

    from ..variables import Parameter
    return Parameter(shape, init, dtype, device, name)


@typemap
def constant(value=None, shape=None, dtype=None, device=None, name=''):
    '''
    It creates a constant tensor initialized from a numpy array

    Example:
        >>> constant_data = C.constant([[1., 2.], [3., 4.], [5., 6.]])
        >>> constant_data.value
        array([[ 1.,  2.],
               [ 3.,  4.],
               [ 5.,  6.]], dtype=float32)

    Args:
        value (scalar or NumPy array, optional): a scalar initial value that would be replicated for
         every element in the tensor or NumPy array.
         If ``None``, the tensor will be initialized uniformly random.
        shape (tuple or int, optional): the shape of the input tensor. If not provided, it will
         be inferred from ``value``.
        dtype (optional): data type of the constant. If a NumPy array and ``dtype``,
         are given, then data will be converted if needed. If none given, it will default to ``np.float32``.
        device (:class:`~cntk.device.DeviceDescriptor`): instance of DeviceDescriptor
        name (str, optional): the name of the Function instance in the network
    Returns:
        :class:`~cntk.variables.Constant`
    '''
    from ..variables import Constant
    return Constant(value, shape, dtype, device, name)

##########################################################################
# normalization ops
##########################################################################

# TODO: ComputeInputPerDimMeansAndInvStdDevs


@typemap
def per_dim_mean_variance_normalize(operand, mean, inv_stddev, name=''):
    '''
    Computes per dimension mean-variance normalization of the specified input operand.

    Args:
        operand: the variable to be normalized
        mean (NumPy array): per dimension mean to use for the normalization
        inv_stddev (NumPy array): per dimension standard deviation to use for the normalization
        name (str, optional): the name of the Function instance in the network
    Returns:
        :class:`~cntk.ops.functions.Function`
    '''
    from cntk.cntk_py import per_dim_mean_variance_normalize
    mean = sanitize_input(mean, get_data_type(mean))
    inv_stddev = sanitize_input(inv_stddev, get_data_type(inv_stddev))
    return per_dim_mean_variance_normalize(operand, mean, inv_stddev, name)

@typemap
def stop_gradient(input, name=''):
    '''
    Outputs its input as it and prevents any gradient contribution from its output to its input. 

    Args:
        input: class:`~cntk.ops.functions.Function` that outputs a tensor
        name (str, optional): the name of the Function instance in the network
    Returns:
        :class:`~cntk.ops.functions.Function`
    '''
    from cntk.cntk_py import stop_gradient
    dtype = get_data_type(input)
    op = sanitize_input(input, dtype)
    return stop_gradient(op, name)<|MERGE_RESOLUTION|>--- conflicted
+++ resolved
@@ -10,16 +10,9 @@
 from numbers import Number
 from . import sequence
 from .functions import CloneMethod, Function, load_model
-<<<<<<< HEAD
 from ..variables import Variable, Parameter, Constant
 from cntk.internal import sanitize_input, sanitize_shape, sanitize_axis, sanitize_dynamic_axes
 from cntk.internal import typemap, get_data_type
-=======
-from .variables import Variable, Parameter, Constant
-from ..utils import get_data_type
-from cntk.internal import sanitize_input, sanitize_shape, sanitize_axis, sanitize_axis_list, sanitize_dynamic_axes
-from cntk.internal import typemap
->>>>>>> 417bf6f4
 from ..axis import Axis
 from .. import cntk_py
 
