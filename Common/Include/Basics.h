--- conflicted
+++ resolved
@@ -78,8 +78,6 @@
     };
 #pragma warning(pop)
     static inline void Warning(const string & message) { Warning("%s", message.c_str()); }
-<<<<<<< HEAD
-=======
 }}}
 
 using Microsoft::MSR::CNTK::RuntimeError;
@@ -100,7 +98,6 @@
         // std::wstring version of 'less' function, used in non-config classes
         bool operator()(const wstring& left, const wstring& right) { return _wcsicmp(left.c_str(), right.c_str()) < 0; }
     };
->>>>>>> be8d1b9d
 
     // ----------------------------------------------------------------------------
     // random collection of stuff we needed at some place
