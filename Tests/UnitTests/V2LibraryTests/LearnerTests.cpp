//
// Copyright (c) Microsoft. All rights reserved.
// Licensed under the MIT license. See LICENSE.md file in the project root for full license information.
//
#include "stdafx.h"
#include "CNTKLibrary.h"
#include "Common.h"
#include <string>
#include <random>
#include <initializer_list>

using namespace CNTK;
using namespace std;

namespace CNTK { namespace Test {

static const size_t maxMinibatchSize = 1000;

static const size_t maxNumAxes = 3;
static const size_t maxDimSize = 5;

template <typename ElementType>
void TestUpdate(LearnerPtr& learner, const NDShape& shape, size_t numMinibatches, const DeviceDescriptor& device)
{
    auto seed = (unsigned long) rng();
    unordered_map<Parameter, NDArrayViewPtr> gradientValues;
    for (auto i = 0; i < numMinibatches; i++)
    { 
        for (auto& parameter : learner->Parameters())
        {
            gradientValues[parameter] = NDArrayView::RandomUniform<ElementType>(shape, -1.0, 1.0, seed + i, device);
        }

        learner->Update(gradientValues, 1);
    }
}

template <typename ElementType>
vector<Parameter> CreateParameters(const NDShape& shape, size_t numParameters, const DeviceDescriptor& device)
{
    vector<Parameter> parameters;
    for (int i = 0; i < numParameters; i++)
    {
        parameters.push_back(
            Parameter(NDArrayView::RandomUniform<ElementType>(shape, -1.0, 1.0, i, device), 
                      L"parameter_" + to_wstring(i)));
    }
    return parameters;
}
  
template <typename ElementType>
void TestSGDLearner(size_t numParameters, size_t numMinibatches, const DeviceDescriptor& device)
{
    NDShape shape = CreateShape(rng() % maxNumAxes + 1, maxDimSize);
    auto parameters = CreateParameters<ElementType>(shape, numParameters, device);
    auto learner = SGDLearner(parameters, LearningRatePerSampleSchedule(0.4));
    TestUpdate<ElementType>(learner, shape, numMinibatches, device);
}

template <typename ElementType>
void TestMomentumSGDLearner(size_t numParameters, size_t numMinibatches, bool unitGainMomentum, const DeviceDescriptor& device)
{
    NDShape shape = CreateShape(rng() % maxNumAxes + 1, maxDimSize);
    auto parameters = CreateParameters<ElementType>(shape, numParameters, device);
    LearningRatePerMinibatchSchedule learnigRateSchedule = { { 3.0, 2.0, 1.0 }, numMinibatches };
    MomentumPerSampleSchedule momentumValues = { { { 1, 1.0 }, { 3, 0.1 }, { 10, 0.01 } }, 2 };
    auto learner = MomentumSGDLearner(parameters, learnigRateSchedule, momentumValues, unitGainMomentum);
    TestUpdate<ElementType>(learner, shape, numMinibatches, device);
    FloatingPointCompare(learner->LearningRate(), 2.0, "Learner::LearningRate does not match expectation");
}

template <typename ElementType>
void TestNesterovLearner(size_t numParameters, size_t numMinibatches, bool unitGainMomentum, const DeviceDescriptor& device)
{
    NDShape shape = CreateShape(rng() % maxNumAxes + 1, maxDimSize);
    auto parameters = CreateParameters<ElementType>(shape, numParameters, device);
    MomentumAsTimeConstantSchedule momentumValues = { { { 1, 1 }, { 3, 5 }, { 10, 25 } }, 100 };
    auto learner = NesterovLearner(parameters, LearningRatePerMinibatchSchedule( { { 1, 0.5 }, { 10, 0.25 }, { 20, 0.125 } }, 3 ), momentumValues, unitGainMomentum);
    TestUpdate<ElementType>(learner, shape, numMinibatches, device);
}

template <typename ElementType>
void TestAdaGradLearner(size_t numParameters, size_t numMinibatches, const DeviceDescriptor& device)
{
    NDShape shape = CreateShape(rng() % maxNumAxes + 1, maxDimSize);
    auto parameters = CreateParameters<ElementType>(shape, numParameters, device);
    auto learner = AdaGradLearner(parameters, LearningRatePerMinibatchSchedule( { 0.5, 0.4, 0.3, 0.2, 0.1 }, 2), true);
    TestUpdate<ElementType>(learner, shape, numMinibatches, device);
}

template <typename ElementType>
void TestFSAdaGradLearner(size_t numParameters, size_t numMinibatches, bool unitGainMomentum, const DeviceDescriptor& device)
{
    NDShape shape = CreateShape(rng() % maxNumAxes + 1, maxDimSize);
    auto parameters = CreateParameters<ElementType>(shape, numParameters, device);
    auto learner = FSAdaGradLearner(parameters, LearningRatePerSampleSchedule({ 0.5 }), MomentumAsTimeConstantSchedule({ 10.0, 100.0, 1000.0 }), unitGainMomentum);
    TestUpdate<ElementType>(learner, shape, numMinibatches, device);
}

template <typename ElementType>
void TestAdamLearner(size_t numParameters, size_t numMinibatches, bool unitGainMomentum, const DeviceDescriptor& device)
{
    NDShape shape = CreateShape(rng() % maxNumAxes + 1, maxDimSize);
    auto parameters = CreateParameters<ElementType>(shape, numParameters, device);
    auto learner = AdamLearner(parameters, LearningRatePerSampleSchedule({ 0.5 }), MomentumAsTimeConstantSchedule({ 10.0, 100.0, 1000.0 }), unitGainMomentum, MomentumPerSampleSchedule(0.99));
    TestUpdate<ElementType>(learner, shape, numMinibatches, device);
}

template <typename ElementType>
<<<<<<< HEAD
void TestRMSPropLearner(size_t numParameters, size_t numMinibatches, bool unitGainMomentum, const DeviceDescriptor& device)
=======
void TestAdamaxLearner(size_t numParameters, size_t numMinibatches, bool unitGainMomentum, const DeviceDescriptor& device)
{
    NDShape shape = CreateShape(rng() % maxNumAxes + 1, maxDimSize);
    auto parameters = CreateParameters<ElementType>(shape, numParameters, device);
    auto learner = AdamLearner(parameters, LearningRatePerSampleSchedule({ 0.5 }), MomentumAsTimeConstantSchedule({ 10.0, 100.0, 1000.0 }), unitGainMomentum, MomentumPerSampleSchedule(0.99), 1e-8, true);
    TestUpdate<ElementType>(learner, shape, numMinibatches, device);
}

template <typename ElementType>
void TestRMSPropLearner(size_t numParameters, size_t numMinibatches, const DeviceDescriptor& device)
>>>>>>> d7d3ad2f
{
    NDShape shape = CreateShape(rng() % maxNumAxes + 1, maxDimSize);
    auto parameters = CreateParameters<ElementType>(shape, numParameters, device);
    auto learner = RMSPropLearner(parameters, LearningRatePerMinibatchSchedule({ { 3, 0.7 }, { 1, 0.2 } }), MomentumAsTimeConstantSchedule({ 10.0, 100.0, 1000.0 }), unitGainMomentum, 0.01, 0.02, 0.03, 0.1, 0.001);
    TestUpdate<ElementType>(learner, shape, numMinibatches, device);
}

template <typename ElementType>
void TestUniversalLearner(size_t numParameters, size_t numMinibatches, const DeviceDescriptor& device)
{
    NDShape shape = CreateShape(rng() % maxNumAxes + 1, maxDimSize);
    auto parameters = CreateParameters<ElementType>(shape, numParameters, device);
    ElementType lr = (ElementType) 0.06125;
    ParameterUpdateFunctor mysgd = [lr](Parameter p, Variable g) -> FunctionPtr 
    { 
        return Assign(p, Minus(p , ElementTimes(Constant::Scalar(lr), g))); 
    };
    auto learner = UniversalLearner(parameters, mysgd);
    TestUpdate<ElementType>(learner, shape, numMinibatches, device);

}

void TestTrainingParametersSchedule()
{
    LearningRatePerSampleSchedule schedule1 = 0.5;
    assert(schedule1.Unit() == LearningRateSchedule::UnitType::Sample);
    assert(schedule1[0] == 0.5);
    assert(schedule1[1] == 0.5);
    assert(schedule1[100] == 0.5);

    LearningRatePerSampleSchedule schedule2 = { 0.5 };
    assert(schedule2.Unit() == LearningRateSchedule::UnitType::Sample);
    assert(schedule2[0] == 0.5);
    assert(schedule2[10] == 0.5);
    assert(schedule2[100] == 0.5);

    LearningRatePerSampleSchedule schedule3({ 0.5, 0.3, 0.3 });
    assert(schedule3.Unit() == LearningRateSchedule::UnitType::Sample);
    assert(schedule3[0] == 0.5);
    assert(schedule3[1] == 0.3);
    assert(schedule3[100] == 0.3);

    LearningRatePerMinibatchSchedule schedule4 = { vector<double>{ 0.5 }, 10 }; // without vector<> gcc complains that conversion here is ambiguousS
    assert(schedule4.Unit() == LearningRateSchedule::UnitType::Minibatch);
    assert(schedule4[0] == 0.5);
    assert(schedule4[10] == 0.5);
    assert(schedule4[100] == 0.5);

    LearningRatePerSampleSchedule schedule5 = { { 0.5, 0.3, 0.2 }, 10 };
    assert(schedule5.Unit() == LearningRateSchedule::UnitType::Sample);
    assert(schedule5[0] == 0.5);
    assert(schedule5[9] == 0.5);
    assert(schedule5[10] == 0.3);
    assert(schedule5[19] == 0.3);
    assert(schedule5[20] == 0.2);
    assert(schedule5[100] == 0.2);

    MomentumPerMinibatchSchedule schedule6 = { { make_pair(1, 0.5) } }; // without make_pair this is interpreted as a vector of doubles
    assert(schedule6.Unit() == MomentumSchedule::UnitType::Minibatch);
    assert(schedule6[0] == 0.5);
    assert(schedule6[10] == 0.5);
    assert(schedule6[100] == 0.5);

    LearningRatePerMinibatchSchedule schedule7 = { { { 1, 0.5 }, { 1, 0.3 }, { 1, 0.2 } } };
    assert(schedule7.Unit() == LearningRateSchedule::UnitType::Minibatch);
    assert(schedule7[0] == 0.5);
    assert(schedule7[1] == 0.3);
    assert(schedule7[2] == 0.2);
    assert(schedule7[100] == 0.2);

    MomentumPerMinibatchSchedule schedule8 = { { { 1, 0.5 }, { 1, 0.3 }, { 1, 0.2 } }, 10 };
    assert(schedule8.Unit() == MomentumSchedule::UnitType::Minibatch);
    assert(schedule8[0] == 0.5);
    assert(schedule8[9] == 0.5);
    assert(schedule8[10] == 0.3);
    assert(schedule8[19] == 0.3);
    assert(schedule8[20] == 0.2);
    assert(schedule8[100] == 0.2);

    LearningRatePerSampleSchedule schedule9 = { { { 3, 0.5 }, { 2, 0.3 }, { 1, 0.2 } } };
    assert(schedule9.Unit() == LearningRateSchedule::UnitType::Sample);
    assert(schedule9[0] == 0.5);
    assert(schedule9[2] == 0.5);
    assert(schedule9[3] == 0.3);
    assert(schedule9[4] == 0.3);
    assert(schedule9[5] == 0.2);
    assert(schedule9[100] == 0.2);

    MomentumPerMinibatchSchedule schedule10 = { { { 3, 0.5 }, { 2, 0.3 }, { 1, 0.2 } }, 10 };
    assert(schedule10.Unit() == MomentumSchedule::UnitType::Minibatch);
    assert(schedule10[0] == 0.5);
    assert(schedule10[29] == 0.5);
    assert(schedule10[30] == 0.3);
    assert(schedule10[49] == 0.3);
    assert(schedule10[50] == 0.2);
    assert(schedule10[100] == 0.2);

    MomentumAsTimeConstantSchedule schedule11 = { { 0.0, 1.0, 2.0 }, 10 };
    assert(schedule11.Unit() == MomentumAsTimeConstantSchedule::UnitType::Sample);
    assert(schedule11[0] == 0.0);
    assert(schedule11[9] == 0.0);
    assert(schedule11[10] == exp(-1.0 / 1.0));
    assert(schedule11[19] == exp(-1.0 / 1.0));
    assert(schedule11[20] == exp(-1.0 / 2.0));
    assert(schedule11[30] == exp(-1.0 / 2.0));

    MomentumAsTimeConstantSchedule schedule12 = schedule11;
    assert(schedule12.Unit() == MomentumAsTimeConstantSchedule::UnitType::Sample);
    assert(schedule12[0] == 0.0);
    assert(schedule12[9] == 0.0);
    assert(schedule12[10] == exp(-1.0 / 1.0));
    assert(schedule12[19] == exp(-1.0 / 1.0));
    assert(schedule12[20] == exp(-1.0 / 2.0));
    assert(schedule12[30] == exp(-1.0 / 2.0));

    MomentumAsTimeConstantSchedule schedule13 = 1;
    assert(schedule13.Unit() == MomentumAsTimeConstantSchedule::UnitType::Sample);
    assert(schedule13[0] == exp(-1.0 / 1.0));
    assert(schedule13[1] == exp(-1.0 / 1.0));
    assert(schedule13[100] == exp(-1.0 / 1.0));

    MomentumAsTimeConstantSchedule schedule14 = { { 1.0, 2.0, 3.0 } };
    assert(schedule14.Unit() == MomentumAsTimeConstantSchedule::UnitType::Sample);
    assert(schedule14[0] == exp(-1.0 / 1.0));
    assert(schedule14[1] == exp(-1.0 / 2.0));
    assert(schedule14[2] == exp(-1.0 / 3.0));
    assert(schedule14[100] == exp(-1.0 / 3.0));
    
    MomentumAsTimeConstantSchedule schedule15 = { { { 100, 7.0 }, { 10, 5.0 }, { 1, 3.0 } }, 100 };

    auto dict = schedule15.Serialize();

    TrainingParameterSchedule<double> schedule16 = TrainingParameterSchedule<double>::Deserialize(dict);
    assert(schedule16.Unit() == MomentumAsTimeConstantSchedule::UnitType::Sample);
    assert(schedule16[0] == exp(-1.0 / 7.0));
    assert(schedule16[9999] == exp(-1.0 / 7.0));
    assert(schedule16[10000] == exp(-1.0 / 5.0));
    assert(schedule16[10999] == exp(-1.0 / 5.0));
    assert(schedule16[11000] == exp(-1.0 / 3.0));
    assert(schedule16[99999] == exp(-1.0 / 3.0));
}

void TestDefaultUnitGainGetterAndSetter()
{
    assert(DefaultUnitGainValue());

    SetDefaultUnitGainValue(false);
    assert(!DefaultUnitGainValue());

    SetDefaultUnitGainValue(true);
    assert(DefaultUnitGainValue());
}

void TestSweepBasedSchedule()
{
    DeviceDescriptor device = DeviceDescriptor::CPUDevice();
    auto schedule = LearningRatePerSampleSchedule({ 1, 2, 3, 4, 5 }, LearningRateSchedule::FullDataSweep);

    auto weights = Parameter({ 2 }, DataType::Float, 0, device);
    auto learner1 = SGDLearner({ weights }, schedule);
    assert(1 == learner1->LearningRate());

    
    for (auto i : {2, 3, 4, 5 })
    {
        std::vector<float> gradientValueVector(weights.Shape().TotalSize(), 0);
        auto gradientValue = MakeSharedObject<NDArrayView>(weights.Shape(), gradientValueVector);
        std::unordered_map<Parameter, NDArrayViewPtr> gradients{ { weights, gradientValue } };
        learner1->Update(gradients, 1, true);
        assert(i == learner1->LearningRate());
    }

    const size_t inputDim = 2;
    const size_t numOutputClasses = 2;
    auto minibatchSource = TextFormatMinibatchSource(L"SimpleDataTest_cntk_text.txt", { { L"features", inputDim }, { L"labels", numOutputClasses } });

    auto sweepSize = 603; // == wc -l SimpleDataTest_cntk_text.txt
    auto minibatchSize = 400; 
    auto featureStreamInfo = minibatchSource->StreamInfo(L"features");
    auto labelStreamInfo = minibatchSource->StreamInfo(L"labels");

    auto input = InputVariable({ inputDim }, DataType::Float, L"features");
    auto labels = InputVariable({ numOutputClasses }, DataType::Float, L"labels");


    auto classifierOutput = FullyConnectedLinearLayer(input, numOutputClasses, device);
    auto trainingLoss = CNTK::CrossEntropyWithSoftmax(classifierOutput, labels, L"lossFunction");
    auto prediction = CNTK::ClassificationError(classifierOutput, labels, L"classificationError");
    auto learner2 = SGDLearner(classifierOutput->Parameters(), schedule);
    auto trainer = CreateTrainer(classifierOutput, trainingLoss, prediction, { learner2 });

    for (auto i = 0; i <= 4000; i += minibatchSize)
    {
        auto sweepIndex1 = i / sweepSize;
        auto minibatchData = minibatchSource->GetNextMinibatch(minibatchSize, device);

        if (minibatchData[featureStreamInfo].sweepEnd != minibatchData[labelStreamInfo].sweepEnd) {
            ReportFailure("TestSweepBasedSchedule failed: "
                "different streams have different end of sweep flag values.");
        }

        auto sweepIndex2 = (i + minibatchSize) / sweepSize;

        if ((sweepIndex1 != sweepIndex2) != minibatchData[labelStreamInfo].sweepEnd) {
            ReportFailure("TestSweepBasedSchedule failed: "
                "end of sweep flag value is different from expected.");
        }
       
        trainer->TrainMinibatch({ { input, minibatchData[featureStreamInfo] }, { labels, minibatchData[labelStreamInfo] } }, device);
        auto expectedLR = std::min((sweepIndex2 + 1), 5);

        if (expectedLR != learner2->LearningRate()) {
            ReportFailure("TestSweepBasedSchedule failed: "
                "learning rate value is different from expected.");
        }
    }
}

struct LearnerSuiteFixture
{
    LearnerSuiteFixture()
        : unitGain{ true, false }
    {
        srand(1);
        if (ShouldRunOnCpu())
            devices.push_back(DeviceDescriptor::CPUDevice());
        if (ShouldRunOnGpu())
            devices.push_back(DeviceDescriptor::GPUDevice(0));

        numParameters = 1 + rand() % 5;
        numMinibatches = 1 + rand() % 5;
    }
    bool unitGain[2];
    vector<DeviceDescriptor> devices;
    int numParameters;
    int numMinibatches;
};

BOOST_FIXTURE_TEST_SUITE(LearnerSuite, LearnerSuiteFixture)

BOOST_AUTO_TEST_CASE(DefaultUnitGainGetterAndSetter)
{
    TestDefaultUnitGainGetterAndSetter();
}

BOOST_AUTO_TEST_CASE(SweepBasedSchedule)
{
    TestSweepBasedSchedule();
}

BOOST_AUTO_TEST_CASE(TrainingParametersSchedule)
{
    TestTrainingParametersSchedule();
}

BOOST_AUTO_TEST_CASE(CreateAndUpdateSGDLearner)
{
    for (auto& device : devices)
    {
        TestSGDLearner<double>(numParameters, numMinibatches, device);
    }
}

BOOST_AUTO_TEST_CASE(CreateAndUpdateAdaGradLearner)
{
    for (auto& device : devices)
    {
        TestAdaGradLearner<double>(numParameters, numMinibatches, device);
    }
}

BOOST_AUTO_TEST_CASE(CreateAndUpdateRMSPropLearner)
{
    for (auto& device : devices)
    {
        for (auto gain : unitGain)
        {
            TestRMSPropLearner<float>(numParameters, numMinibatches, gain, device);
        }
    }
}

BOOST_AUTO_TEST_CASE(CreateAndUpdateMomentumLearner)
{
    for (auto& device : devices)
    {
        for (auto gain : unitGain)
        {
            TestMomentumSGDLearner<float>(numParameters, numMinibatches, gain, device);
        }
    }
}

BOOST_AUTO_TEST_CASE(CreateAndUpdateNesterovLearner)
{
    for (auto& device : devices)
    {
        for (auto& gain : unitGain)
        {
            TestNesterovLearner<float>(numParameters, numMinibatches, gain, device);
        }
    }
}

BOOST_AUTO_TEST_CASE(CreateAndUpdateFSAdaGradLearner)
{
    for (auto& device : devices)
    {
        for (auto& gain : unitGain)
        {
            TestFSAdaGradLearner<double>(numParameters, numMinibatches, gain, device);
        }
    }
}

BOOST_AUTO_TEST_CASE(CreateAndUpdateAdamLearner)
{
    for (auto& device : devices)
    {
        for (auto& gain : unitGain)
        {
            TestAdamLearner<float>(numParameters, numMinibatches, gain, device);
            TestAdamLearner<double>(numParameters, numMinibatches, gain, device);
        }
    }
}

BOOST_AUTO_TEST_CASE(CreateAndUpdateUniversalLearner)
{
    for (auto& device : devices)
    {
        TestUniversalLearner<float>(numParameters, numMinibatches, device);
        TestUniversalLearner<double>(numParameters, numMinibatches, device);
    }
}

BOOST_AUTO_TEST_CASE(CreateAndUpdateAdamaxLearner)
{
    for (auto& device : devices)
    {
        for (auto& gain : unitGain)
        {
            TestAdamaxLearner<float>(numParameters, numMinibatches, gain, device);
            TestAdamaxLearner<double>(numParameters, numMinibatches, gain, device);
        }
    }
}

BOOST_AUTO_TEST_CASE(TestResettingLearningRate)
{
    NDShape shape = { 1 };
    auto numSamples = 1; numParameters = 1, numMinibatches = 1;
    DeviceDescriptor device = DeviceDescriptor::CPUDevice();
    auto parameters = CreateParameters<float>(shape, numParameters, device);
    auto learner = SGDLearner(parameters, LearningRatePerSampleSchedule({ 0.1, 1, 2, 3, 4, 5 }, numSamples));
    BOOST_TEST(learner->LearningRate() == 0.1);
    for (int i = 1; i < 4; i++)
    {
        TestUpdate<float>(learner, shape, numMinibatches, device);
        BOOST_TEST(learner->LearningRate() == float(i));
    }

    learner->ResetLearningRate(LearningRatePerSampleSchedule({ 9, 10, 20, 30, 40, 50 }, numSamples));
    BOOST_TEST(learner->LearningRate() == 9.0);
    for (int i = 1; i < 4; i++)
    {
        TestUpdate<float>(learner, shape, numMinibatches, device);
        BOOST_TEST(learner->LearningRate() == float(i*10));
    }
}

BOOST_AUTO_TEST_SUITE_END()

}}<|MERGE_RESOLUTION|>--- conflicted
+++ resolved
@@ -107,9 +107,6 @@
 }
 
 template <typename ElementType>
-<<<<<<< HEAD
-void TestRMSPropLearner(size_t numParameters, size_t numMinibatches, bool unitGainMomentum, const DeviceDescriptor& device)
-=======
 void TestAdamaxLearner(size_t numParameters, size_t numMinibatches, bool unitGainMomentum, const DeviceDescriptor& device)
 {
     NDShape shape = CreateShape(rng() % maxNumAxes + 1, maxDimSize);
@@ -120,11 +117,10 @@
 
 template <typename ElementType>
 void TestRMSPropLearner(size_t numParameters, size_t numMinibatches, const DeviceDescriptor& device)
->>>>>>> d7d3ad2f
-{
-    NDShape shape = CreateShape(rng() % maxNumAxes + 1, maxDimSize);
-    auto parameters = CreateParameters<ElementType>(shape, numParameters, device);
-    auto learner = RMSPropLearner(parameters, LearningRatePerMinibatchSchedule({ { 3, 0.7 }, { 1, 0.2 } }), MomentumAsTimeConstantSchedule({ 10.0, 100.0, 1000.0 }), unitGainMomentum, 0.01, 0.02, 0.03, 0.1, 0.001);
+{
+    NDShape shape = CreateShape(rng() % maxNumAxes + 1, maxDimSize);
+    auto parameters = CreateParameters<ElementType>(shape, numParameters, device);
+    auto learner = RMSPropLearner(parameters, LearningRatePerMinibatchSchedule({ { 3, 0.7 }, { 1, 0.2 } }), 0.01, 0.02, 0.03, 0.1, 0.001);
     TestUpdate<ElementType>(learner, shape, numMinibatches, device);
 }
 
@@ -396,10 +392,7 @@
 {
     for (auto& device : devices)
     {
-        for (auto gain : unitGain)
-        {
-            TestRMSPropLearner<float>(numParameters, numMinibatches, gain, device);
-        }
+        TestRMSPropLearner<float>(numParameters, numMinibatches, device);
     }
 }
 
