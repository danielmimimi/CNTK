//
// Copyright (c) Microsoft. All rights reserved.
// Licensed under the MIT license. See LICENSE.md file in the project root for full license information.
//

#include "stdafx.h"
#include "PrimitiveFunction.h"
#include "ComputationNode.h"
#include "ReshapingNodes.h"
#include "EvaluationNodes.h"
#include "TrainingNodes.h"
#include "LinearAlgebraNodes.h"
#include "InputAndParamNodes.h"
#include "NonlinearityNodes.h"
#include "RecurrentNodes.h"
#include "Serialization.h"
#include "RNNNodes.h"
#include "BlockFunction.h"
#include "CompositeFunction.h"

using namespace Microsoft::MSR::CNTK;

namespace CNTK
{
    // Names for the reduction operations as used by the CNTK ReduceElementsNode
    /*static*/ const std::wstring PrimitiveFunction::InternalSumReductionOpName = L"Sum";
    /*static*/ const std::wstring PrimitiveFunction::InternalLogSumReductionOpName = L"LogSum";
    /*static*/ const std::wstring PrimitiveFunction::InternalMeanReductionOpName = L"Mean";
    /*static*/ const std::wstring PrimitiveFunction::InternalMaxReductionOpName = L"Max";
    /*static*/ const std::wstring PrimitiveFunction::InternalMinReductionOpName = L"Min";
    /*static*/ const std::wstring PrimitiveFunction::InternalAllReductionOpName = L"All";
    /*static*/ const std::wstring PrimitiveFunction::InternalAnyReductionOpName = L"Any";

    // Names of the various attributes of CNTK primitive Functions
    /*static*/ const std::wstring PrimitiveFunction::AttributeNameAxis = L"axis";
    /*static*/ const std::wstring PrimitiveFunction::AttributeNameAxis1 = L"axis1";
    /*static*/ const std::wstring PrimitiveFunction::AttributeNameAxis2 = L"axis2";
    /*static*/ const std::wstring PrimitiveFunction::AttributeNameAllowDuplicates = L"allowDuplicates";
    /*static*/ const std::wstring PrimitiveFunction::AttributeNameNumSamples = L"numSamples";
    /*static*/ const std::wstring PrimitiveFunction::AttributeNameDropoutRate = L"dropoutRate";
    /*static*/ const std::wstring PrimitiveFunction::AttributeNameNewShape = L"newShape";
    /*static*/ const std::wstring PrimitiveFunction::AttributeNameBeginAxis = L"beginAxis";
    /*static*/ const std::wstring PrimitiveFunction::AttributeNameEndAxis = L"endAxis";
    /*static*/ const std::wstring PrimitiveFunction::AttributeNameOutputRank = L"outputRank";
    /*static*/ const std::wstring PrimitiveFunction::AttributeNameInferInputRankToMap = L"inferInputRankToMap";
    /*static*/ const std::wstring PrimitiveFunction::AttributeNameOffset = L"offset";
    /*static*/ const std::wstring PrimitiveFunction::AttributeNameStrides = L"strides";
    /*static*/ const std::wstring PrimitiveFunction::AttributeNameSharing = L"sharing";
    /*static*/ const std::wstring PrimitiveFunction::AttributeNameAutoPadding = L"autoPadding";
    /*static*/ const std::wstring PrimitiveFunction::AttributeNameLowerPad = L"lowerPad";
    /*static*/ const std::wstring PrimitiveFunction::AttributeNameUpperPad = L"upperPad";
    /*static*/ const std::wstring PrimitiveFunction::AttributeNameTranspose = L"transpose";
    /*static*/ const std::wstring PrimitiveFunction::AttributeNameMaxTempMemSizeInSamples = L"maxTempMemSizeInSamples";
    /*static*/ const std::wstring PrimitiveFunction::AttributeNameROIOutputShape = L"roiOutputShape";
    /*static*/ const std::wstring PrimitiveFunction::AttributeNamePoolingType = L"poolingType";
    /*static*/ const std::wstring PrimitiveFunction::AttributeNamePoolingWindowShape = L"poolingWindowShape";
    /*static*/ const std::wstring PrimitiveFunction::AttributeNameSpatial = L"spatial";
    /*static*/ const std::wstring PrimitiveFunction::AttributeNameNormalizationTimeConstant = L"normalizationTimeConstant";
    /*static*/ const std::wstring PrimitiveFunction::AttributeNameBlendTimeConstant = L"blendTimeConstant";
    /*static*/ const std::wstring PrimitiveFunction::AttributeNameEpsilon = L"epsilon";
    /*static*/ const std::wstring PrimitiveFunction::AttributeNameUseCuDNNEngine = L"useCuDNNEngine";
    /*static*/ const std::wstring PrimitiveFunction::AttributeNameNewDynamicAxes = L"newDynamicAxes";
    /*static*/ const std::wstring PrimitiveFunction::AttributeNameNewSequenceAxisLengthScalingFactor = L"newSequenceAxisLengthScalingFactor";
    /*static*/ const std::wstring PrimitiveFunction::AttributeNameNewSequenceAxisLengthAdditiveFactor = L"newSequenceAxisLengthAdditiveFactor";
    /*static*/ const std::wstring PrimitiveFunction::AttributeNameBeginIndex = L"beginIndex";
    /*static*/ const std::wstring PrimitiveFunction::AttributeNameEndIndex = L"endIndex";
    /*static*/ const std::wstring PrimitiveFunction::AttributeNameReductionOpName = L"reductionOpName";
    /*static*/ const std::wstring PrimitiveFunction::AttributeNameBidirectional = L"bidirectional";
    /*static*/ const std::wstring PrimitiveFunction::AttributeNameNumLayers = L"numLayers";
    /*static*/ const std::wstring PrimitiveFunction::AttributeNameHiddenSize = L"hiddenSize";
    /*static*/ const std::wstring PrimitiveFunction::AttributeNameRecurrentOp = L"recurrentOp";
    /*static*/ const std::wstring PrimitiveFunction::AttributeNameRngSeed = L"rngSeed";
    /*static*/ const std::wstring PrimitiveFunction::AttributeNameRngOffset = L"rngOffset";

    /*static*/ std::vector<Variable> PrimitiveFunction::GetOutputVariables(PrimitiveOpType op,
                                                                           std::vector<Variable>& inputs,
<<<<<<< HEAD
                                                                           PrimitiveFunction* owner,
=======
>>>>>>> cbf1678c
                                                                           Dictionary& functionConfig,
                                                                           bool inferDimensions,
                                                                           const std::wstring& functionName)
    {
        if (op == PrimitiveOpType::Combine)
            return inputs;

        // We use the first non-constant input operand's DataType as the output DataType
        // In case there are no non-constant known DataTypes, we just pick the first known operand DataType
        // Also, all the known DataTypes of operands should match except for constants where coercion is allowed
        DataType firstKnownInputDataType = DataType::Unknown;
        DataType outputDataType = DataType::Unknown;
        size_t i = 0;
        while (i < inputs.size())
        {
            auto input = inputs[i++];
            auto inputDataType = input.GetDataType();
            if (inputDataType != DataType::Unknown)
            {
                if (firstKnownInputDataType == DataType::Unknown)
                    firstKnownInputDataType = inputDataType;

                if (outputDataType == DataType::Unknown)
                {
                    if (!input.IsConstant())
                        outputDataType = inputDataType;
                }
                else
                {
                    // The DataType of all operands should match except for Constants where we allow coercion
                    if ((inputDataType != DataType::Unknown) && (inputDataType != outputDataType) && !input.IsConstant())
                        owner->InvalidArgument("Primitive function with op type %S has operands with different DataTypes %s and %s", PrimitiveOpTypeName(op).c_str(), DataTypeName(outputDataType), DataTypeName(inputDataType));
                }
            }
        }

        if (outputDataType == DataType::Unknown)
            outputDataType = firstKnownInputDataType;

        // We currently require that the inputs' dynamic axes, if any, match
        std::vector<Axis> outputDynamicAxes;
        if ((op == PrimitiveOpType::SumAll) ||
            (op == PrimitiveOpType::SquaredError) ||
            (op == PrimitiveOpType::CrossEntropyWithSoftmax) ||
            (op == PrimitiveOpType::ClassificationError) ||
            (op == PrimitiveOpType::Logistic) ||
            (op == PrimitiveOpType::CosDistance))
        {
            outputDynamicAxes = std::vector<Axis>({});
        }
        else if (op == PrimitiveOpType::Where)
        {
            if (functionConfig.Contains(PrimitiveFunction::AttributeNameNewDynamicAxes))
                outputDynamicAxes = AsVector<Axis>(functionConfig[PrimitiveFunction::AttributeNameNewDynamicAxes].Value<std::vector<DictionaryValue>>());
            else
            {
                if (inputs[0].DynamicAxes() == Axis::UnknownDynamicAxes())
                    outputDynamicAxes = Axis::UnknownDynamicAxes();
                else
                {
                    if (functionConfig.Contains(PrimitiveFunction::AttributeNameNewSequenceAxisLengthScalingFactor) &&
                        functionConfig.Contains(PrimitiveFunction::AttributeNameNewSequenceAxisLengthAdditiveFactor))
                    {
                        size_t newSequenceAxisLengthScalingFactor = functionConfig[PrimitiveFunction::AttributeNameNewSequenceAxisLengthScalingFactor].Value<size_t>();
                        int newSequenceAxisLengthAdditiveFactor = functionConfig[PrimitiveFunction::AttributeNameNewSequenceAxisLengthAdditiveFactor].Value<int>();

                        auto derivedDynamicAxes = GetDerivedDynamicAxes(inputs[0].DynamicAxes()[0], newSequenceAxisLengthScalingFactor, newSequenceAxisLengthAdditiveFactor);
                        std::copy(derivedDynamicAxes.begin(), derivedDynamicAxes.end(), std::back_inserter(outputDynamicAxes));
                    }
                    else
                    {
                        outputDynamicAxes.push_back(Axis::NewUniqueDynamicAxis(L"whereNodeDynamicAxis"));
                    }

                    for (size_t i2 = 1; i2 < inputs[0].DynamicAxes().size(); ++i2)
                        outputDynamicAxes.push_back(inputs[0].DynamicAxes()[i2]);

                    functionConfig[PrimitiveFunction::AttributeNameNewDynamicAxes] = AsDictionaryValueVector(outputDynamicAxes);
                }
            }
        }
        else if (op == PrimitiveOpType::ScatterPacked)
            outputDynamicAxes = inputs[2].DynamicAxes();
        else if ((op == PrimitiveOpType::PackedIndex) || (op == PrimitiveOpType::GatherPacked))
            outputDynamicAxes = inputs[1].DynamicAxes();
        else if (op == PrimitiveOpType::ReconcileDynamicAxis)
            outputDynamicAxes = inputs[1].DynamicAxes();
        else if (op == PrimitiveOpType::PastValue || op == PrimitiveOpType::FutureValue)
            outputDynamicAxes = inputs[0].DynamicAxes();
        else
        {
            auto allInputDynamicAxesEmpty = std::find_if(inputs.begin(), inputs.end(), [](const Variable& input) { return !input.DynamicAxes().empty(); }) == inputs.end();
            if (!allInputDynamicAxesEmpty)
            {
                outputDynamicAxes = Axis::UnknownDynamicAxes();
                for (auto inputVar : inputs)
                {
                    auto currentInputDynamicAxes = inputVar.DynamicAxes();
                    if (!currentInputDynamicAxes.empty() && (currentInputDynamicAxes != Axis::UnknownDynamicAxes()))
                    {
                        if (outputDynamicAxes == Axis::UnknownDynamicAxes())
                            outputDynamicAxes = currentInputDynamicAxes;
                        else
                        {
                            if (currentInputDynamicAxes != outputDynamicAxes)
                                owner->LogicError("Currently if an operand of a elementwise operation has any dynamic axes, those must match the dynamic axes of the other operands");
                        }
                    }
                }
            }
        }

        NDShape outputShape;
        bool areAnyInputShapesUnknown = (std::find_if(inputs.begin(), inputs.end(), [](const Variable& input) { return input.Shape().IsUnknown(); }) != inputs.end());
        if (areAnyInputShapesUnknown)
            outputShape = NDShape::Unknown;
        else
        {
            switch (op)
            {
            case PrimitiveOpType::Negate:
            case PrimitiveOpType::Sigmoid:
            case PrimitiveOpType::Tanh:
            case PrimitiveOpType::ReLU:
            case PrimitiveOpType::Exp:
            case PrimitiveOpType::Log:
            case PrimitiveOpType::Sqrt:
            case PrimitiveOpType::Floor:
            case PrimitiveOpType::Abs:
            case PrimitiveOpType::Reciprocal:
            case PrimitiveOpType::Softmax:
            case PrimitiveOpType::Hardmax:
            case PrimitiveOpType::Dropout:
            case PrimitiveOpType::Where:
            case PrimitiveOpType::LogSoftmax:
            case PrimitiveOpType::Sin:
            case PrimitiveOpType::Cos:
            case PrimitiveOpType::Pass:
            {
                assert(inputs.size() == 1);
                outputShape = UnaryElementwiseOpOutputShape(inputs[0].Shape());
                break;
            }
            case PrimitiveOpType::TransposeAxes:
            {
                assert(inputs.size() == 1);

                auto axis1 = NormalizeStaticAxis(functionConfig[PrimitiveFunction::AttributeNameAxis1].Value<Axis>(), inputs[0].Shape());
                auto axis2 = NormalizeStaticAxis(functionConfig[PrimitiveFunction::AttributeNameAxis2].Value<Axis>(), inputs[0].Shape());

                if (!axis1.IsStaticAxis() || !axis2.IsStaticAxis())
                    owner->LogicError("TransposeAxes operation currently does not support transposing dynamic axes");

                // We allow to transpose with an axes that exceeds the rank of the input.
                // The output rank is the max of the input rank, and either of the axes being transposed.
                auto outputRank = std::max(inputs[0].Shape().Rank(), (size_t)(std::max(axis1.StaticAxisIndex(), axis2.StaticAxisIndex()) + 1));
                outputShape = inputs[0].Shape().AppendShape(NDShape(outputRank - inputs[0].Shape().Rank(), 1));
                std::swap(outputShape[axis1.StaticAxisIndex()], outputShape[axis2.StaticAxisIndex()]);
                break;
            }
            case PrimitiveOpType::Slice:
            {
                assert(inputs.size() == 1);
                auto axis = NormalizeStaticAxis(functionConfig[PrimitiveFunction::AttributeNameAxis].Value<Axis>(), inputs[0].Shape());

                auto beginIndex = functionConfig[PrimitiveFunction::AttributeNameBeginIndex].Value<int>();
                auto endIndex = functionConfig[PrimitiveFunction::AttributeNameEndIndex].Value<int>();
                if (!axis.IsStaticAxis())
                    owner->LogicError("Built-in Slice operation currently does not support slicing along dynamic axis");

                VerifyStaticAxis(axis, inputs[0].Shape());

                size_t sliceAxisDim = inputs[0].Shape()[axis.StaticAxisIndex()];
                int realBeginIndex = (beginIndex >= 0) ? beginIndex : beginIndex + sliceAxisDim;
                int realEndIndex = (endIndex > 0) ? endIndex : endIndex + sliceAxisDim;
                if ((sliceAxisDim < realEndIndex) || (realEndIndex < realBeginIndex) || (realBeginIndex < 0))
                    owner->RuntimeError("Slice operation: Index range [%d,%d), interpreted as [%d,%d), is invalid for input's shape ([%S]).",
                    beginIndex,
                    endIndex,
                    realBeginIndex,
                    realEndIndex,
                    AsStringForErrorReporting(inputs[0].Shape()).c_str());

                auto outputTensorShape = AsTensorShape(inputs[0].Shape());

                // propagate as much as we can
                if ((axis.StaticAxisIndex() < (int)outputTensorShape.GetRank()) && (0 <= realBeginIndex) && (realBeginIndex <= realEndIndex) && (realEndIndex <= sliceAxisDim))
                    outputTensorShape.NarrowTo(axis.StaticAxisIndex(), realBeginIndex, realEndIndex);

                outputShape = AsNDShape(outputTensorShape, /*allowNonFlattenableTensorShapes = */ true);
                break;
            }
            case PrimitiveOpType::Reshape:
            {
                auto& replacementShape = functionConfig[PrimitiveFunction::AttributeNameNewShape].Value<NDShape>();

                auto beginAxis = Axis(0);
                auto endAxis = Axis((int)inputs[0].Shape().Rank());
                if (functionConfig.Contains(PrimitiveFunction::AttributeNameBeginAxis))
                    beginAxis = NormalizeStaticAxis(functionConfig[PrimitiveFunction::AttributeNameBeginAxis].Value<Axis>(), inputs[0].Shape());

                if (functionConfig.Contains(PrimitiveFunction::AttributeNameEndAxis))
                    endAxis = NormalizeStaticAxis(functionConfig[PrimitiveFunction::AttributeNameEndAxis].Value<Axis>(), inputs[0].Shape());

                outputShape = owner->ReshapeOutputShape(inputs[0].Shape(), replacementShape, beginAxis, endAxis, inferDimensions);
                break;
            }
            case PrimitiveOpType::ROIPooling:
            {
                assert(inputs.size() == 2);
                auto convMapShape = inputs[0].Shape();
                auto roisShape = inputs[1].Shape();
                auto roiOutputShape = functionConfig[PrimitiveFunction::AttributeNameROIOutputShape].Value<NDShape>();

                auto outW = roiOutputShape[0];
                auto outH = roiOutputShape[1];
                auto numChannels = convMapShape[2];
                auto roisPerImage = roisShape[1];

                if (roiOutputShape.Rank() != 2)
                    owner->InvalidArgument("ROIPoolingNode: roi output shape must have two dimensions ([W x H]).");

                if (convMapShape[0] < outW || convMapShape[1] < outH)
                    owner->InvalidArgument("ROIPoolingNode: inputWidth must >= windowWidth and inputHeight must >= windowHeight.");

                if (convMapShape[2] < 1)
                    owner->InvalidArgument("ROIPoolingNode: input must have at least one channel ([W x H x C]).");

                if (roisShape[0] != 4)
                    owner->InvalidArgument("ROIPoolingNode: ROI input must have the following shape: [4 x roisPerImage].");

                if (roisPerImage < 1)
                    owner->InvalidArgument("ROIPoolingNode: ROI input must contain at least one ROI ([4 x roisPerImage]).");

                outputShape = { outW, outH, numChannels, roisPerImage };
                break;
            }
            case PrimitiveOpType::Pooling:
            {
                assert(inputs.size() == 1);
                auto poolingWindowsShape = functionConfig[PrimitiveFunction::AttributeNamePoolingWindowShape].Value<NDShape>();
                auto strides = functionConfig[PrimitiveFunction::AttributeNameStrides].Value<NDShape>();
                auto lowerPad = functionConfig[PrimitiveFunction::AttributeNameLowerPad].Value<NDShape>();
                auto upperPad = functionConfig[PrimitiveFunction::AttributeNameUpperPad].Value<NDShape>();
                auto autoPadding = AsVector<bool>(functionConfig[PrimitiveFunction::AttributeNameAutoPadding].Value<std::vector<DictionaryValue>>());
                NDShape outputMapCount = { 1 };
                std::vector<bool> sharing = { true };
                auto inputShape = inputs[0].Shape();

                // In case of pooling if the kernel shape is unknown, then treat it as global pooling.
                if (poolingWindowsShape == NDShape::Unknown)
                {
                    if ((std::find(autoPadding.begin(), autoPadding.end(), true) != autoPadding.end()) ||
                        (lowerPad.TotalSize() > 0) || (upperPad.TotalSize() > 0))
                        owner->RuntimeError("Padding isn't allowed for Unknown shape!");

                    poolingWindowsShape = inputShape.SubShape(0, inputShape.Rank()-1);
                    functionConfig[PrimitiveFunction::AttributeNamePoolingWindowShape] = poolingWindowsShape;
                }

                outputShape = owner->ConvolutionOpOutputShape(op, inputShape, poolingWindowsShape, outputMapCount, strides, sharing, autoPadding, lowerPad, upperPad, false, inferDimensions);
                break;
            }
            case PrimitiveOpType::SumAll:
                assert(inputs.size() == 1);
                outputShape = {1};
                break;
            case PrimitiveOpType::Plus:
            case PrimitiveOpType::LogPlus:
            case PrimitiveOpType::Minus:
            case PrimitiveOpType::ElementTimes:
            case PrimitiveOpType::Equal:
            case PrimitiveOpType::NotEqual:
            case PrimitiveOpType::Less:
            case PrimitiveOpType::LessEqual:
            case PrimitiveOpType::Greater:
            case PrimitiveOpType::GreaterEqual:
            case PrimitiveOpType::PastValue:
            case PrimitiveOpType::FutureValue:
            {
                assert(inputs.size() == 2);
                if ((op == PrimitiveOpType::PastValue) || (op == PrimitiveOpType::FutureValue))
                {
                    Variable inputOperandVar = inputs[0];
                    Variable initialStateVar = inputs[1];

                    // TODO: We currently only support input operand with 1 dynamic axis for PastValue/FutureValue
                    if ((inputOperandVar.DynamicAxes() != Axis::UnknownDynamicAxes()) && (inputOperandVar.DynamicAxes().size() != 2))
                        owner->LogicError("Currently PastValue/FutureValue Function only supports input operand with 2 dynamic axis (1 sequence-axis and 1 batch-axis)");

                    //if (!initialStateVar.DynamicAxes().empty())
                    //    LogicError("Currently PastValue/FutureValue Function does not support initial state operand with dynamic axes!");
                }

                outputShape = owner->BinaryElementwiseOpOutputShape(op, inputs[0], inputs[1], true, inferDimensions);
                break;
            }
            case PrimitiveOpType::Times:
            {
                assert(inputs.size() == 2);
                auto outputRank = functionConfig[PrimitiveFunction::AttributeNameOutputRank].Value<size_t>();
                auto inferInputRankToMap = functionConfig[PrimitiveFunction::AttributeNameInferInputRankToMap].Value<int>();
                outputShape = owner->TimesOpOutputShape(inputs[0], inputs[1], outputRank, inferInputRankToMap, inferDimensions);
                break;
            }
            case PrimitiveOpType::TransposeTimes:
            {
                assert(inputs.size() == 2);

                auto transposeShapeFunc = [](const NDShape& shape) {
                    NDShape transposedShape(std::max<size_t>(2, shape.Rank()), 1);
                    for (size_t i = 0; i < shape.Rank(); ++i)
                        transposedShape[transposedShape.Rank() - i - 1] = shape[i];

                    return transposedShape;
                };

<<<<<<< HEAD
                    if (inputs[0].Shape().Rank() > 2)
                        owner->LogicError("TransposeTimes operation currently only supports %s operands of rank 1 or 2", Internal::IsReversingTensorShapesInErrorMessagesEnabled() ? "right" : "left");

                    NDShape transposedLeftOperandShape = transposeShapeFunc(inputs[0].Shape());
                    Variable dummyLeftOperand = PlaceholderVariable(transposedLeftOperandShape);
                    size_t outputRank = functionConfig[PrimitiveFunction::AttributeNameOutputRank].Value<size_t>();
                    outputShape = owner->TimesOpOutputShape(dummyLeftOperand, inputs[1], outputRank, -1, inferDimensions);
                    if (dummyLeftOperand.Shape() != transposedLeftOperandShape)
                        inputs[0].m_dataFields->m_shape = transposeShapeFunc(dummyLeftOperand.Shape());
=======
                if (inputs[0].Shape().Rank() > 2)
                LogicError("TransposeTimes operation currently only supports %s operands of rank 1 or 2", Internal::IsReversingTensorShapesInErrorMessagesEnabled() ? "right" : "left");

                NDShape transposedLeftOperandShape = transposeShapeFunc(inputs[0].Shape());
                Variable dummyLeftOperand = PlaceholderVariable(transposedLeftOperandShape);
                size_t outputRank = functionConfig[PrimitiveFunction::AttributeNameOutputRank].Value<size_t>();
                outputShape = TimesOpOutputShape(dummyLeftOperand, inputs[1], outputRank, -1, inferDimensions);
                if (dummyLeftOperand.Shape() != transposedLeftOperandShape)
                    inputs[0].m_dataFields->m_shape = transposeShapeFunc(dummyLeftOperand.Shape());
>>>>>>> cbf1678c

                break;
            }
            case PrimitiveOpType::Convolution:
            {
                assert(inputs.size() == 2);
                auto& strides = functionConfig[PrimitiveFunction::AttributeNameStrides].Value<NDShape>();
                auto& lowerPad = functionConfig[PrimitiveFunction::AttributeNameLowerPad].Value<NDShape>();
                auto& upperPad = functionConfig[PrimitiveFunction::AttributeNameUpperPad].Value<NDShape>();
                auto sharing = AsVector<bool>(functionConfig[PrimitiveFunction::AttributeNameSharing].Value<std::vector<DictionaryValue>>());
                auto autoPadding = AsVector<bool>(functionConfig[PrimitiveFunction::AttributeNameAutoPadding].Value<std::vector<DictionaryValue>>());
                bool transpose = functionConfig[PrimitiveFunction::AttributeNameTranspose].Value<bool>();
                if (inputs[0].Shape().Rank() < inputs[1].Shape().Rank())
                    owner->InvalidArgument("The convolution map should have at least as many axes as the shape of the input it operates on!");

                NDShape outputMapCount, kernelShape;
                std::tie(outputMapCount, kernelShape) = GetConvolutionOutputMapCountAndKernelShape(inputs[0].Shape(), inputs[1].Shape());
                auto originalKernelShape = kernelShape;
                outputShape = owner->ConvolutionOpOutputShape(op, inputs[1].Shape(), kernelShape, outputMapCount, strides, sharing, autoPadding, lowerPad, upperPad, transpose, inferDimensions);
                if (originalKernelShape != kernelShape)
                {
                    for (size_t i2 = 0; i2 < kernelShape.Rank(); ++i2)
                        inputs[0].m_dataFields->m_shape[i2] = kernelShape[i2];
                }

                functionConfig[PrimitiveFunction::AttributeNameSharing] = AsDictionaryValueVector(sharing);
                functionConfig[PrimitiveFunction::AttributeNameAutoPadding] = AsDictionaryValueVector(autoPadding);
                break;
            }
            case PrimitiveOpType::CosDistance:
            case PrimitiveOpType::Logistic:
            case PrimitiveOpType::SquaredError:
            case PrimitiveOpType::CrossEntropyWithSoftmax:
            case PrimitiveOpType::ClassificationError:
            {
                if ((op == PrimitiveOpType::ClassificationError) || (op == PrimitiveOpType::Logistic))
                    assert(inputs.size() >= 2);
                else
                    assert(inputs.size() == 2);

                if ((inputs[0].Shape().Rank() > 2) || ((inputs[0].Shape().Rank() > 1) && (inputs[0].Shape()[1] != 1)))
                    owner->InvalidArgument("The shape of input operands for the %S operation should have at most one axis", PrimitiveOpTypeName(op).c_str());

                auto predictionShape = inputs[0].Shape();
                auto labelsShape = inputs[1].Shape();
                if (predictionShape != labelsShape)
                    owner->RuntimeError("Prediction output operand's shape %S is incompatible with label operand's shape %S for the %S operation", AsStringForErrorReporting(predictionShape).c_str(), AsStringForErrorReporting(labelsShape).c_str(), PrimitiveOpTypeName(op).c_str());

                std::vector<int> reductionAxes;
                for (int i3 = 0; i3 < (int)inputs[0].Shape().Rank(); ++i3)
                reductionAxes.push_back(i3);

                outputShape = owner->ReductionOpOutputShape(op, predictionShape, reductionAxes, /*preserveReductionAxes =*/ false);
                break;
            }
            case PrimitiveOpType::ReduceElements:
            {
                assert(inputs.size() == 1);
                auto reductionAxis = NormalizeStaticAxis(functionConfig[PrimitiveFunction::AttributeNameAxis].Value<Axis>(), inputs[0].Shape());
                if (reductionAxis == Axis::AllStaticAxes())
                    outputShape = {};
                else
                {
                    std::vector<int> reductionAxes = { reductionAxis.StaticAxisIndex() };
                    outputShape = owner->ReductionOpOutputShape(op, inputs[0].Shape(), reductionAxes, /*preserveReductionAxes =*/ true);
                }
                break;
            }
            case PrimitiveOpType::BatchNormalization:
            {
                assert(inputs.size() == 5);
                auto spatial = functionConfig[PrimitiveFunction::AttributeNameSpatial].Value<bool>();
                outputShape = owner->BatchNormalizationOutputShape(inputs, spatial, inferDimensions);
                break;
            }
            case PrimitiveOpType::PackedIndex:
                outputShape = UnaryElementwiseOpOutputShape(inputs[1].Shape());
                break;
            case PrimitiveOpType::GatherPacked:
            {
                bool sourceHasDynamicAxis = !inputs[0].DynamicAxes().empty();

                // inherit tensor dimension from sourceData, minus the last (column or time) dimension. TODO this needs to become simpler...
                if (sourceHasDynamicAxis)
                    outputShape = inputs[0].Shape();
                else
                {
                    if (inputs[0].Shape().Rank() > 1)
                        outputShape = outputShape.SubShape(0, outputShape.Rank() - 1);
                    else
                        outputShape = {};
                }

                break;
            }
            case PrimitiveOpType::ScatterPacked:
            {
                if (inputs[0].DynamicAxes().empty() || inputs[1].DynamicAxes().empty() || inputs[2].DynamicAxes().empty())
                    owner->InvalidArgument("ScatterPacked requires all its operands to have dynamic axes");

                outputShape = inputs[0].Shape();
                break;
            }
            case PrimitiveOpType::Clip:
                assert(inputs.size() == 3);
                outputShape = UnaryElementwiseOpOutputShape(inputs[0].Shape());
                break;
            case PrimitiveOpType::Select:
                assert(inputs.size() == 3);
                    outputShape = owner->NaryElementwiseOpOutputShape(op, inputs, true);
                break;
            case PrimitiveOpType::Splice:
            {
                assert(inputs.size() >= 2);
                auto maxInputRank = MaxInputRank(inputs);
                auto spliceAxis = NormalizeStaticAxis(functionConfig[PrimitiveFunction::AttributeNameAxis].Value<Axis>(), NDShape(maxInputRank));

<<<<<<< HEAD
                    if (!spliceAxis.IsStaticAxis())
                        owner->LogicError("Splice operation currently does not support splicing along dynamic axis");

                    if (spliceAxis.StaticAxisIndex() < 0)
                        owner->InvalidArgument("Splice: The axis argument's static axis index must be >= 0!");
=======
                if (!spliceAxis.IsStaticAxis())
                    LogicError("Splice operation currently does not support splicing along dynamic axis");

                if (spliceAxis.StaticAxisIndex() < 0)
                    InvalidArgument("Splice: The axis argument's static axis index must be >= 0!");
>>>>>>> cbf1678c

                    outputShape = owner->SpliceOutputShape(inputs, spliceAxis.StaticAxisIndex());
                break;
            }
            case PrimitiveOpType::RandomSample:
            case PrimitiveOpType::RandomSampleInclusionFrequency:
            {
                auto numSamples = functionConfig[PrimitiveFunction::AttributeNameNumSamples].Value<size_t>();
                auto allowDuplicates = functionConfig[PrimitiveFunction::AttributeNameAllowDuplicates].Value<bool>();

                if (numSamples == 0)
                    owner->InvalidArgument("Number of requested samples is zero.");

                let& shape = inputs[0].Shape();
                size_t numClasses = shape.Dimensions()[0];

                if (numClasses != NDShape::InferredDimension && !allowDuplicates && numClasses <= numSamples)
                    owner->InvalidArgument("For sampling without duplicates the number of requested samples (%lu) needs to be less than the number of classes (%lu).", numSamples, numClasses);
            
                // within this block we handle RandomSample and RandomSampleInclusionFrequency
                if (op == PrimitiveOpType::RandomSampleInclusionFrequency)
                    outputShape = shape;
                else
                {
                    vector<size_t> dimensions{ numClasses, numSamples};
                    outputShape = NDShape(dimensions);
                }

                break;
            }
            case PrimitiveOpType::OptimizedRNNStack:
            {
                assert(inputs.size() == 2);
                auto operand = inputs[0];
                auto parameter = inputs[1];
                if (operand.Shape().Rank() != 1)
                    owner->InvalidArgument("OptimizedRNNStack: input must have rank 1; actual input rank is %lu", operand.Shape().Rank());
                if (operand.DynamicAxes().empty())
                    owner->InvalidArgument("OptimizedRNNStack: input must have at least one dynamic axis");
                auto numLayers = functionConfig[PrimitiveFunction::AttributeNameNumLayers].Value<size_t>();
                if (numLayers == 0)
                    owner->InvalidArgument("Number of layers in OptimizedRNNStack operation should be positive");
                auto bidirectional = functionConfig[PrimitiveFunction::AttributeNameBidirectional].Value<bool>();
                auto hiddenSize = functionConfig[PrimitiveFunction::AttributeNameHiddenSize].Value<size_t>();

                // output dims
                outputShape = operand.Shape();
                outputShape[0] = (bidirectional ? 2 : 1) * hiddenSize;
                // infer input size
                // Note: Output dim is second axis, so say initOutputRank=-1.
                if (parameter.Shape().Rank() == 2)
                {
                    const auto recurrentOp = functionConfig[PrimitiveFunction::AttributeNameRecurrentOp].Value<std::wstring>();
                    const auto attributes = RnnAttributes(bidirectional, numLayers, hiddenSize, recurrentOp, -1);
                    const auto numParameters = attributes.GetNumParameters(operand.Shape().TotalSize());
                    std::vector<std::pair<Variable, NDShape>> newOperandShapes = { { parameter, std::move(NDShape({ numParameters.first, numParameters.second })) } };
                    UpdateOperandShapes(newOperandShapes);
                }
                break;
            }
            case PrimitiveOpType::ReconcileDynamicAxis:
            {
                assert(inputs.size() == 2);
                auto operand = inputs[0];
                auto layout  = inputs[1];
                // data operand can be a constant or a param matrix
                //if (operand.DynamicAxes().empty())
                //    InvalidArgument("ReconcileDynamicAxis: input must have at least one dynamic axis");
                if (layout.DynamicAxes().empty())
                    owner->InvalidArgument("ReconcileDynamicAxis: layout must have at least one dynamic axis");
                outputShape = operand.Shape();
                break;
            }
            default:
                CNTK::LogicError("Specified op %S not yet supported", PrimitiveOpTypeName(op).c_str());
                break;
            }
        }

        return{ OutputVariable(outputShape, outputDataType, outputDynamicAxes, functionName.empty() ? L"" : functionName) };
    }

    /*virtual*/ std::vector<Variable> PrimitiveFunction::GetOutputVariables(bool inferDimensions)
    {
        return GetOutputVariables(m_op, m_inputs, m_attributes, inferDimensions, Name());
    }

    static const std::wstring s_primitiveFunctionTypeValue = L"PrimitiveFunction";

    /*virtual*/ Dictionary PrimitiveFunction::Serialize() const 
    {
        Dictionary dict;

        dict[versionKey] = CurrentVersion();
        dict[typeKey] = s_primitiveFunctionTypeValue;
        dict[opKey] = static_cast<size_t>(m_op);
        dict[attributesKey] = Attributes();
        dict[uidKey] = Uid();
        dict[nameKey] = Name();
        
        auto inputs = Inputs();
        vector<DictionaryValue> inputUids;
        inputUids.reserve(inputs.size());
        for (auto& input : inputs)
        {
            inputUids.push_back(input.Uid());
        }

        dict[inputsKey] = std::move(inputUids);

        if (m_op == PrimitiveOpType::Block)
        {
            auto blockCompositeFunc = dynamic_cast<const CompositeFunction*>(BlockComposite().get());
            dict[blockFunctionCompositeKey] = blockCompositeFunc->SerializeBlockComposite();
            dict[blockFunctionOpNameKey] = OpName();

            auto& blockArgumentsMap = BlockArgumentsMapping();
            std::vector<std::wstring> serializedArgumentsMapKeys;
            std::vector<std::wstring> serializedArgumentsMapValues;
            for (auto argumentMapping : blockArgumentsMap)
            {
                serializedArgumentsMapKeys.push_back(argumentMapping.first.Uid());
                serializedArgumentsMapValues.push_back(argumentMapping.second.Uid());
            }

            dict[blockFunctionCompositeArgumentsMapKeysKey] = AsDictionaryValueVector(serializedArgumentsMapKeys);
            dict[blockFunctionCompositeArgumentsMapValuesKey] = AsDictionaryValueVector(serializedArgumentsMapValues);
        }

        return dict;
    }

    /*static*/ FunctionPtr PrimitiveFunction::Deserialize(const Dictionary& dict, 
                                                          const std::unordered_map<std::wstring, Variable>& uidToVariableMap,
                                                          const std::unordered_set<FunctionPtr>& allPrimitiveFunctions,
                                                          const std::unordered_map<Variable, Variable>& placeholderReplacements,
                                                          const CNTK::DeviceDescriptor& device)
    {
        static const vector<std::wstring> s_requiredDictionaryKeys = { typeKey, opKey, uidKey, attributesKey, inputsKey, nameKey };
        size_t version = ValidateDictionary<PrimitiveFunction>(dict, s_requiredDictionaryKeys, s_primitiveFunctionTypeValue, s_serializationVersion);

        PrimitiveOpType op = PrimitiveOpType(dict[opKey].Value<std::size_t>());

        // The hard requirement that the serialization depends on is that
        // new op type values are only added to the end of the list, after Combine.
        // This also applies to other enums (DataType, VariableKind, etc.)
        if (op > PrimitiveOpType::Block)
        {
            CNTK::LogicError("Unexpected op '%ls':'%u' (%s).", 
                        opKey.c_str(), 
                        static_cast<std::underlying_type<CNTK::PrimitiveOpType>::type>(op),
                        GetVersionsString<PrimitiveFunction>(s_serializationVersion, version).c_str());
        }

        const auto& uid = dict[uidKey].Value<std::wstring>();
        const auto& name = dict[nameKey].Value<std::wstring>();
        auto attributes = dict[attributesKey].Value<Dictionary>();
        const auto& inputUids = dict[inputsKey].Value<vector<DictionaryValue>>();

        std::vector<Variable> inputs;
        inputs.reserve(inputUids.size());

        for (const auto& dictionaryValue : inputUids)
        {
            const auto& inputUid = dictionaryValue.Value<std::wstring>();
            if (uidToVariableMap.find(inputUid) == uidToVariableMap.end())
            {
<<<<<<< HEAD
                CNTK::LogicError("There are no inputs corresponging to input uid = '%ls' "
=======
                LogicError("There are no inputs corresponding to input uid = '%ls' "
>>>>>>> cbf1678c
                        "(%s).", inputUid.c_str(), GetVersionsString<PrimitiveFunction>(s_serializationVersion, version).c_str());
            }
            inputs.push_back(uidToVariableMap.at(inputUid));
        }

        if (op == PrimitiveOpType::Block)
        {
            static const vector<std::wstring> s_requiredBlockFunctionDictionaryKeys = { blockFunctionCompositeKey, blockFunctionOpNameKey, blockFunctionCompositeArgumentsMapKeysKey, blockFunctionCompositeArgumentsMapValuesKey };
            ValidateDictionary<PrimitiveFunction>(dict, s_requiredBlockFunctionDictionaryKeys, s_primitiveFunctionTypeValue, s_serializationVersion);

            auto composite = CompositeFunction::DeserializeBlockComposite(dict[blockFunctionCompositeKey].Value<Dictionary>(), allPrimitiveFunctions, placeholderReplacements, device);

            auto compositeArguments = composite->Arguments();
            auto findCompositeArgumentByUid = [&compositeArguments](const std::wstring& uid) {
                return *std::find_if(compositeArguments.begin(), compositeArguments.end(), [&uid](const Variable& argument) {
                    return (argument.Uid() == uid);
                });
            };

            const auto& blockOpName = dict[blockFunctionOpNameKey].Value<std::wstring>();

            auto blockArgumentsMapKeys = AsVector<std::wstring>(dict[blockFunctionCompositeArgumentsMapKeysKey].Value<std::vector<DictionaryValue>>());
            auto blockArgumentsMapValues = AsVector<std::wstring>(dict[blockFunctionCompositeArgumentsMapValuesKey].Value<std::vector<DictionaryValue>>());
            if (blockArgumentsMapKeys.size() != blockArgumentsMapValues.size())
                RuntimeError("Invalid block function dictionary found during deserialization; Number of block argument map keys does not match the number of map values");

            std::vector<std::pair<Variable, Variable>> argumentsMap;
            for (size_t i = 0; i < blockArgumentsMapKeys.size(); ++i)
                argumentsMap.push_back({ findCompositeArgumentByUid(blockArgumentsMapKeys[i]), uidToVariableMap.at(blockArgumentsMapValues[i]) });

            return std::shared_ptr<BlockFunction>(new BlockFunction(std::move(composite), argumentsMap, blockOpName, std::move(attributes), name, uid),
                                                  [](BlockFunction* ptr) { delete ptr; });
        }
        else
            return std::shared_ptr<PrimitiveFunction>(new PrimitiveFunction(op, inputs, std::move(attributes), name, uid), 
                                                      [](PrimitiveFunction* ptr) { delete ptr; });
    }
}<|MERGE_RESOLUTION|>--- conflicted
+++ resolved
@@ -74,10 +74,7 @@
 
     /*static*/ std::vector<Variable> PrimitiveFunction::GetOutputVariables(PrimitiveOpType op,
                                                                            std::vector<Variable>& inputs,
-<<<<<<< HEAD
                                                                            PrimitiveFunction* owner,
-=======
->>>>>>> cbf1678c
                                                                            Dictionary& functionConfig,
                                                                            bool inferDimensions,
                                                                            const std::wstring& functionName)
@@ -231,7 +228,7 @@
                 if (!axis1.IsStaticAxis() || !axis2.IsStaticAxis())
                     owner->LogicError("TransposeAxes operation currently does not support transposing dynamic axes");
 
-                // We allow to transpose with an axes that exceeds the rank of the input.
+                // We allow to transpose with an axis that exceeds the rank of the input.
                 // The output rank is the max of the input rank, and either of the axes being transposed.
                 auto outputRank = std::max(inputs[0].Shape().Rank(), (size_t)(std::max(axis1.StaticAxisIndex(), axis2.StaticAxisIndex()) + 1));
                 outputShape = inputs[0].Shape().AppendShape(NDShape(outputRank - inputs[0].Shape().Rank(), 1));
@@ -298,7 +295,7 @@
                 auto roisPerImage = roisShape[1];
 
                 if (roiOutputShape.Rank() != 2)
-                    owner->InvalidArgument("ROIPoolingNode: roi output shape must have two dimensions ([W x H]).");
+                    owner->InvalidArgument("ROIPoolingNode: ROI output shape must have two dimensions ([W x H]).");
 
                 if (convMapShape[0] < outW || convMapShape[1] < outH)
                     owner->InvalidArgument("ROIPoolingNode: inputWidth must >= windowWidth and inputHeight must >= windowHeight.");
@@ -367,9 +364,6 @@
                     // TODO: We currently only support input operand with 1 dynamic axis for PastValue/FutureValue
                     if ((inputOperandVar.DynamicAxes() != Axis::UnknownDynamicAxes()) && (inputOperandVar.DynamicAxes().size() != 2))
                         owner->LogicError("Currently PastValue/FutureValue Function only supports input operand with 2 dynamic axis (1 sequence-axis and 1 batch-axis)");
-
-                    //if (!initialStateVar.DynamicAxes().empty())
-                    //    LogicError("Currently PastValue/FutureValue Function does not support initial state operand with dynamic axes!");
                 }
 
                 outputShape = owner->BinaryElementwiseOpOutputShape(op, inputs[0], inputs[1], true, inferDimensions);
@@ -387,15 +381,14 @@
             {
                 assert(inputs.size() == 2);
 
-                auto transposeShapeFunc = [](const NDShape& shape) {
-                    NDShape transposedShape(std::max<size_t>(2, shape.Rank()), 1);
-                    for (size_t i = 0; i < shape.Rank(); ++i)
-                        transposedShape[transposedShape.Rank() - i - 1] = shape[i];
-
-                    return transposedShape;
-                };
-
-<<<<<<< HEAD
+                    auto transposeShapeFunc = [](const NDShape& shape) {
+                        NDShape transposedShape(std::max<size_t>(2, shape.Rank()), 1);
+                        for (size_t i = 0; i < shape.Rank(); ++i)
+                            transposedShape[transposedShape.Rank() - i - 1] = shape[i];
+
+                        return transposedShape;
+                    };
+
                     if (inputs[0].Shape().Rank() > 2)
                         owner->LogicError("TransposeTimes operation currently only supports %s operands of rank 1 or 2", Internal::IsReversingTensorShapesInErrorMessagesEnabled() ? "right" : "left");
 
@@ -405,17 +398,6 @@
                     outputShape = owner->TimesOpOutputShape(dummyLeftOperand, inputs[1], outputRank, -1, inferDimensions);
                     if (dummyLeftOperand.Shape() != transposedLeftOperandShape)
                         inputs[0].m_dataFields->m_shape = transposeShapeFunc(dummyLeftOperand.Shape());
-=======
-                if (inputs[0].Shape().Rank() > 2)
-                LogicError("TransposeTimes operation currently only supports %s operands of rank 1 or 2", Internal::IsReversingTensorShapesInErrorMessagesEnabled() ? "right" : "left");
-
-                NDShape transposedLeftOperandShape = transposeShapeFunc(inputs[0].Shape());
-                Variable dummyLeftOperand = PlaceholderVariable(transposedLeftOperandShape);
-                size_t outputRank = functionConfig[PrimitiveFunction::AttributeNameOutputRank].Value<size_t>();
-                outputShape = TimesOpOutputShape(dummyLeftOperand, inputs[1], outputRank, -1, inferDimensions);
-                if (dummyLeftOperand.Shape() != transposedLeftOperandShape)
-                    inputs[0].m_dataFields->m_shape = transposeShapeFunc(dummyLeftOperand.Shape());
->>>>>>> cbf1678c
 
                 break;
             }
@@ -530,22 +512,14 @@
             case PrimitiveOpType::Splice:
             {
                 assert(inputs.size() >= 2);
-                auto maxInputRank = MaxInputRank(inputs);
-                auto spliceAxis = NormalizeStaticAxis(functionConfig[PrimitiveFunction::AttributeNameAxis].Value<Axis>(), NDShape(maxInputRank));
-
-<<<<<<< HEAD
+                    auto maxInputRank = MaxInputRank(inputs);
+                    auto spliceAxis = NormalizeStaticAxis(functionConfig[PrimitiveFunction::AttributeNameAxis].Value<Axis>(), NDShape(maxInputRank));
+
                     if (!spliceAxis.IsStaticAxis())
                         owner->LogicError("Splice operation currently does not support splicing along dynamic axis");
 
                     if (spliceAxis.StaticAxisIndex() < 0)
                         owner->InvalidArgument("Splice: The axis argument's static axis index must be >= 0!");
-=======
-                if (!spliceAxis.IsStaticAxis())
-                    LogicError("Splice operation currently does not support splicing along dynamic axis");
-
-                if (spliceAxis.StaticAxisIndex() < 0)
-                    InvalidArgument("Splice: The axis argument's static axis index must be >= 0!");
->>>>>>> cbf1678c
 
                     outputShape = owner->SpliceOutputShape(inputs, spliceAxis.StaticAxisIndex());
                 break;
@@ -612,8 +586,6 @@
                 auto operand = inputs[0];
                 auto layout  = inputs[1];
                 // data operand can be a constant or a param matrix
-                //if (operand.DynamicAxes().empty())
-                //    InvalidArgument("ReconcileDynamicAxis: input must have at least one dynamic axis");
                 if (layout.DynamicAxes().empty())
                     owner->InvalidArgument("ReconcileDynamicAxis: layout must have at least one dynamic axis");
                 outputShape = operand.Shape();
@@ -630,7 +602,7 @@
 
     /*virtual*/ std::vector<Variable> PrimitiveFunction::GetOutputVariables(bool inferDimensions)
     {
-        return GetOutputVariables(m_op, m_inputs, m_attributes, inferDimensions, Name());
+        return GetOutputVariables(m_op, m_inputs, this, m_attributes, inferDimensions, Name());
     }
 
     static const std::wstring s_primitiveFunctionTypeValue = L"PrimitiveFunction";
@@ -695,9 +667,9 @@
         if (op > PrimitiveOpType::Block)
         {
             CNTK::LogicError("Unexpected op '%ls':'%u' (%s).", 
-                        opKey.c_str(), 
-                        static_cast<std::underlying_type<CNTK::PrimitiveOpType>::type>(op),
-                        GetVersionsString<PrimitiveFunction>(s_serializationVersion, version).c_str());
+                             opKey.c_str(), 
+                             static_cast<std::underlying_type<CNTK::PrimitiveOpType>::type>(op),
+                             GetVersionsString<PrimitiveFunction>(s_serializationVersion, version).c_str());
         }
 
         const auto& uid = dict[uidKey].Value<std::wstring>();
@@ -713,12 +685,8 @@
             const auto& inputUid = dictionaryValue.Value<std::wstring>();
             if (uidToVariableMap.find(inputUid) == uidToVariableMap.end())
             {
-<<<<<<< HEAD
-                CNTK::LogicError("There are no inputs corresponging to input uid = '%ls' "
-=======
-                LogicError("There are no inputs corresponding to input uid = '%ls' "
->>>>>>> cbf1678c
-                        "(%s).", inputUid.c_str(), GetVersionsString<PrimitiveFunction>(s_serializationVersion, version).c_str());
+                CNTK::LogicError("There are no inputs corresponding to input uid = '%ls' "
+                                 "(%s).", inputUid.c_str(), GetVersionsString<PrimitiveFunction>(s_serializationVersion, version).c_str());
             }
             inputs.push_back(uidToVariableMap.at(inputUid));
         }
@@ -742,7 +710,7 @@
             auto blockArgumentsMapKeys = AsVector<std::wstring>(dict[blockFunctionCompositeArgumentsMapKeysKey].Value<std::vector<DictionaryValue>>());
             auto blockArgumentsMapValues = AsVector<std::wstring>(dict[blockFunctionCompositeArgumentsMapValuesKey].Value<std::vector<DictionaryValue>>());
             if (blockArgumentsMapKeys.size() != blockArgumentsMapValues.size())
-                RuntimeError("Invalid block function dictionary found during deserialization; Number of block argument map keys does not match the number of map values");
+                CNTK::RuntimeError("Invalid block function dictionary found during deserialization; Number of block argument map keys does not match the number of map values");
 
             std::vector<std::pair<Variable, Variable>> argumentsMap;
             for (size_t i = 0; i < blockArgumentsMapKeys.size(); ++i)
@@ -752,7 +720,7 @@
                                                   [](BlockFunction* ptr) { delete ptr; });
         }
         else
-            return std::shared_ptr<PrimitiveFunction>(new PrimitiveFunction(op, inputs, std::move(attributes), name, uid), 
-                                                      [](PrimitiveFunction* ptr) { delete ptr; });
+        return std::shared_ptr<PrimitiveFunction>(new PrimitiveFunction(op, inputs, std::move(attributes), name, uid), 
+                                                  [](PrimitiveFunction* ptr) { delete ptr; });
     }
 }