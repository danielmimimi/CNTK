--- conflicted
+++ resolved
@@ -306,8 +306,6 @@
         // This is an internal API, needed for testing.
         CNTK_API Dictionary ToDictionary(const MinibatchSourceConfig& dict);
 
-<<<<<<< HEAD
-        
 #ifndef SWIG
         /// Convenience constructor that should be used by foreign language bindings.
         /// This is the Proper declaration understood by a real C++ compiler.
@@ -321,10 +319,9 @@
         /// when the proper declaration is processed by SWIG.
         CNTK_API LearnerPtr UniversalLearner(const std::vector<CNTK::Parameter>& parameters, const std::vector<std::pair<CNTK::Variable, CNTK::FunctionPtr> >& updates);
 #endif
-=======
+
         CNTK_API void PrintBuiltInfo();
         CNTK_API void PrintGpuInfo(const std::vector<Microsoft::MSR::CNTK::GpuData>& gpusData);
->>>>>>> 5c0f4b32
 
         class VariableResolver;
 
