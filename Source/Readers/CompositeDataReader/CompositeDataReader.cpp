--- conflicted
+++ resolved
@@ -297,36 +297,36 @@
 void CompositeDataReader::CreateTransforms(const ConfigParameters& deserializerConfig)
 {
     std::string defaultModule = deserializerConfig("module");
-<<<<<<< HEAD
+    if (!deserializerConfig.Exists("input"))
+        return;
+
     const ConfigParameters& inputs = deserializerConfig("input");
     for (const pair<string, ConfigParameters>& section : inputs)
     {
+        ConfigParameters inputBody = section.second;
+
+        // Trying to find transforms in the input section of the config.
+        if (inputBody.find("transforms") == inputBody.end())
+            continue;
+
+        std::wstring inputName = msra::strfun::utf16(section.first);
+#if 0 // pre-merge--just in case merge was not correct
         // Trying to find transforms in a stream section of the config.
         auto inputSections = TryGetSectionsWithParameter(section.second, "transforms");
         if (inputSections.size() > 1)
         {
             LogicError("Only a single 'transforms' config is allowed per stream.");
         }
-=======
-    if (!deserializerConfig.Exists("input"))
-        return;
-
-    const ConfigParameters& inputs = deserializerConfig("input");
-    for (const pair<string, ConfigParameters>& section : inputs)
-    {
-        ConfigParameters inputBody = section.second;
->>>>>>> 0d13098a
-
-        // Trying to find transforms in the input section of the config.
-        if (inputBody.find("transforms") == inputBody.end())
+
+        // No need to create anything for this stream, skipping.
+        if (inputSections.empty())
+        {
             continue;
-
-<<<<<<< HEAD
+        }
+
         ConfigParameters input = section.second(inputSections.front());
         std::wstring inputName = msra::strfun::utf16(input.ConfigName());
-=======
-        std::wstring inputName = msra::strfun::utf16(section.first);
->>>>>>> 0d13098a
+#endif
 
         // Read transformers in order and appending them to the transformer pipeline.
         argvector<ConfigParameters> transforms = inputBody("transforms");
