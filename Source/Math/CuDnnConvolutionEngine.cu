--- conflicted
+++ resolved
@@ -12,10 +12,8 @@
 #include "CuDnnCommon.h"
 #include "half.hpp"
 
-// We want tensor core be enabled in order to get(v7)/find tensor core results. But if algo without tensorcore is
-// faster, the only way to force faster algo is to turn it off. Since re-tuning can happen quite often in CNTK, it gets
-// bad if we don't do it carefully. It also require move to get_v7 and we can't test until we can run fp16. For now,
-// let's keep it simple and enable tensor core all the time for fp16.
+// We want tensor core be enabled in order to get(v7)/find tensor core results. But if algo without tensorcore is faster, the only way to force faster algo is to turn it off. Since re-tuning can happen quite often in CNTK, it gets bad if we don't do it carefully. It also require move to get_v7 and we can't test until we can run fp16.
+// For now, let's keep it simple and enable tensor core all the time for fp16.
 
 template <>
 const char* CudaErrString<cudnnStatus_t>(cudnnStatus_t x)
@@ -29,17 +27,13 @@
 #define TENSOR_FORMAT CUDNN_TENSOR_NCHW
 #define FILTER_FORMAT CUDNN_TENSOR_NCHW
 
-namespace Microsoft
-{
-namespace MSR
-{
-namespace CNTK
-{
+namespace Microsoft { namespace MSR { namespace CNTK {
 
 class CuDnnKernel
 {
 public:
-    CuDnnKernel(const ConvolveGeometry& geometry, cudnnDataType_t dataType) : m_kernel(nullptr)
+    CuDnnKernel(const ConvolveGeometry& geometry, cudnnDataType_t dataType)
+        : m_kernel(nullptr)
     {
         CUDNN_CALL(cudnnCreateFilterDescriptor(&m_kernel));
         // Set cuDNN kernel dimensions. cuDNN uses row-major format while TensorShape - column-major
@@ -49,20 +43,19 @@
         if (mapCount != geometry.MapCount().GetNumElements())
             InvalidArgument("cuDNN does not support map tensor of this configuration.");
 
-        const size_t minDimSize = (size_t) 4; // minimum descriptor dim size is 4 for cuDNN
+        const size_t minDimSize = (size_t)4;    // minimum descriptor dim size is 4 for cuDNN
         const size_t filt_size = filt.GetRank();
         size_t dim_size = std::max(filt_size + 1, minDimSize);
         SmallVector<int> dims(dim_size, 1);
-        for (int i = 0; i < filt_size - 1; i++)
-            dims[dim_size - 1 - i] = (int) filt[i];
+        for (int i = 0; i < filt_size -1; i++)
+            dims[dim_size - 1 - i] = (int)filt[i];
         // Set map count(aka K) dimension.
-        dims[0] = (int) mapCount;
-        dims[1] = (int) filt[filt_size - 1];
+        dims[0] = (int)mapCount;
+        dims[1] = (int)filt[filt_size - 1];
         int numElems = 1;
-        for (int i = 0; i < (int) dim_size; i++)
-            numElems *= dims[i];
-        m_isOdd = (numElems % 2 == 1);
-        CUDNN_CALL(cudnnSetFilterNdDescriptor(m_kernel, dataType, FILTER_FORMAT, (int) dim_size, dims.data()));
+        for(int i=0; i<(int)dim_size;i++) numElems *= dims[i];
+        m_isOdd = (numElems%2==1);
+        CUDNN_CALL(cudnnSetFilterNdDescriptor(m_kernel, dataType, FILTER_FORMAT, (int)dim_size, dims.data()));
     }
 
     ~CuDnnKernel()
@@ -94,14 +87,15 @@
 class CuDnnConv
 {
 public:
-    CuDnnConv(const ConvolveGeometry& geometry, cudnnDataType_t dataType) : m_conv(nullptr)
+    CuDnnConv(const ConvolveGeometry& geometry, cudnnDataType_t dataType)
+        : m_conv(nullptr)
     {
         CUDNN_CALL(cudnnCreateConvolutionDescriptor(&m_conv));
         // Set cuDNN convolution parameters. cuDNN uses row-major format while TensorShape - column-major
         // so conversion is required. Also, for 2D convolutions (which have 3D tensor shapes)
         // cuDNN uses 2D descriptors while for 3D convolutions - 3D so we need to ignore
         // rightmost dimension in ConvolveGeometry tensors.
-        const size_t minDimSize = (size_t) 2; // minimum stride and pad size 2 for cuDNN
+        const size_t minDimSize = (size_t)2;    // minimum stride and pad size 2 for cuDNN
         size_t stride_size = geometry.InputShape().GetRank() - 1;
         size_t dim_size = std::max(stride_size, minDimSize);
         SmallVector<int> stride(dim_size, 1);
@@ -109,15 +103,15 @@
         SmallVector<int> dilation(dim_size, 1);
         for (int i = 0; i < stride_size; i++)
         {
-            stride[dim_size - 1 - i] = (int) geometry.GetStride(i);
+            stride[dim_size - 1 - i] = (int)geometry.GetStride(i);
             pad[dim_size - 1 - i] = geometry.GetLowerPad(i);
-            dilation[dim_size - 1 - i] = (int) geometry.GetDilation(i);
-        }
-        CUDNN_CALL(cudnnSetConvolutionNdDescriptor(m_conv, (int) dim_size, pad.data(), stride.data(), dilation.data(),
-                                                   CUDNN_CROSS_CORRELATION,
-                                                   dataType == CUDNN_DATA_HALF ? CUDNN_DATA_FLOAT : dataType));
+            dilation[dim_size - 1 - i] = (int)geometry.GetDilation(i);
+        }
+        CUDNN_CALL(cudnnSetConvolutionNdDescriptor(m_conv, (int)dim_size, pad.data(),
+                                                   stride.data(), dilation.data(),
+                                                   CUDNN_CROSS_CORRELATION, dataType == CUDNN_DATA_HALF ? CUDNN_DATA_FLOAT : dataType));
         // allow tensor core for fp16 by default
-        if (dataType == CUDNN_DATA_HALF)
+        if(dataType == CUDNN_DATA_HALF)
             CUDNN_CALL(cudnnSetConvolutionMathType(m_conv, CUDNN_TENSOR_OP_MATH));
     }
 
@@ -153,7 +147,7 @@
         // Set cuDNN pooling parameters. cuDNN uses row-major format while TensorShape - column-major
         // so conversion is required. Same as in convolution descriptor, cuDNN uses 2D descriptors
         // for 3D inputs.
-        const size_t minDimSize = (size_t) 2; // minimum stride and pad size 2 for cuDNN
+        const size_t minDimSize = (size_t)2;    // minimum stride and pad size 2 for cuDNN
         size_t stride_size = geometry.InputShape().GetRank() - 1;
         size_t dim_size = std::max(stride_size, minDimSize);
         SmallVector<int> dims(dim_size, 1);
@@ -162,8 +156,8 @@
         auto kernelShape = geometry.KernelShape();
         for (int i = 0; i < stride_size; i++)
         {
-            dims[dim_size - 1 - i] = (int) kernelShape[i];
-            stride[dim_size - 1 - i] = (int) geometry.GetStride(i);
+            dims[dim_size - 1 - i] = (int)kernelShape[i];
+            stride[dim_size - 1 - i] = (int)geometry.GetStride(i);
             pad[dim_size - 1 - i] = geometry.GetLowerPad(i);
         }
         cudnnPoolingMode_t poolMode = CUDNN_POOLING_AVERAGE_COUNT_EXCLUDE_PADDING;
@@ -179,8 +173,10 @@
         }
 
         // Must use CUDNN_POOLING_AVERAGE_COUNT_EXCLUDE_PADDING to get the same results as in reference engine.
-        CUDNN_CALL(cudnnSetPoolingNdDescriptor(m_pool, poolMode, CUDNN_PROPAGATE_NAN, (int) dim_size, dims.data(),
-                                               pad.data(), stride.data()));
+        CUDNN_CALL(cudnnSetPoolingNdDescriptor(m_pool,
+                                               poolMode,
+                                               CUDNN_PROPAGATE_NAN,
+                                               (int)dim_size, dims.data(), pad.data(), stride.data()));
     }
 
     ~CuDnnPool()
@@ -230,7 +226,7 @@
         auto inShape = geometry->InputShape();
         auto outShape = geometry->OutputShape();
 
-        const size_t minDimSize = (size_t) 3; // minimum input and output size are 3 for cuDNN
+        const size_t minDimSize = (size_t)3;    // minimum input and output size are 3 for cuDNN
         size_t input_size = inShape.GetRank();
         size_t dim_size = std::max(input_size, minDimSize);
         SmallVector<size_t> inputDims(dim_size, 1);
@@ -246,18 +242,15 @@
         m_outT.Set(TensorShape(outputDims), m_dataType);
     }
 
-    virtual bool ImplementsGradientOverwriteOptimization() const override
-    {
-        return true;
-    }
+    virtual bool ImplementsGradientOverwriteOptimization() const override { return true; }
 
 protected:
+    using Base::m_geometry;
     using Base::m_deviceId;
-    using Base::m_geometry;
     using Base::m_imageLayout;
     using Base::m_maxTempMemSizeInSamples;
+    using Base::m_poolKind;
     using Base::m_poolIncludePad;
-    using Base::m_poolKind;
 
     void EnsureCompatible() override
     {
@@ -276,59 +269,46 @@
         }
     }
 
-    void ForwardCore(const Mat& in, const Mat& kernel, Mat& out, Mat& workspace, bool /*inferenceOnly*/,
-                     Mat* pBias) override
-    {
-        if (pBias != nullptr)
-        {
-            RuntimeError("cuDNN convolution engine do not support bias");
-        }
-
+    void ForwardCore(const Mat& in, const Mat& kernel, Mat& out, Mat& workspace) override
+    {
         size_t batchSize = in.GetNumCols();
         // Find best algo and allocate temp buffer, if needed.
-        auto finder = [&, this](int& calgo, cudnnConvolutionFwdAlgoPerf_t algoPerf[MaxAlgoCount]) -> cudnnStatus_t {
-            return cudnnFindConvolutionForwardAlgorithmEx(*m_cudnn, m_inT, ptr(in), *m_kernelT, ptr(kernel), *m_conv,
-                                                          m_outT, ptr(out), MaxAlgoCount, &calgo, algoPerf,
-                                                          ptr(workspace), workspace.BufferSize());
-        };
-        // Find max Memory needed while running static finder. Workaround for cudnnFind fail. Number of algo is constant
-        // as in cudnn 5.1
-        auto staticFinder = [&, this](cudnnConvolutionFwdAlgo_t& algo, bool noMem) -> cudnnStatus_t {
-            if (!noMem)
-                return cudnnGetConvolutionForwardAlgorithm(*m_cudnn, m_inT, *m_kernelT, *m_conv, m_outT,
-                                                           CUDNN_CONVOLUTION_FWD_SPECIFY_WORKSPACE_LIMIT,
-                                                           workspace.BufferSize(), &algo);
-            return cudnnGetConvolutionForwardAlgorithm(*m_cudnn, m_inT, *m_kernelT, *m_conv, m_outT,
-                                                       CUDNN_CONVOLUTION_FWD_NO_WORKSPACE, 0, &algo);
+        auto finder = [&,this](int& calgo, cudnnConvolutionFwdAlgoPerf_t algoPerf[MaxAlgoCount]) -> cudnnStatus_t
+        {
+            return cudnnFindConvolutionForwardAlgorithmEx(*m_cudnn, m_inT, ptr(in), *m_kernelT, ptr(kernel), *m_conv, m_outT, ptr(out), MaxAlgoCount, &calgo, algoPerf, ptr(workspace), workspace.BufferSize());
+        };
+        // Find max Memory needed while running static finder. Workaround for cudnnFind fail. Number of algo is constant as in cudnn 5.1
+        auto staticFinder = [&,this](cudnnConvolutionFwdAlgo_t& algo, bool noMem) -> cudnnStatus_t
+        {
+            if(!noMem)
+                return cudnnGetConvolutionForwardAlgorithm(*m_cudnn, m_inT, *m_kernelT, *m_conv, m_outT, CUDNN_CONVOLUTION_FWD_SPECIFY_WORKSPACE_LIMIT, workspace.BufferSize(), &algo);
+            return cudnnGetConvolutionForwardAlgorithm(*m_cudnn, m_inT, *m_kernelT, *m_conv, m_outT, CUDNN_CONVOLUTION_FWD_NO_WORKSPACE, 0, &algo);
         };
         // find deterministic algorithm
-        auto deterministicFinder = [&, this](int& calgo,
-                                             cudnnConvolutionFwdAlgoPerf_t algoPerf[MaxAlgoCount]) -> cudnnStatus_t {
+        auto deterministicFinder = [&, this](int& calgo, cudnnConvolutionFwdAlgoPerf_t algoPerf[MaxAlgoCount]) -> cudnnStatus_t
+        {
             auto result = finder(calgo, algoPerf);
-            auto found = std::find_if(algoPerf, algoPerf + calgo, [](const cudnnConvolutionFwdAlgoPerf_t& a) {
-                return a.algo == CUDNN_CONVOLUTION_FWD_ALGO_IMPLICIT_GEMM && a.status == CUDNN_STATUS_SUCCESS;
-            });
+            auto found = std::find_if(algoPerf, algoPerf + calgo,
+                [](const cudnnConvolutionFwdAlgoPerf_t& a) { return a.algo == CUDNN_CONVOLUTION_FWD_ALGO_IMPLICIT_GEMM && a.status == CUDNN_STATUS_SUCCESS; });
             if (found == algoPerf + calgo)
-                RuntimeError("cuDNN could not find a deterministic algorithm. Set 'forceDeterministicAlgorithms=false' "
-                             "in your configuration.");
-            algoPerf[0] = *found; // copy the deterministic algorithm to first entry
-            calgo = 1;            // set count of algorithms
+                RuntimeError("cuDNN could not find a deterministic algorithm. Set 'forceDeterministicAlgorithms=false' in your configuration.");
+            algoPerf[0] = *found;   // copy the deterministic algorithm to first entry
+            calgo = 1;              // set count of algorithms
             return result;
         };
-        // find workspace size needed to auto-tune all algorithms, as well as the size needed for deterministic
-        // algorithm
-        auto workspaceSizeFinder = [&, this]() -> cudnnStatus_t {
+        // find workspace size needed to auto-tune all algorithms, as well as the size needed for deterministic algorithm
+        auto workspaceSizeFinder = [&, this]() -> cudnnStatus_t
+        {
             size_t tmpSize;
             cudnnStatus_t err = CUDNN_STATUS_EXECUTION_FAILED;
             for (int i = 0; i < MaxAlgoCount; i++)
             {
-                auto err0 = cudnnGetConvolutionForwardWorkspaceSize(*m_cudnn, m_inT, *m_kernelT, *m_conv, m_outT,
-                                                                    (cudnnConvolutionFwdAlgo_t) i, &tmpSize);
+                auto err0 = cudnnGetConvolutionForwardWorkspaceSize(*m_cudnn, m_inT, *m_kernelT, *m_conv, m_outT, (cudnnConvolutionFwdAlgo_t)i, &tmpSize);
                 if (err0 == CUDNN_STATUS_SUCCESS)
                 {
                     if (m_fwdAlgo.MaxAlgoWorkspaceSize < tmpSize)
                         m_fwdAlgo.MaxAlgoWorkspaceSize = tmpSize;
-                    if ((cudnnConvolutionFwdAlgo_t) i == CUDNN_CONVOLUTION_FWD_ALGO_IMPLICIT_GEMM)
+                    if ((cudnnConvolutionFwdAlgo_t)i == CUDNN_CONVOLUTION_FWD_ALGO_IMPLICIT_GEMM)
                         m_fwdAlgo.DeterministicAlgoWorkspaceSize = tmpSize;
                     err = err0;
                 }
@@ -337,206 +317,158 @@
         };
         CUDNN_CALL(cudnnSetConvolutionGroupCount(*m_conv, (int)m_geometry->Groups()));
         FindBestAlgo(batchSize, m_fwdAlgo, workspaceSizeFinder, deterministicFinder, finder, staticFinder, workspace);
-        if (m_dataType == CUDNN_DATA_HALF)
-            CUDNN_CALL(cudnnSetConvolutionMathType(*m_conv, m_fwdAlgo.AlgoMathType));
-        else
-            CUDNN_CALL(cudnnSetConvolutionMathType(*m_conv, CUDNN_DEFAULT_MATH));
+        if(m_dataType == CUDNN_DATA_HALF) CUDNN_CALL(cudnnSetConvolutionMathType(*m_conv, m_fwdAlgo.AlgoMathType));
+        else CUDNN_CALL(cudnnSetConvolutionMathType(*m_conv, CUDNN_DEFAULT_MATH));
         // Perform forward convolution operation.
-        CUDNN_CALL(cudnnConvolutionForward(*m_cudnn, &C::One, m_inT, ptr(in), *m_kernelT, ptr(kernel), *m_conv,
-                                           m_fwdAlgo.selectedAlgo, ptr(workspace), workspace.BufferSize(), &C::Zero,
-                                           m_outT, ptr(out)));
-    }
-
-    void BackwardDataCore(const Mat& srcGrad, const Mat& kernel, Mat& grad, bool accumulateGradient,
-                          Mat& workspace) override
+        CUDNN_CALL(cudnnConvolutionForward(*m_cudnn, &C::One, m_inT, ptr(in), *m_kernelT, ptr(kernel), *m_conv, m_fwdAlgo.selectedAlgo, ptr(workspace), workspace.BufferSize(), &C::Zero, m_outT, ptr(out)));
+    }
+
+    void BackwardDataCore(const Mat& srcGrad, const Mat& kernel, Mat& grad, bool accumulateGradient, Mat& workspace) override
     {
         size_t batchSize = srcGrad.GetNumCols();
         // Find best algo and allocate temp buffer, if needed.
-        auto finder = [&, this](int& calgo, cudnnConvolutionBwdDataAlgoPerf_t algoPerf[MaxAlgoCount]) -> cudnnStatus_t {
+        auto finder = [&,this](int& calgo, cudnnConvolutionBwdDataAlgoPerf_t algoPerf[MaxAlgoCount]) -> cudnnStatus_t
+        {
             cudnnStatus_t result;
             if (accumulateGradient)
             {
-                // cudnnFindConvolutionBackwardDataAlgorithmEx will overwrite the output buffer, thus we create a
-                // temporary buffer here note this memory allocation might fail, so use try...catch for safety
-                auto gradReplace =
-                    Matrix<ElemType>((grad.BufferSize() + sizeof(ElemType) - 1) / sizeof(ElemType), 1, m_deviceId);
-                result = cudnnFindConvolutionBackwardDataAlgorithmEx(
-                    *m_cudnn, *m_kernelT, ptr(kernel), m_outT, ptr(srcGrad), *m_conv, m_inT, ptr(gradReplace),
-                    MaxAlgoCount, &calgo, algoPerf, ptr(workspace), workspace.BufferSize());
+                // cudnnFindConvolutionBackwardDataAlgorithmEx will overwrite the output buffer, thus we create a temporary buffer here
+                // note this memory allocation might fail, so use try...catch for safety
+                auto gradReplace = Matrix<ElemType>((grad.BufferSize() + sizeof(ElemType) - 1)/sizeof(ElemType), 1, m_deviceId);
+                result = cudnnFindConvolutionBackwardDataAlgorithmEx(*m_cudnn, *m_kernelT, ptr(kernel), m_outT, ptr(srcGrad), *m_conv, m_inT, ptr(gradReplace), MaxAlgoCount, &calgo, algoPerf, ptr(workspace), workspace.BufferSize());
                 gradReplace.ReleaseMemory();
             }
             else
-                result = cudnnFindConvolutionBackwardDataAlgorithmEx(
-                    *m_cudnn, *m_kernelT, ptr(kernel), m_outT, ptr(srcGrad), *m_conv, m_inT, ptr(grad), MaxAlgoCount,
-                    &calgo, algoPerf, ptr(workspace), workspace.BufferSize());
+                result = cudnnFindConvolutionBackwardDataAlgorithmEx(*m_cudnn, *m_kernelT, ptr(kernel), m_outT, ptr(srcGrad), *m_conv, m_inT, ptr(grad), MaxAlgoCount, &calgo, algoPerf, ptr(workspace), workspace.BufferSize());
             return result;
         };
-        // Find max Memory needed while running static finder. Workaround for cudnnFind fail. Number of algo is constant
-        // as in cudnn 5.1
-        auto staticFinder = [&, this](cudnnConvolutionBwdDataAlgo_t& algo, bool noMem) -> cudnnStatus_t {
-            if (!noMem)
-                return cudnnGetConvolutionBackwardDataAlgorithm(*m_cudnn, *m_kernelT, m_outT, *m_conv, m_inT,
-                                                                CUDNN_CONVOLUTION_BWD_DATA_SPECIFY_WORKSPACE_LIMIT,
-                                                                workspace.BufferSize(), &algo);
-            return cudnnGetConvolutionBackwardDataAlgorithm(*m_cudnn, *m_kernelT, m_outT, *m_conv, m_inT,
-                                                            CUDNN_CONVOLUTION_BWD_DATA_NO_WORKSPACE, 0, &algo);
+        // Find max Memory needed while running static finder. Workaround for cudnnFind fail. Number of algo is constant as in cudnn 5.1
+        auto staticFinder = [&,this](cudnnConvolutionBwdDataAlgo_t& algo, bool noMem) -> cudnnStatus_t
+        {
+            if(!noMem)
+                return cudnnGetConvolutionBackwardDataAlgorithm(*m_cudnn, *m_kernelT, m_outT, *m_conv, m_inT, CUDNN_CONVOLUTION_BWD_DATA_SPECIFY_WORKSPACE_LIMIT, workspace.BufferSize(), &algo);
+            return cudnnGetConvolutionBackwardDataAlgorithm(*m_cudnn, *m_kernelT, m_outT, *m_conv, m_inT, CUDNN_CONVOLUTION_BWD_DATA_NO_WORKSPACE, 0, &algo);
         };
         // find deterministic algorithm
-        auto deterministicFinder =
-            [&, this](int& calgo, cudnnConvolutionBwdDataAlgoPerf_t algoPerf[MaxAlgoCount]) -> cudnnStatus_t {
+        auto deterministicFinder = [&, this](int& calgo, cudnnConvolutionBwdDataAlgoPerf_t algoPerf[MaxAlgoCount]) -> cudnnStatus_t
+        {
             auto result = finder(calgo, algoPerf);
-            auto found = std::find_if(algoPerf, algoPerf + calgo, [](const cudnnConvolutionBwdDataAlgoPerf_t& a) {
-                return a.algo == CUDNN_CONVOLUTION_BWD_DATA_ALGO_1 && a.status == CUDNN_STATUS_SUCCESS;
-            });
+            auto found = std::find_if(algoPerf, algoPerf + calgo,
+                [](const cudnnConvolutionBwdDataAlgoPerf_t& a) { return a.algo == CUDNN_CONVOLUTION_BWD_DATA_ALGO_1 && a.status == CUDNN_STATUS_SUCCESS; });
             if (found == algoPerf + calgo)
-                RuntimeError("cuDNN could not find a deterministic algorithm. Set 'forceDeterministicAlgorithms=false' "
-                             "in your configuration.");
-            algoPerf[0] = *found; // copy the deterministic algorithm to first entry
-            calgo = 1;            // set count of algorithms
+                RuntimeError("cuDNN could not find a deterministic algorithm. Set 'forceDeterministicAlgorithms=false' in your configuration.");
+            algoPerf[0] = *found;   // copy the deterministic algorithm to first entry
+            calgo = 1;              // set count of algorithms
             return result;
         };
-        // finde workspace size needed to auto-tune all algorithms, as well as the size needed for deterministic
-        // algorithm
-        auto workspaceSizeFinder = [&, this]() -> cudnnStatus_t {
+        // finde workspace size needed to auto-tune all algorithms, as well as the size needed for deterministic algorithm
+        auto workspaceSizeFinder = [&, this]() -> cudnnStatus_t
+        {
             size_t tmpSize;
             cudnnStatus_t err = CUDNN_STATUS_EXECUTION_FAILED;
             for (int i = 0; i < MaxAlgoCount; i++)
             {
-                auto err0 = cudnnGetConvolutionBackwardDataWorkspaceSize(*m_cudnn, *m_kernelT, m_outT, *m_conv, m_inT,
-                                                                         (cudnnConvolutionBwdDataAlgo_t) i, &tmpSize);
+                auto err0 = cudnnGetConvolutionBackwardDataWorkspaceSize(*m_cudnn, *m_kernelT, m_outT, *m_conv, m_inT, (cudnnConvolutionBwdDataAlgo_t)i, &tmpSize);
                 if (err0 == CUDNN_STATUS_SUCCESS)
                 {
                     if (m_backDataAlgo.MaxAlgoWorkspaceSize < tmpSize)
                         m_backDataAlgo.MaxAlgoWorkspaceSize = tmpSize;
-                    if ((cudnnConvolutionBwdDataAlgo_t) i == CUDNN_CONVOLUTION_BWD_DATA_ALGO_1)
+                    if ((cudnnConvolutionBwdDataAlgo_t)i == CUDNN_CONVOLUTION_BWD_DATA_ALGO_1)
                         m_backDataAlgo.DeterministicAlgoWorkspaceSize = tmpSize;
                     err = err0;
                 }
             }
             return err;
         };
-<<<<<<< HEAD
-        FindBestAlgo(batchSize, m_backDataAlgo, workspaceSizeFinder, deterministicFinder, finder, staticFinder,
-                     workspace);
-=======
         CUDNN_CALL(cudnnSetConvolutionGroupCount(*m_conv, (int)m_geometry->Groups()));
         FindBestAlgo(batchSize, m_backDataAlgo, workspaceSizeFinder, deterministicFinder, finder, staticFinder, workspace);
->>>>>>> 09e25a47
         // Compute gradients with respect to the output tensor (data).
-        if (m_dataType == CUDNN_DATA_HALF)
-            CUDNN_CALL(cudnnSetConvolutionMathType(*m_conv, m_backDataAlgo.AlgoMathType));
-        else
-            CUDNN_CALL(cudnnSetConvolutionMathType(*m_conv, CUDNN_DEFAULT_MATH));
-        CUDNN_CALL(cudnnConvolutionBackwardData(
-            *m_cudnn, &C::One, *m_kernelT, ptr(kernel), m_outT, ptr(srcGrad), *m_conv, m_backDataAlgo.selectedAlgo,
-            ptr(workspace), workspace.BufferSize(), accumulateGradient ? &C::One : &C::Zero, m_inT, ptr(grad)));
-    }
-
-    void BackwardKernelCore(const Mat& srcGrad, const Mat& in, const Mat& /*out*/, Mat& kernelGrad,
-                            bool accumulateGradient, bool /*allowReuse*/, Mat& workspace, Mat* /*pbiasGrad*/) override
+        if(m_dataType == CUDNN_DATA_HALF) CUDNN_CALL(cudnnSetConvolutionMathType(*m_conv, m_backDataAlgo.AlgoMathType));
+        else CUDNN_CALL(cudnnSetConvolutionMathType(*m_conv, CUDNN_DEFAULT_MATH));
+        CUDNN_CALL(cudnnConvolutionBackwardData(*m_cudnn, &C::One, *m_kernelT, ptr(kernel), m_outT, ptr(srcGrad), *m_conv, m_backDataAlgo.selectedAlgo, ptr(workspace), workspace.BufferSize(), accumulateGradient ? &C::One : &C::Zero, m_inT, ptr(grad)));
+    }
+
+    void BackwardKernelCore(const Mat& srcGrad, const Mat& in, Mat& kernelGrad, bool accumulateGradient, bool /*allowReuse*/, Mat& workspace) override
     {
         size_t batchSize = in.GetNumCols();
         // Find best algo and allocate temp buffer, if needed.
-        auto finder = [&, this](int& calgo,
-                                cudnnConvolutionBwdFilterAlgoPerf_t algoPerf[MaxAlgoCount]) -> cudnnStatus_t {
+        auto finder = [&,this](int& calgo, cudnnConvolutionBwdFilterAlgoPerf_t algoPerf[MaxAlgoCount]) -> cudnnStatus_t
+        {
             cudnnStatus_t result;
             if (accumulateGradient)
             {
-                // cudnnFindConvolutionBackwardFilterAlgorithmEx will overwrite the output buffer, thus we create a
-                // temporary buffer here note this memory allocation might fail, so use try...catch for safety
-                auto kernelGradReplace = Matrix<ElemType>(
-                    (kernelGrad.BufferSize() + sizeof(ElemType) - 1) / sizeof(ElemType), 1, m_deviceId);
-                result = cudnnFindConvolutionBackwardFilterAlgorithmEx(
-                    *m_cudnn, m_inT, ptr(in), m_outT, ptr(srcGrad), *m_conv, *m_kernelT, ptr(kernelGradReplace),
-                    MaxAlgoCount, &calgo, algoPerf, ptr(workspace), workspace.BufferSize());
+                // cudnnFindConvolutionBackwardFilterAlgorithmEx will overwrite the output buffer, thus we create a temporary buffer here
+                // note this memory allocation might fail, so use try...catch for safety
+                auto kernelGradReplace = Matrix<ElemType>((kernelGrad.BufferSize() + sizeof(ElemType) - 1)/sizeof(ElemType), 1, m_deviceId);
+                result = cudnnFindConvolutionBackwardFilterAlgorithmEx(*m_cudnn, m_inT, ptr(in), m_outT, ptr(srcGrad), *m_conv, *m_kernelT, ptr(kernelGradReplace), MaxAlgoCount, &calgo, algoPerf, ptr(workspace), workspace.BufferSize());
                 kernelGradReplace.ReleaseMemory();
             }
             else
-                result = cudnnFindConvolutionBackwardFilterAlgorithmEx(
-                    *m_cudnn, m_inT, ptr(in), m_outT, ptr(srcGrad), *m_conv, *m_kernelT, ptr(kernelGrad), MaxAlgoCount,
-                    &calgo, algoPerf, ptr(workspace), workspace.BufferSize());
+                result = cudnnFindConvolutionBackwardFilterAlgorithmEx(*m_cudnn, m_inT, ptr(in), m_outT, ptr(srcGrad), *m_conv, *m_kernelT, ptr(kernelGrad), MaxAlgoCount, &calgo, algoPerf, ptr(workspace), workspace.BufferSize());
             return result;
         };
-        // Find max Memory needed while running static finder. Workaround for cudnnFind fail. Number of algo is constant
-        // as in cudnn 5.1
-        auto staticFinder = [&, this](cudnnConvolutionBwdFilterAlgo_t& algo, bool noMem) -> cudnnStatus_t {
-            if (!noMem)
-                return cudnnGetConvolutionBackwardFilterAlgorithm(*m_cudnn, m_inT, m_outT, *m_conv, *m_kernelT,
-                                                                  CUDNN_CONVOLUTION_BWD_FILTER_SPECIFY_WORKSPACE_LIMIT,
-                                                                  workspace.BufferSize(), &algo);
+        // Find max Memory needed while running static finder. Workaround for cudnnFind fail. Number of algo is constant as in cudnn 5.1
+        auto staticFinder = [&,this](cudnnConvolutionBwdFilterAlgo_t& algo, bool noMem) -> cudnnStatus_t
+        {
+            if(!noMem)
+                return cudnnGetConvolutionBackwardFilterAlgorithm(*m_cudnn, m_inT, m_outT, *m_conv, *m_kernelT, CUDNN_CONVOLUTION_BWD_FILTER_SPECIFY_WORKSPACE_LIMIT, workspace.BufferSize(), &algo);
             // special case for half/odd filter
-            if (m_kernelT->isOdd() && m_dataType == CUDNN_DATA_HALF)
+            if(m_kernelT->isOdd() && m_dataType == CUDNN_DATA_HALF)
             {
                 size_t tmpSize = 0;
                 algo = (cudnnConvolutionBwdFilterAlgo_t) 1;
-                auto err = cudnnGetConvolutionBackwardFilterWorkspaceSize(*m_cudnn, m_inT, m_outT, *m_conv, *m_kernelT,
-                                                                          algo, &tmpSize);
+                auto err = cudnnGetConvolutionBackwardFilterWorkspaceSize(*m_cudnn, m_inT, m_outT, *m_conv, *m_kernelT, algo, &tmpSize);
                 workspace.Resize((tmpSize + sizeof(ElemType) - 1) / sizeof(ElemType), 1);
                 return err;
             }
-            return cudnnGetConvolutionBackwardFilterAlgorithm(*m_cudnn, m_inT, m_outT, *m_conv, *m_kernelT,
-                                                              CUDNN_CONVOLUTION_BWD_FILTER_NO_WORKSPACE, 0, &algo);
+            return cudnnGetConvolutionBackwardFilterAlgorithm(*m_cudnn, m_inT, m_outT, *m_conv, *m_kernelT, CUDNN_CONVOLUTION_BWD_FILTER_NO_WORKSPACE, 0, &algo);
         };
         // find deterministic algorithm
-        auto deterministicFinder =
-            [&, this](int& calgo, cudnnConvolutionBwdFilterAlgoPerf_t algoPerf[MaxAlgoCount]) -> cudnnStatus_t {
+        auto deterministicFinder = [&, this](int& calgo, cudnnConvolutionBwdFilterAlgoPerf_t algoPerf[MaxAlgoCount])->cudnnStatus_t
+        {
             auto result = finder(calgo, algoPerf);
-            auto found = std::find_if(algoPerf, algoPerf + calgo, [](const cudnnConvolutionBwdFilterAlgoPerf_t& a) {
-                return a.algo == CUDNN_CONVOLUTION_BWD_FILTER_ALGO_1 && a.status == CUDNN_STATUS_SUCCESS;
-            });
+            auto found = std::find_if(algoPerf, algoPerf + calgo,
+                [](const cudnnConvolutionBwdFilterAlgoPerf_t& a) { return a.algo == CUDNN_CONVOLUTION_BWD_FILTER_ALGO_1 && a.status == CUDNN_STATUS_SUCCESS; });
             if (found == algoPerf + calgo)
-                RuntimeError("cuDNN could not find a deterministic algorithm. Set 'forceDeterministicAlgorithms=false' "
-                             "in your configuration.");
-            algoPerf[0] = *found; // copy the deterministic algorithm to first entry
-            calgo = 1;            // set count of algorithms
+                RuntimeError("cuDNN could not find a deterministic algorithm. Set 'forceDeterministicAlgorithms=false' in your configuration.");
+            algoPerf[0] = *found;   // copy the deterministic algorithm to first entry
+            calgo = 1;              // set count of algorithms
             return result;
         };
-        // finde workspace size needed to auto-tune all algorithms, as well as the size needed for deterministic
-        // algorithm
-        auto workspaceSizeFinder = [&, this]() -> cudnnStatus_t {
+        // finde workspace size needed to auto-tune all algorithms, as well as the size needed for deterministic algorithm
+        auto workspaceSizeFinder = [&, this]() -> cudnnStatus_t
+        {
             size_t tmpSize;
             cudnnStatus_t err = CUDNN_STATUS_EXECUTION_FAILED;
             for (int i = 0; i < MaxAlgoCount; i++)
             {
-                auto err0 = cudnnGetConvolutionBackwardFilterWorkspaceSize(
-                    *m_cudnn, m_inT, m_outT, *m_conv, *m_kernelT, (cudnnConvolutionBwdFilterAlgo_t) i, &tmpSize);
+                auto err0 = cudnnGetConvolutionBackwardFilterWorkspaceSize(*m_cudnn, m_inT, m_outT, *m_conv, *m_kernelT, (cudnnConvolutionBwdFilterAlgo_t)i, &tmpSize);
                 if (err0 == CUDNN_STATUS_SUCCESS)
                 {
                     if (m_backFiltAlgo.MaxAlgoWorkspaceSize < tmpSize)
                         m_backFiltAlgo.MaxAlgoWorkspaceSize = tmpSize;
-                    if ((cudnnConvolutionBwdFilterAlgo_t) i == CUDNN_CONVOLUTION_BWD_FILTER_ALGO_1)
+                    if ((cudnnConvolutionBwdFilterAlgo_t)i == CUDNN_CONVOLUTION_BWD_FILTER_ALGO_1)
                         m_backFiltAlgo.DeterministicAlgoWorkspaceSize = tmpSize;
                     err = err0;
                 }
             }
             return err;
         };
-<<<<<<< HEAD
-        FindBestAlgo(batchSize, m_backFiltAlgo, workspaceSizeFinder, deterministicFinder, finder, staticFinder,
-                     workspace);
-=======
         CUDNN_CALL(cudnnSetConvolutionGroupCount(*m_conv, (int)m_geometry->Groups()));
         FindBestAlgo(batchSize, m_backFiltAlgo, workspaceSizeFinder, deterministicFinder, finder, staticFinder, workspace);
->>>>>>> 09e25a47
         // Compute gradients with respect to the output tensor (data).
-        if (m_dataType == CUDNN_DATA_HALF)
-            CUDNN_CALL(cudnnSetConvolutionMathType(*m_conv, m_backFiltAlgo.AlgoMathType));
-        else
-            CUDNN_CALL(cudnnSetConvolutionMathType(*m_conv, CUDNN_DEFAULT_MATH));
-        CUDNN_CALL(cudnnConvolutionBackwardFilter(*m_cudnn, &C::One, m_inT, ptr(in), m_outT, ptr(srcGrad), *m_conv,
-                                                  m_backFiltAlgo.selectedAlgo, ptr(workspace), workspace.BufferSize(),
-                                                  accumulateGradient ? &C::One : &C::Zero, *m_kernelT,
-                                                  ptr(kernelGrad)));
+        if(m_dataType == CUDNN_DATA_HALF) CUDNN_CALL(cudnnSetConvolutionMathType(*m_conv, m_backFiltAlgo.AlgoMathType));
+        else CUDNN_CALL(cudnnSetConvolutionMathType(*m_conv, CUDNN_DEFAULT_MATH));
+        CUDNN_CALL(cudnnConvolutionBackwardFilter(*m_cudnn, &C::One, m_inT, ptr(in), m_outT, ptr(srcGrad), *m_conv, m_backFiltAlgo.selectedAlgo, ptr(workspace), workspace.BufferSize(), accumulateGradient ? &C::One : &C::Zero, *m_kernelT, ptr(kernelGrad)));
     }
 
     void EnsurePoolingInitialized() override
     {
         if (m_pool == nullptr)
-            m_pool =
-                std::make_unique<CuDnnPool>(*m_geometry, m_poolKind, m_forceDeterministicAlgorithms, m_poolIncludePad);
-    }
-
-    void ForwardPoolingCore(const Mat& in, Mat& out, bool /*inferenceOnly*/) override
+            m_pool = std::make_unique<CuDnnPool>(*m_geometry, m_poolKind, m_forceDeterministicAlgorithms, m_poolIncludePad);
+    }
+
+    void ForwardPoolingCore(const Mat& in, Mat& out) override
     {
         size_t batchSize = in.GetNumCols();
         m_inT.UpdateBatchSize(batchSize);
@@ -544,14 +476,13 @@
         CUDNN_CALL(cudnnPoolingForward(*m_cudnn, *(m_pool), &C::One, m_inT, ptr(in), &C::Zero, m_outT, ptr(out)));
     }
 
-    void BackwardPoolingCore(const Mat& out, const Mat& srcGrad, const Mat& in, Mat& grad, bool accumulateGradient,
-                             Mat& /*workspace*/) override
+    void BackwardPoolingCore(const Mat& out, const Mat& srcGrad, const Mat& in, Mat& grad, bool accumulateGradient) override
     {
         size_t batchSize = in.GetNumCols();
         m_inT.UpdateBatchSize(batchSize);
         m_outT.UpdateBatchSize(batchSize);
-        CUDNN_CALL(cudnnPoolingBackward(*m_cudnn, *(m_pool), &C::One, m_outT, ptr(out), m_outT, ptr(srcGrad), m_inT,
-                                        ptr(in), accumulateGradient ? &C::One : &C::Zero, m_inT, ptr(grad)));
+        CUDNN_CALL(cudnnPoolingBackward(*m_cudnn, *(m_pool), &C::One, m_outT, ptr(out), m_outT, ptr(srcGrad),
+                                        m_inT, ptr(in), accumulateGradient ? &C::One : &C::Zero, m_inT, ptr(grad)));
     }
 
     void MaxUnpoolingCore(const Mat& out, const Mat& poolIn, Mat& in) override
@@ -568,11 +499,8 @@
 
     static const int MaxAlgoCount = 10;
 
-    template <typename TAlgo, typename TWorkspaceSizeFinder, typename TDeterministicFinder, typename TFinder,
-              typename TStaticFinder>
-    void FindBestAlgo(size_t batchSize, TAlgo& algo, TWorkspaceSizeFinder workspaceSizeFinder,
-                      TDeterministicFinder deterministicFinder, TFinder finder, TStaticFinder staticFinder,
-                      Mat& workspace)
+    template <typename TAlgo, typename TWorkspaceSizeFinder, typename TDeterministicFinder, typename TFinder, typename TStaticFinder>
+    void FindBestAlgo(size_t batchSize, TAlgo& algo, TWorkspaceSizeFinder workspaceSizeFinder, TDeterministicFinder deterministicFinder, TFinder finder, TStaticFinder staticFinder, Mat& workspace)
     {
         m_inT.UpdateBatchSize(batchSize);
         m_outT.UpdateBatchSize(batchSize);
@@ -589,34 +517,29 @@
         if (algo.autotuningState == AutotuningState::Running && batchSize > algo.maxMBSizeSeen)
         {
             cudaDeviceSynchronize(); // make sure no in-flight GPU kernels using workspace before release its memory
-            workspace.Resize(0, 0, 0, false);
+            workspace.Resize(0,0,0,false);
             algo.RecordAlgoBatchSizeWorkspaceSize(true, algo.selectedAlgo, 0, 0);
             algo.autotuningState = AutotuningState::Init;
         }
-        else if (algo.autotuningState == AutotuningState::Running && !m_forceDeterministicAlgorithms &&
-                 !m_inputHasFreeDimension) // batchSize changes to be smaller than MaxAlgoMBSize, need to re-do tuning
-                                           // if non-deterministic
+        else if (algo.autotuningState == AutotuningState::Running && !m_forceDeterministicAlgorithms && !m_inputHasFreeDimension)  // batchSize changes to be smaller than MaxAlgoMBSize, need to re-do tuning if non-deterministic
             algo.autotuningState = AutotuningState::PendingTuning;
 
         typename TAlgo::typeT algoPerf[MaxAlgoCount];
         int calgo = 0;
-        // In initState, where memory allocation for nodes are not completed, we only run the algorithm with no
-        // workspace. In the special case when m_forceDeterministicAlgorithms, we allocate some memory and use the
-        // deterministic algorithm. In the special case when m_inputHasFreeDimension, we only run the algorithm with no
-        // workspace.
+        // In initState, where memory allocation for nodes are not completed, we only run the algorithm with no workspace.
+        // In the special case when m_forceDeterministicAlgorithms, we allocate some memory and use the deterministic algorithm.
+        // In the special case when m_inputHasFreeDimension, we only run the algorithm with no workspace.
         if (algo.autotuningState == AutotuningState::Init)
         {
             // find workspace size needed for finderEx and deterministic algorithm
             CUDNN_CALL(workspaceSizeFinder());
             if (m_forceDeterministicAlgorithms)
             {
-                workspace.Resize((algo.DeterministicAlgoWorkspaceSize + sizeof(ElemType) - 1) / sizeof(ElemType), 1, 0,
-                                 false);
+                workspace.Resize((algo.DeterministicAlgoWorkspaceSize + sizeof(ElemType) - 1) / sizeof(ElemType), 1, 0, false);
                 CUDNN_CALL(deterministicFinder(calgo, algoPerf));
-                assert(calgo == 1); // only one deterministic algorithm will be returned
+                assert(calgo == 1);                                 // only one deterministic algorithm will be returned
                 algo.RecordAlgoBatchSizeWorkspaceSize(true, (*algoPerf).algo, batchSize, (*algoPerf).memory);
-                algo.autotuningState = AutotuningState::Running; // no further need for tuning since this is
-                                                                 // deterministic, directly enter running state
+                algo.autotuningState = AutotuningState::Running;    // no further need for tuning since this is deterministic, directly enter running state
             }
             else
             {
@@ -627,58 +550,49 @@
                 // Here MaxAlgoWorkspaceSize is temporarily storing 'possible' need changed by staticFinder.
                 // Thus we don't set maxAlgo records and those will be tuned later.
                 algo.RecordAlgoBatchSizeWorkspaceSize(false, algo.selectedAlgo, batchSize, 0);
-                algo.autotuningState =
-                    m_inputHasFreeDimension ? AutotuningState::Running : AutotuningState::PendingTuning;
+                algo.autotuningState = m_inputHasFreeDimension ? AutotuningState::Running : AutotuningState::PendingTuning;
             }
             return;
         }
 
         // we allocate workspace and find algorithm if batchSize is higher than ever seen
-        if (algo.MaxAlgoMBSize == 0) // MaxAlgoMBSize is 0 only after Init. After this heavy tuning, MaxAlgoMBSize will
-                                     // be set to >0, thus we tune just once.
+        if (algo.MaxAlgoMBSize == 0)    // MaxAlgoMBSize is 0 only after Init. After this heavy tuning, MaxAlgoMBSize will be set to >0, thus we tune just once.
         {
             size_t curSize = workspace.BufferSize();
 
             // To control memory usage. No one seems to be using this flag
             size_t inputSampleSize = m_geometry->InputShape().GetNumElements();
-            size_t maxMem = m_maxTempMemSizeInSamples == 0
-                                ? (std::numeric_limits<size_t>::max)()
-                                : inputSampleSize * m_maxTempMemSizeInSamples * sizeof(ElemType);
+            size_t maxMem = m_maxTempMemSizeInSamples == 0 ? (std::numeric_limits<size_t>::max)() : inputSampleSize * m_maxTempMemSizeInSamples * sizeof(ElemType);
 
             try
-            { // first try allocate as much to run FindEX, this may fail when accumulate is on (in which case additional
-              // memory is allocated in finder()), thus we do try...catch...
+            {   // first try allocate as much to run FindEX, this may fail when accumulate is on (in which case additional memory is allocated in finder()), thus we do try...catch...
                 size_t free, total, resizeTo = 0;
                 CUDA_CALL(cudaMemGetInfo(&free, &total));
                 free += workspace.BufferSize();
-                // We reserve 2% of the total GPU memory because CuDNN seem to behave erroneously when there is no
-                // memory left
-                if (free > (total / 50))
-                    resizeTo = free - (total / 50) + sizeof(ElemType);
+                // We reserve 2% of the total GPU memory because CuDNN seem to behave erroneously when there is no memory left
+                if(free > (total/50))
+                    resizeTo = free - (total/50) + sizeof(ElemType);
                 // We don't need memory more than workspace we learned in workspaceSizeFinder
                 resizeTo = min(resizeTo, algo.MaxAlgoWorkspaceSize);
                 resizeTo = min(resizeTo, maxMem);
-                if (resizeTo > 0)
-                    workspace.Resize((resizeTo + sizeof(ElemType) - 1) / sizeof(ElemType),
-                                     1); // resize the workspace so that we can run the finder
+                if(resizeTo > 0)
+                    workspace.Resize((resizeTo + sizeof(ElemType) - 1) / sizeof(ElemType), 1);     // resize the workspace so that we can run the finder
 
                 // Pending State now, let's do a find and get algorithm Perfs
                 calgo = 0;
                 CUDNN_CALL(finder(calgo, algoPerf));
                 assert(calgo > 0);
-                auto res = algoPerf; // first returned algorithm is the fastest
+                auto res = algoPerf;        // first returned algorithm is the fastest
                 algo.RecordAlgoBatchSizeWorkspaceSize(true, (*res).algo, batchSize, (*res).memory);
                 algo.AlgoMathType = (*res).mathType;
                 algo.autotuningState = AutotuningState::Running;
-                if (algo.MaxAlgoWorkspaceSize < curSize) // need to shrink the workspace
+                if (algo.MaxAlgoWorkspaceSize < curSize)   // need to shrink the workspace
                     workspace.Resize((curSize + sizeof(ElemType) - 1) / sizeof(ElemType), 1, 0, false);
                 else
-                    workspace.Resize((algo.MaxAlgoWorkspaceSize + sizeof(ElemType) - 1) / sizeof(ElemType), 1, 0,
-                                     false);
+                    workspace.Resize((algo.MaxAlgoWorkspaceSize + sizeof(ElemType) - 1) / sizeof(ElemType), 1, 0, false);
             }
             catch (...)
-            { // when it fails, it means accumulate is on, and allocation of temporary buffer failed. We resize to
-              // curSize and try again
+            {   // when it fails, it means accumulate is on, and allocation of temporary buffer failed. We resize to curSize and try again
                 fprintf(stderr, "Retrying with reduced workspace memory for convolution\n");
                 workspace.Resize((curSize + sizeof(ElemType) - 1) / sizeof(ElemType), 1, 0, false);
                 try
@@ -686,13 +600,13 @@
                     calgo = 0;
                     CUDNN_CALL(finder(calgo, algoPerf));
                     assert(calgo > 0);
-                    auto res = algoPerf; // first returned algorithm is the fastest
+                    auto res = algoPerf;    // first returned algorithm is the fastest
                     algo.RecordAlgoBatchSizeWorkspaceSize(true, (*res).algo, batchSize, (*res).memory);
                     algo.AlgoMathType = (*res).mathType;
                     algo.autotuningState = AutotuningState::Running;
                 }
                 catch (...)
-                { // fails again, let's fall back to cudnnGet
+                {   // fails again, let's fall back to cudnnGet
                     fprintf(stderr, "Fall back to use static finder to get the algorithm for convolution\n");
                     CUDNN_CALL(staticFinder(algo.selectedAlgo, false));
                     algo.RecordAlgoBatchSizeWorkspaceSize(true, algo.selectedAlgo, batchSize, curSize);
@@ -700,16 +614,12 @@
                 }
             }
         }
-        else if (batchSize == algo.MaxAlgoMBSize &&
-                 workspace.BufferSize() >=
-                     algo.MaxAlgoWorkspaceSize) // Use stored algo when batchsize go back to max. Likely happen when
-                                                // last batch in epoch lacking data
+        else if (batchSize == algo.MaxAlgoMBSize && workspace.BufferSize() >= algo.MaxAlgoWorkspaceSize) // Use stored algo when batchsize go back to max. Likely happen when last batch in epoch lacking data
         {
             algo.RecordAlgoBatchSizeWorkspaceSize(false, algo.maxAlgo, batchSize, algo.MaxAlgoWorkspaceSize);
             algo.autotuningState = AutotuningState::Running;
         }
-        else // use fast/static method to get algorithm when batchsize get smaller. Avoid severe slowdown when batchsize
-             // change frequently
+        else    // use fast/static method to get algorithm when batchsize get smaller. Avoid severe slowdown when batchsize change frequently
         {
             CUDNN_CALL(staticFinder(algo.selectedAlgo, false));
             algo.RecordAlgoBatchSizeWorkspaceSize(false, algo.selectedAlgo, batchSize, workspace.BufferSize());
@@ -733,51 +643,42 @@
     {
         typedef T typeT;
         ConvAlgoInfo()
-            : LastBatchAlgoMBSize(0),
-              MaxAlgoMBSize(0),
-              maxMBSizeSeen(0),
-              autotuningState(AutotuningState::Init),
-              MaxAlgoWorkspaceSize(0),
-              LastBatchAlgoWorkspaceSize(0),
-              AlgoMathType(CUDNN_TENSOR_OP_MATH)
+            : LastBatchAlgoMBSize(0), MaxAlgoMBSize(0), maxMBSizeSeen(0), autotuningState(AutotuningState::Init), MaxAlgoWorkspaceSize(0), LastBatchAlgoWorkspaceSize(0), AlgoMathType(CUDNN_TENSOR_OP_MATH)
         {
         }
         // Variables to stores states
-        size_t maxMBSizeSeen; // Max minibatch size seen. If batch size exceed this number, redo tuning from scratch.
-                              // maxAlgo is tuned for batchsize following this batch.
-
-        size_t MaxAlgoMBSize; // Batch size when current work space is allocated. If batch size returns to this size,
-                              // directly pick the maxAlgo
-        size_t MaxAlgoWorkspaceSize; // First temporarily store possible workspace size for any algorithm, then store
-                                     // size for  maxAlgo after tunning
-
-        size_t LastBatchAlgoWorkspaceSize; // workspace size for selectedAlgo
+        size_t maxMBSizeSeen; // Max minibatch size seen. If batch size exceed this number, redo tuning from scratch. maxAlgo is tuned for batchsize following this batch.
+
+        size_t MaxAlgoMBSize;   // Batch size when current work space is allocated. If batch size returns to this size, directly pick the maxAlgo
+        size_t MaxAlgoWorkspaceSize;   // First temporarily store possible workspace size for any algorithm, then store size for  maxAlgo after tunning
+
+        size_t LastBatchAlgoWorkspaceSize;  // workspace size for selectedAlgo
         size_t LastBatchAlgoMBSize;        // minibatch size for selectedAlgo
 
-        size_t DeterministicAlgoWorkspaceSize; // workspace size for deterministic algorithm
-
-        AutotuningState autotuningState; // state of auto-tuning: Init, PendingTuning and Running
-        decltype(T::algo) selectedAlgo;  // currently selected algorithm
-        decltype(T::algo) maxAlgo;       // algorithm that was selected when the current workspace is allocated
+        size_t DeterministicAlgoWorkspaceSize;  // workspace size for deterministic algorithm
+
+        AutotuningState autotuningState;    // state of auto-tuning: Init, PendingTuning and Running
+        decltype(T::algo) selectedAlgo;     // currently selected algorithm
+        decltype(T::algo) maxAlgo;          // algorithm that was selected when the current workspace is allocated
 
         cudnnMathType_t AlgoMathType;
 
         bool NeedAutotuning(size_t batchSize, size_t workspaceSize)
         {
             // NVIDIA:
-            // It is not safe to assume that previously selected algorithm requires less or the same amount of workspace
-            // when minibatch size decrease Need to re-run auto-tuner everytime minibatch size grow. Use faster(may not
-            // be optimal) method to get algorithm when batchsize decrease Should remain reasonable performance when
-            // minibatch size changes frequently (e.g. distributed reading).
-            return (autotuningState != AutotuningState::Running || batchSize != LastBatchAlgoMBSize ||
+            // It is not safe to assume that previously selected algorithm requires less or the same amount of workspace when minibatch size decrease
+            // Need to re-run auto-tuner everytime minibatch size grow.
+            // Use faster(may not be optimal) method to get algorithm when batchsize decrease
+            // Should remain reasonable performance when minibatch size changes frequently (e.g. distributed reading).
+            return (autotuningState != AutotuningState::Running ||
+                    batchSize != LastBatchAlgoMBSize ||
                     workspaceSize < LastBatchAlgoWorkspaceSize);
         }
 
-        // Record algorithm, batchsize and workspace right after tuning/init. Next batch will check to decide whether
-        // keep using recorded algorithm. If just tuned for MaxAlgo, also record that since maxAlgo tuning is heavy.
+        // Record algorithm, batchsize and workspace right after tuning/init. Next batch will check to decide whether keep using recorded algorithm.
+        // If just tuned for MaxAlgo, also record that since maxAlgo tuning is heavy.
         template <typename U>
-        void RecordAlgoBatchSizeWorkspaceSize(bool justTunedForMaxAlgo, U newAlgo, size_t batchSize,
-                                              size_t workspaceSize)
+        void RecordAlgoBatchSizeWorkspaceSize(bool justTunedForMaxAlgo, U newAlgo, size_t batchSize, size_t workspaceSize)
         {
             selectedAlgo = newAlgo;
             LastBatchAlgoMBSize = batchSize;
@@ -812,25 +713,24 @@
 };
 
 template <class ElemType>
-std::unique_ptr<ConvolutionEngine<ElemType>> CuDnnConvolutionEngineFactory<ElemType>::Create(
-    ConvolveGeometryPtr geometry, DEVICEID_TYPE deviceId, ImageLayoutKind imageLayout, size_t maxTempMemSizeInSamples,
-    PoolKind poolKind, bool forceDeterministicAlgorithms, bool poolIncludePad, bool inputHasFreeDimension)
+std::unique_ptr<ConvolutionEngine<ElemType>> CuDnnConvolutionEngineFactory<ElemType>::Create(ConvolveGeometryPtr geometry,
+                                                                                             DEVICEID_TYPE deviceId, ImageLayoutKind imageLayout,
+                                                                                             size_t maxTempMemSizeInSamples, PoolKind poolKind,
+                                                                                             bool forceDeterministicAlgorithms, bool poolIncludePad,
+                                                                                             bool inputHasFreeDimension)
 {
-    return std::make_unique<CuDnnConvolutionEngine<ElemType>>(geometry, deviceId, imageLayout, maxTempMemSizeInSamples,
-                                                              poolKind, forceDeterministicAlgorithms, poolIncludePad,
-                                                              inputHasFreeDimension);
+    return std::make_unique<CuDnnConvolutionEngine<ElemType>>(geometry, deviceId, imageLayout, maxTempMemSizeInSamples, poolKind,
+                                                              forceDeterministicAlgorithms, poolIncludePad, inputHasFreeDimension);
 }
 
 template <class ElemType>
-bool CuDnnConvolutionEngineFactory<ElemType>::IsSupported(DEVICEID_TYPE deviceId, ConvolveGeometryPtr geometry,
-                                                          PoolKind poolKind)
+bool CuDnnConvolutionEngineFactory<ElemType>::IsSupported(DEVICEID_TYPE deviceId, ConvolveGeometryPtr geometry, PoolKind poolKind)
 {
     // REVIEW alexeyk: IsSupported check should be performed by cuDNN itself. Is there a good way to do that?
 
     cudaDeviceProp props = {0};
     // Note that cudaGetDeviceProperties also sets CUDA last error so need to check/clear both.
-    if (deviceId < 0 || (cudaGetDeviceProperties(&props, deviceId) | cudaGetLastError()) != cudaSuccess ||
-        props.major < 3)
+    if (deviceId < 0 || (cudaGetDeviceProperties(&props, deviceId) | cudaGetLastError()) != cudaSuccess || props.major < 3)
         return false;
 
     const auto& input = geometry->InputShape();
@@ -844,15 +744,16 @@
     // cuDNN supports 2D and 3D convolutions at the moment with full sharing.
     // In case map count size > 1, then it should have all ones except last dimension.
     // If pooling is requested, then cuDNN supports only 2D/3D inputs and 2D pooling kernels.
-    bool retVal = (inputRank <= 4 && std::find(begin(sharing), end(sharing), false) == sharing.end() &&
+    bool retVal = (inputRank <= 4 &&
+                   std::find(begin(sharing), end(sharing), false) == sharing.end() &&
                    mapCount.GetNumElements() == mapCount[mapRank - 1] &&
-                   (poolKind == PoolKind::None || inputRank <= 3 && (kernelRank < 3 || kernel[2] == 1)));
-
-    // cuDNN as of version 6.0 does not handle asymmetric padding for even size kernel convolution correctly. We need to
-    // detect asymmetric padding due to auto-padding and choose the reference convolution implementation instead a
-    // special case is when stride >= input, this means we will have a single output, and thus asymmetric padding is not
-    // an issue
-    if (poolKind == PoolKind::None) // only for convolution, pooling seems fine
+                   (poolKind == PoolKind::None ||
+                   inputRank <= 3 && (kernelRank < 3 || kernel[2] == 1)));
+
+    // cuDNN as of version 6.0 does not handle asymmetric padding for even size kernel convolution correctly. We need to detect asymmetric
+    // padding due to auto-padding and choose the reference convolution implementation instead
+    // a special case is when stride >= input, this means we will have a single output, and thus asymmetric padding is not an issue
+    if (poolKind == PoolKind::None)     // only for convolution, pooling seems fine
     {
         for (int i = 0; i < kernelRank; i++)
         {
@@ -861,11 +762,7 @@
             auto stride = geometry->GetStride(i);
             if (kernel[i] % 2 == 0 && lowerPad < upperPad && stride < input[i])
             {
-                fprintf(stderr,
-                        "WARNING: Detected asymmetric padding issue with even kernel size and lowerPad (%d) < "
-                        "higherPad (%d) (i=%d), cuDNN will not be able to produce correct result. Switch to reference "
-                        "engine (VERY SLOW). \n",
-                        lowerPad, upperPad, i);
+                fprintf(stderr, "WARNING: Detected asymmetric padding issue with even kernel size and lowerPad (%d) < higherPad (%d) (i=%d), cuDNN will not be able to produce correct result. Switch to reference engine (VERY SLOW). \n", lowerPad, upperPad, i);
                 retVal = false;
                 break;
             }
@@ -878,6 +775,4 @@
 template class CuDnnConvolutionEngineFactory<double>;
 template class CuDnnConvolutionEngineFactory<half>;
 
-} // namespace CNTK
-} // namespace MSR
-} // namespace Microsoft+} } }