//
// Copyright (c) Microsoft. All rights reserved.
// Licensed under the MIT license. See LICENSE.md file in the project root for full license information.
//

#pragma once

#include "BestGpu.h"

#ifndef CPUONLY

#pragma push_macro("TENSOR_OPS_DECL")
#define TENSOR_OPS_DECL __device__ __host__
#include "CommonMatrix.h"
#include "GPUMatrix.h"
#include "TensorOps.h" // for exp_() etc.
#include "device_functions.h"
#include <cuda_runtime.h>
#include <assert.h>
#include <float.h>
#pragma pop_macro("TENSOR_OPS_DECL")

// REVIEW alexeyk: disable warnings properly for GCC/clang
#ifdef _MSC_VER
#pragma warning(push)
#pragma warning(disable : 4100) // 'identifier': unreferenced formal parameter
#pragma warning(disable : 4127) // conditional expression is constant
#pragma warning(disable : 4201) // nonstandard extension used: nameless struct/union
#pragma warning(disable : 4458) // declaration of 'identifier' hides class member
#pragma warning(disable : 4515) // 'namespace': namespace uses itself
#endif
#include <cub/cub.cuh>
#ifdef _MSC_VER
#pragma warning(pop)
#endif

// We would like to use 64-bit integer to support large matrices. However, CUDA seems to support only 32-bit integer
// For now, use int32_t to ensure that both Linux and Windows see this as 32 bit integer type.

#ifndef CUDA_LONG
#define CUDA_LONG int32_t
#endif

<<<<<<< HEAD
// special markers in BlockId2ColOrRow()/ColOrRow2BlockId()
static const GPUSPARSE_INDEX_TYPE Id_NotAssigned = -1;  // this column (or row) is empty
static const GPUSPARSE_INDEX_TYPE Id_Pending = INT_MAX; // this column (or row) is not empty, but the index is not yet known

=======
>>>>>>> 0d13098a
#define IDX2C(i, j, ld) (((j) * (ld)) + (i)) // 0 based indexing

// On older GPUs, CUDA atomicAdd() only exists for 'float'. This is the 'double' version.
#if defined(__CUDA_ARCH__) && __CUDA_ARCH__ < 600
static __inline__ __device__ double atomicAdd(double* address, double val)
{
    unsigned long long int* address_as_ull = (unsigned long long int*) address;
    unsigned long long int old = *address_as_ull, assumed;
    do
    {
        assumed = old;
        old = atomicCAS(address_as_ull, assumed, __double_as_longlong(val + __longlong_as_double(assumed)));
    } while (assumed != old);
    return __longlong_as_double(old);
}
#endif

// TODO: replace this with TensorOps.h LogAdd(). It differs in using ElemType throughout, while this one seems to use 'double' versions of exp() and log().
// The 'k' in the name is to avoid naming conflicts with various versions of logadd() that are defined throughout the codebase.
template <class ElemType>
static inline __device__ __host__ ElemType logaddk(ElemType x, ElemType y)
{
    ElemType temp, diff, z;

    if (x < y)
    {
        temp = x;
        x = y;
        y = temp;
    }
    diff = y - x;
    if (diff < MINLOGEXP)
    {
        return (x < LSMALL) ? LZERO : x;
    }
    else
    {
        z = exp(diff);
        return x + log(1.0 + z);
    }
}

namespace Microsoft { namespace MSR { namespace CNTK {

// ---------------------------------------------------------------------------
// GridDim -- helper to choose the CUDA grid dimensions
// ---------------------------------------------------------------------------

template <class INT, class INT2>
static INT CeilDiv(INT a, INT2 b) // ceil(a/b)
{
    return (INT)(((size_t) a + (size_t) b - 1) / (size_t) b); // these size_t casts are necessary since b may be INT_MAX (for maxGridSize[])
}

struct GridDim
{
    static const CUDA_LONG maxThreadsPerBlock = 1024; // use this many threads per block
    static const CUDA_LONG maxWarpsPerBlock = 32;     // use this many warps per block. This means 1024 threads for warpSize=32

    // use these for launching
    //   GridDim grid(NN);
    //   kernel<<<grid.m_blocksPerGrid, grid.m_threadsPerBlock, ...>>>(...)
    int m_blocksPerGrid, m_threadsPerBlock; // (these may in the future be extended to multi-dimensional ones)
    CUDA_LONG m_N;

    GridDim(CUDA_LONG N) // linear grid
    {
        m_N = N;
        if (N == 0) // CUDA will fail to launch with 0 blocks
            N = 1;

        // get device information
        const auto& props = GetDeviceProps();
        CUDA_LONG numProcs = props.multiProcessorCount;
        CUDA_LONG warpSize = props.warpSize;

        // distribute warps evenly over processors
        CUDA_LONG warpsPerProc = CeilDiv(N, numProcs * warpSize);

        // if too many warps per block then reduce #warps
        // This limits the number of threads to 512.
        if (warpsPerProc > maxWarpsPerBlock)
        {
            CUDA_LONG overBy = CeilDiv(warpsPerProc, maxWarpsPerBlock); // we are over by this factor
            warpsPerProc = CeilDiv(warpsPerProc, overBy);
        }

        // put it back together
        m_threadsPerBlock = warpsPerProc * warpSize;        // =a multiple of 32 that is as close to 1024 as makes sense given NN
        m_blocksPerGrid = CeilDiv(N, m_threadsPerBlock);
        if (m_blocksPerGrid == 1)
            m_threadsPerBlock = N; // don't launch more than necessary  --TODO: Does this make a difference at all?
        assert(m_blocksPerGrid * m_threadsPerBlock >= N);
    }

    static size_t GetCurrentDeviceId()
    {
        int deviceId;
        cudaGetDevice(&deviceId);
        return (size_t)deviceId;
    }

    static const std::vector<cudaDeviceProp>& GetCachedDeviceProps()
    {
        std::call_once(s_cachedDevicePropsInitFlag, [=]{
            int numDevices;
            CUDA_CALL(cudaGetDeviceCount(&numDevices));
            s_cachedDeviceProps.resize(numDevices);
            for (int i = 0; i < numDevices; i++)
                CUDA_CALL(cudaGetDeviceProperties(&s_cachedDeviceProps[i], i));
        });
       
        return s_cachedDeviceProps;
    }

    // get device properties of current device
    static const cudaDeviceProp& GetDeviceProps()
    {
        //const auto& cachedDevicesProps = GetCachedDeviceProps();
        // magic statics are safe in VS 2015
        static std::vector<cudaDeviceProp> cachedDevicesProps = GetCachedDeviceProps();
        return cachedDevicesProps[GetCurrentDeviceId()];
    }

    // compute our location on the grid
    static __device__ CUDA_LONG GetLinearThreadId()
    {
        return blockDim.x * blockIdx.x + threadIdx.x;
    }

private: 
    // TODO: drop call_once and co. and make cached devices a local static, once we're on VS2015.
    static std::vector<cudaDeviceProp> s_cachedDeviceProps;
    static std::once_flag s_cachedDevicePropsInitFlag;
};

#define CALCULATE_ELEMENTWISE_INDEX_OR_EXIT(id, N) \
    CUDA_LONG id = GridDim::GetLinearThreadId();   \
    if (id >= N)                                   \
        return;

#ifdef __GNUC__
#define UNUSED_FUNCTION_ATTRIBUTE __attribute__((unused))
#else
#define UNUSED_FUNCTION_ATTRIBUTE
#endif

// ---------------------------------------------------------------------------
// FixedSizeParameterArray -- array of elements to pass by value to kernels
// ---------------------------------------------------------------------------

template <size_t N, typename ItemType>
class FixedSizeParameterArray
{
    CUDA_LONG m_numItems;
    ItemType m_items[N];
public:
    // reading out data
    __device__ __host__ CUDA_LONG size() const { return m_numItems; }
    __device__ __host__ const ItemType operator[](size_t i) const { return m_items[i]; }
    __device__ __host__       ItemType operator[](size_t i)       { return m_items[i]; }
    // cast as a struct with a different template parameter
    // TODO: This is not working. Use AsFixedSizeParameterArrayRef<> below until I figured out how to do this right.
    template<size_t Nother>
    const FixedSizeParameterArray<Nother, ItemType>& AsFixedSizeParameterArrayRef() const
    {
        if (size() > Nother)
            LogicError("FixedSizeParameterArray: Attempted to cast to a templated buffer size that is too small.");
        return reinterpret_cast<const FixedSizeParameterArray<Nother, ItemType>&>(*this);
    }
    // creating the array
    FixedSizeParameterArray() { clear(); }
    const static size_t CAPACITY = N;
    size_t capacity() const { return N; }
    void clear() { m_numItems = 0; }
    void push_back(ItemType p)
    {
        assert(m_numItems < (CUDA_LONG)N);
        m_items[m_numItems++] = p;
    }
};

// version of FixedSizeParameterArray that uses most of the 4k budget for by-value parameters
// Main code uses this; and final call actually passes a smaller one above after type cast.
template <typename ItemType>
class MaxFixedSizeParameterArray : public FixedSizeParameterArray<((4096 - 80) / sizeof(ItemType)), ItemType>
{
};

// ===========================================================================
// CUDA kernels follow, lots of them
// ===========================================================================

// _elementWise*() kernels
//
// Designed to operate on contiguous blocks of memory, where the output is a simple function of the inputs.
// The first parameters of every function are inputs, and the last two arguments to each function are always
// (ElemenType *res, CUDA_LONG N), a pointer and length of the output block. Each thread computes a function
// of the inputs for one value in the output.

template <class ElemType>
__global__ void _elementWisePowerOnCuda(
    const ElemType alpha,
    const ElemType* a,
    ElemType* res,
    const CUDA_LONG N)
{
    CALCULATE_ELEMENTWISE_INDEX_OR_EXIT(id, N);
    if (alpha == 0)
    {
        res[id] = 1;
    }
    else if (alpha == 1)
    {
        res[id] = a[id];
    }
    else if (alpha == 2)
    {
        res[id] = a[id] * a[id];
    }
    else if (alpha == 3)
    {
        res[id] = a[id] * a[id] * a[id];
    }
    else
    {
        if (sizeof(ElemType) == sizeof(double))
        {
            res[id] = pow(a[id], alpha);
        }
        else
        {
            res[id] = powf(a[id], alpha);
        }
    }
};

// Note that this code is inefficient on CUDA due to diverging code paths.
// Use Sigmoid() in TensorOps.h instead, which solves this problem.
template <class ElemType>
__global__ void _elementWiseSigmoidOnCuda(
    const ElemType* a,
    ElemType* res,
    const CUDA_LONG N)
{
    CALCULATE_ELEMENTWISE_INDEX_OR_EXIT(id, N);
#if 0 // this computes the same thing but is twice as fast on CUDA
    res[id] = Microsoft::MSR::CNTK::Sigmoid(a[id]);
#else
    if (a[id] >= 0)
    {
        ElemType e = exp_(-a[id]);
        res[id] = 1 / (1 + e);
    }
    else
    {
        ElemType e = exp_(a[id]);
        res[id] = e / (1 + e);
    }
#endif
};

template <class ElemType>
__global__ void _assignSigmoidOf(
    const ElemType* a,
    ElemType* res,
    const CUDA_LONG N)
{
    CALCULATE_ELEMENTWISE_INDEX_OR_EXIT(id, N);

// This function computes 1 / (1 + e^(-x)) which yields 1 / (1 + e^|x|) if x is negative,
// and e^x / (1 + e^x) if x is positive.
// BUGBUG: This does not invert the calculation when the exp argument becomes large, potentially causing overflows.
//         There is a second version of this function that does. That should be used.
#if 0 // this has the same speed now, although not identical accuracy
    res[id] = Microsoft::MSR::CNTK::Sigmoid(a[id]);
#else
    ElemType negElem = -a[id];
    ElemType e = exp_(negElem);

    res[id] = 1 / (e + 1);
#endif
};

template <class ElemType>
__global__ void _elementWiseLinRectDerivativeOnCuda(
    const ElemType* a,
    ElemType* res,
    const CUDA_LONG N)
{
    CALCULATE_ELEMENTWISE_INDEX_OR_EXIT(id, N);
    res[id] = (a[id] <= 0) ? 0 : 1;
}

template <class ElemType>
__global__ void _elementWiseSigmoidDerivativeOnCuda(
    const ElemType* a,
    ElemType* res,
    const CUDA_LONG N)
{
    CALCULATE_ELEMENTWISE_INDEX_OR_EXIT(id, N);
    res[id] = a[id] * (1 - a[id]);
}

template <class ElemType>
__global__ void _elementWiseTanhOnCuda(
    const ElemType* a,
    ElemType* res,
    const CUDA_LONG N)
{
    CALCULATE_ELEMENTWISE_INDEX_OR_EXIT(id, N);
    res[id] = tanh_(a[id]);
};

//to prevent negative values caused by floating operations, we force inputs to be >=0
//this may, however, hide problems in the caller.
template <class ElemType>
__global__ void _elementWiseSqrtOnCuda(
    const ElemType* a,
    ElemType* res,
    const CUDA_LONG N)
{
    CALCULATE_ELEMENTWISE_INDEX_OR_EXIT(id, N);
    res[id] = sqrt_(max((ElemType) 0, a[id]));
};

template <class ElemType>
__global__ void _elementWiseExpOnCuda(
    const ElemType* a,
    ElemType* res,
    const CUDA_LONG N)
{
    CALCULATE_ELEMENTWISE_INDEX_OR_EXIT(id, N);
    res[id] = exp_(a[id]);
};

template <class ElemType>
__global__ void _elementWiseLogOnCuda(
    const ElemType* a,
    ElemType* res,
    const CUDA_LONG N)
{
    CALCULATE_ELEMENTWISE_INDEX_OR_EXIT(id, N);
    res[id] = (a[id] < EPS_IN_LOG) ? LOG_OF_EPS_IN_LOG : log_(a[id]);
};

template <class ElemType>
__global__ void _elementWiseAbsOnCuda(
    const ElemType* a,
    ElemType* res,
    const CUDA_LONG N)
{
    CALCULATE_ELEMENTWISE_INDEX_OR_EXIT(id, N);
    res[id] = fabs_(a[id]);
};

template <class ElemType>
__global__ void _elementWiseCosineOnCuda(
    const ElemType* a,
    ElemType* res,
    const CUDA_LONG N)
{
    CALCULATE_ELEMENTWISE_INDEX_OR_EXIT(id, N);
    res[id] = cos_(a[id]);
};

template <class ElemType>
__global__ void _elementWiseNegativeSineOnCuda(
    const ElemType* a,
    ElemType* res,
    const CUDA_LONG N)
{
    CALCULATE_ELEMENTWISE_INDEX_OR_EXIT(id, N);
    res[id] = -sin_(a[id]);
};

template <class ElemType>
__global__ void _elementWiseAcosOnCuda(
    const ElemType* a,
    ElemType* res,
    const CUDA_LONG N)
{
    CALCULATE_ELEMENTWISE_INDEX_OR_EXIT(id, N);
    res[id] = acos_(a[id]);
};

template <class ElemType>
__global__ void _elementWiseAsinOnCuda(
    const ElemType* a,
    ElemType* res,
    const CUDA_LONG N)
{
    CALCULATE_ELEMENTWISE_INDEX_OR_EXIT(id, N);
    res[id] = asin_(a[id]);
};

template <class ElemType>
__global__ void _elementWiseCoshOnCuda(
    const ElemType* a,
    ElemType* res,
    const CUDA_LONG N)
{
    CALCULATE_ELEMENTWISE_INDEX_OR_EXIT(id, N);
    res[id] = cosh_(a[id]);
};

template <class ElemType>
__global__ void _elementWiseSinhOnCuda(
    const ElemType* a,
    ElemType* res,
    const CUDA_LONG N)
{
    CALCULATE_ELEMENTWISE_INDEX_OR_EXIT(id, N);
    res[id] = sinh_(a[id]);
};

template <class ElemType>
__global__ void _setValue(
    ElemType* a,
    const ElemType v,
    const CUDA_LONG N)
{
    CUDA_LONG id = blockDim.x * blockIdx.x + threadIdx.x;
    if (id >= N)
        return;
    a[id] = v;
};

template <class ElemType>
__global__ void _setValue(
    ElemType* a,
    const ElemType* d_v,
    const CUDA_LONG N)
{
    CUDA_LONG id = blockDim.x * blockIdx.x + threadIdx.x;
    if (id >= N)
        return;
    a[id] = d_v[0];
};

template <class ElemType>
__global__ void _copyColumnsStrided(ElemType* dest, ElemType* src, CUDA_LONG N, CUDA_LONG numRows, CUDA_LONG destNumColsStride, CUDA_LONG srcNumColsStride)
{
    CUDA_LONG id = blockDim.x * blockIdx.x + threadIdx.x;
    if (id >= N)
        return;

    CUDA_LONG denseColIdx = id / numRows;
    CUDA_LONG rowIdx = id - (denseColIdx * numRows);

    dest[(denseColIdx * destNumColsStride * numRows) + rowIdx] = src[(denseColIdx * srcNumColsStride * numRows) + rowIdx];
}

template <class ElemType>
__global__ void _assignToRowSliceValuesOf(ElemType* dest, ElemType* src, const CUDA_LONG N, const CUDA_LONG startIndex, const CUDA_LONG destRows, const CUDA_LONG srcRows)
{
    CUDA_LONG id = blockDim.x * blockIdx.x + threadIdx.x;
    if (id >= N)
        return;

    CUDA_LONG col = id / srcRows;
    CUDA_LONG row = id - (col * srcRows);

    dest[col * destRows + row + startIndex] = src[id];
}

template <class ElemType>
__global__ void _assignRowSliceValuesOf(ElemType* dest, ElemType* src, const CUDA_LONG N, const CUDA_LONG startIndex, const CUDA_LONG destRows, const CUDA_LONG srcRows)
{
    CUDA_LONG id = blockDim.x * blockIdx.x + threadIdx.x;
    if (id >= N)
        return;

    CUDA_LONG col = id / destRows;
    CUDA_LONG row = id - (col * destRows);

    // dest[id] = src[col*srcRows + row + startIndex];
    dest[id] = src[IDX2C(row + startIndex, col, srcRows)];
}

template <class ElemType>
__global__ void _addToRowSliceValuesOf(ElemType* dest, ElemType* src, const CUDA_LONG N, const CUDA_LONG startIndex, const CUDA_LONG destRows, const CUDA_LONG srcRows)
{
    CUDA_LONG id = blockDim.x * blockIdx.x + threadIdx.x;
    if (id >= N)
        return;

    CUDA_LONG col = id / srcRows; // src is the full matrix, rowslice is taken from the dest
    CUDA_LONG row = id - (col * srcRows);

    // dest[col*destRows + row + startIndex] += src[id];
    dest[IDX2C(row + startIndex, col, destRows)] += src[id];
}

template <class ElemType>
__global__ void _addWithRowSliceValuesOf(ElemType* dest, ElemType* src, const CUDA_LONG N, const CUDA_LONG startIndex, const CUDA_LONG destRows, const CUDA_LONG srcRows)
{
    CUDA_LONG id = blockDim.x * blockIdx.x + threadIdx.x;
    if (id >= N)
        return;

    CUDA_LONG col = id / destRows; // dest is the full matrix, rowslice is taken from the src
    CUDA_LONG row = id - (col * destRows);

    dest[id] += src[IDX2C(row + startIndex, col, srcRows)];
}

template <class ElemType>
__global__ void _assignToDiagonalValuesOf(ElemType* dest, ElemType* src, const CUDA_LONG N, const CUDA_LONG srcCols)
{
    CUDA_LONG id = blockDim.x * blockIdx.x + threadIdx.x;
    if (id >= N)
        return;

    CUDA_LONG col = id / srcCols;
    CUDA_LONG row = id - (col * srcCols);

    if (row == col)
        dest[row] = src[id];
}

template <class ElemType>
__global__ void _assignRowStackValuesOf(ElemType* dest, ElemType** srces, size_t* startRowIndeces, const CUDA_LONG numSrces, const CUDA_LONG N, const CUDA_LONG destRows, const CUDA_LONG destCols)
{
    CUDA_LONG id = blockDim.x * blockIdx.x + threadIdx.x;
    if (id >= N)
        return;

    CUDA_LONG col = id / destRows; // dest is the full matrix, rowslice is taken from the src
    CUDA_LONG row = id - (col * destRows);

    // can we replace the for loop with something better?
    int srcId = 0;
    for (; srcId < numSrces; srcId++)
    {
        if (startRowIndeces[srcId + 1] > row)
            break;
    }

    dest[id] = srces[srcId][IDX2C(row - startRowIndeces[srcId], col, startRowIndeces[srcId + 1] - startRowIndeces[srcId])];
}

template <class ElemType>
__global__ void _assignRepeatOf(ElemType* dest, ElemType* src, const CUDA_LONG N, const CUDA_LONG srcRows, const CUDA_LONG srcCols, const CUDA_LONG destRows)
{
    CUDA_LONG id = blockDim.x * blockIdx.x + threadIdx.x;
    if (id >= N)
        return;

    CUDA_LONG destCol = id / destRows;
    CUDA_LONG destRow = id - (destCol * destRows);

    CUDA_LONG srcRow = destRow % srcRows;
    CUDA_LONG srcCol = destCol % srcCols;

    dest[id] = src[IDX2C(srcRow, srcCol, srcRows)];
}

template <class ElemType>
__global__ void _addToRowRepeatValuesOf(ElemType* dest, ElemType* src, const CUDA_LONG N, const CUDA_LONG srcRows, const CUDA_LONG srcCols, const CUDA_LONG destRows)
{
    CUDA_LONG id = blockDim.x * blockIdx.x + threadIdx.x;
    if (id >= N)
        return;

    CUDA_LONG col = id / srcRows;
    CUDA_LONG row = (id - (col * srcRows)) % destRows;

    // dest[col*destRows + row + startIndex] += src[id];
    dest[IDX2C(row, col, destRows)] += src[id];
}

template <class ElemType>
__global__ void _assignPositiveAndShiftedNegSample(ElemType* dest, const ElemType* src, const CUDA_LONG N, const CUDA_LONG srcRows, const CUDA_LONG srcCols, const CUDA_LONG destRows, const CUDA_LONG posNumber, const CUDA_LONG shiftNumber)
{
    CUDA_LONG id = blockDim.x * blockIdx.x + threadIdx.x;
    if (id >= N)
        return;

    CUDA_LONG destCol = id / destRows;
    CUDA_LONG destRow = id - (destCol * destRows);

    CUDA_LONG sampleInDestCol = destRow / srcRows;
    CUDA_LONG srcRow = destRow - srcRows * sampleInDestCol;
    CUDA_LONG srcCol = sampleInDestCol < posNumber ? destCol : (destCol + shiftNumber + sampleInDestCol - posNumber) % srcCols;

    dest[id] = src[IDX2C(srcRow, srcCol, srcRows)];
}

template <class ElemType>
__global__ void _addFoldedPositiveAndShiftedNegSample(ElemType* folded, const ElemType* unfolded, const CUDA_LONG unfoldedN, const CUDA_LONG unfoldedRows, const CUDA_LONG unfoldedCols, const CUDA_LONG foldedRows, const CUDA_LONG posNumber, const CUDA_LONG shiftNumber)
{
    CUDA_LONG id = blockDim.x * blockIdx.x + threadIdx.x;
    if (id >= unfoldedN)
        return;

    CUDA_LONG unfoldedCol = id / unfoldedRows;
    CUDA_LONG unfoldedRow = id - (unfoldedCol * unfoldedRows);

    CUDA_LONG sampleInUnfoldedCol = unfoldedRow / foldedRows;
    CUDA_LONG foldedRow = unfoldedRow - foldedRows * sampleInUnfoldedCol;
    CUDA_LONG foldedCol = sampleInUnfoldedCol < posNumber ? unfoldedCol : (unfoldedCol + shiftNumber + sampleInUnfoldedCol - posNumber) % unfoldedCols;

    atomicAdd(&folded[IDX2C(foldedRow, foldedCol, foldedRows)], unfolded[id]);
}

template <class ElemType>
__global__ void _assignDifferenceOf1(
    ElemType* us,
    const ElemType alpha,
    const ElemType* a,
    const CUDA_LONG N)
{
    CUDA_LONG id = blockDim.x * blockIdx.x + threadIdx.x;
    if (id >= N)
        return;
    us[id] = alpha - a[id];
};

template <class ElemType>
__global__ void _assignDifferenceOf2(
    ElemType* us,
    const ElemType alpha,
    const ElemType* a,
    const CUDA_LONG N)
{
    CUDA_LONG id = blockDim.x * blockIdx.x + threadIdx.x;
    if (id >= N)
        return;
    us[id] = a[id] - alpha;
};

///a is a scalar
template <class ElemType>
__global__ void _scaleAndAddScalar(
    ElemType* c,
    const CUDA_LONG N,
    const ElemType alpha,
    const ElemType* a,
    const ElemType* b)
{
    CUDA_LONG id = blockDim.x * blockIdx.x + threadIdx.x;
    if (id >= N)
        return;
    c[id] = alpha * a[0] + b[id];
};

template <class ElemType>
__global__ void _multiply1x1AndWeightedAdd(
    ElemType alpha, const ElemType* a, const ElemType* b, ElemType beta, ElemType* c, CUDA_LONG N)
{
    CUDA_LONG id = blockDim.x * blockIdx.x + threadIdx.x;
    if (id >= N)
        return;
    ElemType f = alpha * *a; // scalar matrix
    if (beta == 0)           // don't even read the memory if beta is 0
        c[id] = b[id] * f;
    else
        c[id] = b[id] * f + c[id] * beta;
}

template <class ElemType>
__global__ void _addValue(
    ElemType* a,
    const ElemType v,
    const CUDA_LONG N)
{
    CUDA_LONG id = blockDim.x * blockIdx.x + threadIdx.x;
    if (id >= N)
        return;
    a[id] += v;
};

template <class ElemType>
__global__ void _addValue(
    ElemType* a,
    const ElemType* d_v,
    const CUDA_LONG N)
{
    CUDA_LONG id = blockDim.x * blockIdx.x + threadIdx.x;
    if (id >= N)
        return;
    a[id] += d_v[0];
};

template <class ElemType>
__global__ void _elemMul(
    ElemType* a,
    const ElemType* b,
    const CUDA_LONG N)
{
    CUDA_LONG id = blockDim.x * blockIdx.x + threadIdx.x;
    if (id >= N)
        return;
    a[id] *= b[id];
};

template <class ElemType>
__global__ void _assignElementProductOf(
    ElemType* us,
    const ElemType* a,
    const ElemType* b,
    const CUDA_LONG N)
{
    CUDA_LONG id = blockDim.x * blockIdx.x + threadIdx.x;
    if (id >= N)
        return;
    us[id] = a[id] * b[id];
}

template <class ElemType>
__global__ void _assignKhatriRaoProductOf(
    ElemType* us,
    const ElemType* a,
    const ElemType* b,
    const CUDA_LONG rowsA,
    const CUDA_LONG rowsB,
    const CUDA_LONG cols)
{
    CUDA_LONG id = blockDim.x * blockIdx.x + threadIdx.x;

    const CUDA_LONG rows = rowsA * rowsB;
    const CUDA_LONG col = id / rows;
    if (col >= cols)
        return;

    const CUDA_LONG row = id % rows;
    const CUDA_LONG rowB = row / rowsA;
    const CUDA_LONG rowA = row % rowsA;

    us[id] = a[rowA + col * rowsA] * b[rowB + col * rowsB];
}

template <class ElemType>
__global__ void _addColumnReshapeProductOf(
    ElemType* us,
    const ElemType* a,
    const ElemType* b,
    const CUDA_LONG rowsB,
    const CUDA_LONG rowsC,
    const CUDA_LONG cols,
    const bool transposeAColumn)
{
    CUDA_LONG id = blockDim.x * blockIdx.x + threadIdx.x;

    const CUDA_LONG col = id / rowsC;
    if (col >= cols)
        return;

    const CUDA_LONG row = id % rowsC;
    CUDA_LONG bBase = col * rowsB;
    CUDA_LONG aBase = bBase * rowsC;
    ElemType v = 0;

    if (transposeAColumn)
    {
        aBase += row * rowsB;
        for (CUDA_LONG i = 0; i < rowsB; i++)
        {
            v += a[aBase++] * b[bBase++];
        }
    }
    else
    {
        aBase += row;
        for (CUDA_LONG i = 0; i < rowsB; i++)
        {
            v += a[aBase] * b[bBase++];
            aBase += rowsC;
        }
    }
    us[row + col * rowsC] += v;
}

template <class ElemType>
__global__ void _assignElementDivisionOf(
    ElemType* us,
    const ElemType* a,
    const ElemType* b,
    const CUDA_LONG N)
{
    ElemType smallValue = EPS_IN_INVERSE;

    CUDA_LONG id = blockDim.x * blockIdx.x + threadIdx.x;
    if (id >= N)
        return;

    ElemType v = b[id];

    if (v < 0 && v > -smallValue)
        us[id] = a[id] / (-smallValue);
    else if (v >= 0 && v < smallValue)
        us[id] = a[id] / smallValue;
    else
        us[id] = a[id] / v;
}

template <class ElemType>
__global__ void _elemInverse(
    ElemType* us,
    const CUDA_LONG N)
{
    ElemType smallValue = EPS_IN_INVERSE;

    CUDA_LONG id = blockDim.x * blockIdx.x + threadIdx.x;
    if (id >= N)
        return;

    if (us[id] < 0 && us[id] > -smallValue)
        us[id] = 1 / -smallValue;
    else if (us[id] >= 0 && us[id] < smallValue)
        us[id] = 1 / smallValue;
    else
        us[id] = 1 / us[id];
}

template <class ElemType>
__global__ void _logSoftMaxColWise(
    ElemType* a,
    const CUDA_LONG m_numCols,
    const CUDA_LONG m_numRows) // ld
{
    int col_id = blockDim.x * blockIdx.x + threadIdx.x;
    if (col_id >= m_numCols)
        return;

    __shared__ ElemType maxV[GridDim::maxThreadsPerBlock];
    __shared__ ElemType Sum[GridDim::maxThreadsPerBlock];
    maxV[threadIdx.x] = a[IDX2C(0, col_id, m_numRows)];
    Sum[threadIdx.x] = 0;

    for (CUDA_LONG i = 0; i < m_numRows; ++i)
    {
        if (a[IDX2C(i, col_id, m_numRows)] > maxV[threadIdx.x])
        {
            maxV[threadIdx.x] = a[IDX2C(i, col_id, m_numRows)];
        }
    }

    for (CUDA_LONG i = 0; i < m_numRows; ++i)
    {
        ElemType tmp = a[IDX2C(i, col_id, m_numRows)] - maxV[threadIdx.x];
        Sum[threadIdx.x] += (sizeof(ElemType) == sizeof(float) ? expf(tmp) : exp(tmp));
    }
    Sum[threadIdx.x] = maxV[threadIdx.x] + (sizeof(ElemType) == sizeof(float) ? logf(Sum[threadIdx.x]) : log(Sum[threadIdx.x]));
    for (CUDA_LONG i = 0; i < m_numRows; ++i)
    {
        a[IDX2C(i, col_id, m_numRows)] -= Sum[threadIdx.x];
    }
}

//template<class ElemType>
//__global__ void _assignColumnwiseSoftmaxOf(
//    const ElemType *a,
//    ElemType* us,
//    const CUDA_LONG m_numCols,
//    const CUDA_LONG m_numRows) // thead per column
//{
//    int col_id = blockDim.x * blockIdx.x + threadIdx.x;
//    if (col_id>=m_numCols)
//        return;
//
//    __shared__ ElemType maxV[GridDim::maxThreadsPerBlock];
//    __shared__ ElemType Sum[GridDim::maxThreadsPerBlock];
//    maxV[threadIdx.x]=a[IDX2C(0,col_id,m_numRows)];
//    Sum[threadIdx.x]=0;
//
//    for (CUDA_LONG i=0;i<m_numRows;++i)
//    {
//        if (a[IDX2C(i,col_id,m_numRows)]>maxV[threadIdx.x])
//        {
//            maxV[threadIdx.x]=a[IDX2C(i,col_id,m_numRows)];
//        }
//    }
//
//    for (CUDA_LONG i=0;i<m_numRows;++i)
//    {
//        if (sizeof(ElemType)==sizeof(float))
//        {
//            us[IDX2C(i,col_id,m_numRows)] = expf(a[IDX2C(i,col_id,m_numRows)]-maxV[threadIdx.x]);
//        }
//        else
//        {
//            us[IDX2C(i,col_id,m_numRows)] = exp(a[IDX2C(i,col_id,m_numRows)]-maxV[threadIdx.x]);
//        }
//        Sum[threadIdx.x] +=  us[IDX2C(i,col_id,m_numRows)];
//    }
//
//    for (CUDA_LONG i=0;i<m_numRows;++i)
//    {
//        us[IDX2C(i,col_id,m_numRows)] /= Sum[threadIdx.x] ;
//    }
//}

// each block processes one column. There must be 512 threads in a block
template <class ElemType>
__global__ void _assignColumnwiseLogSoftmaxOf512Threads(
    const ElemType* a,
    ElemType* us,
    const CUDA_LONG m_numCols,
    const CUDA_LONG m_numRows)
{
    // We first find max per column
    __shared__ ElemType partials[512];
    partials[threadIdx.x] = -10000000;

    for (int i = threadIdx.x; i < m_numRows; i += 512)
    {
        partials[threadIdx.x] = max(partials[threadIdx.x], a[IDX2C(i, blockIdx.x, m_numRows)]);
    }
    __syncthreads();

    if (threadIdx.x < 256)
    {
        partials[threadIdx.x] = max(partials[threadIdx.x + 256], partials[threadIdx.x]);
    }
    __syncthreads();

    if (threadIdx.x < 128)
    {
        partials[threadIdx.x] = max(partials[threadIdx.x + 128], partials[threadIdx.x]);
    }
    __syncthreads();

    if (threadIdx.x < 64)
    {
        partials[threadIdx.x] = max(partials[threadIdx.x + 64], partials[threadIdx.x]);
    }
    __syncthreads();

    if (threadIdx.x < 32)
    {
        partials[threadIdx.x] = max(partials[threadIdx.x + 32], partials[threadIdx.x]);
    }
    __syncthreads();

    if (threadIdx.x < 16)
    {
        partials[threadIdx.x] = max(partials[threadIdx.x + 16], partials[threadIdx.x]);
    }
    __syncthreads();

    if (threadIdx.x < 8)
    {
        partials[threadIdx.x] = max(partials[threadIdx.x + 8], partials[threadIdx.x]);
    }
    __syncthreads();

    if (threadIdx.x < 4)
    {
        partials[threadIdx.x] = max(partials[threadIdx.x + 4], partials[threadIdx.x]);
    }
    __syncthreads();

    __shared__ ElemType colMax[1];
    if (threadIdx.x == 0)
    {
        colMax[0] = max(max(partials[0], partials[1]), max(partials[2], partials[3]));
    }
    __syncthreads();
    partials[threadIdx.x] = 0.0f;

    // Now start finding sums
    for (int i = threadIdx.x; i < m_numRows; i += 512)
    {
        ElemType tmp = a[IDX2C(i, blockIdx.x, m_numRows)] - colMax[0];
        us[IDX2C(i, blockIdx.x, m_numRows)] = tmp;
        partials[threadIdx.x] += (sizeof(ElemType) == sizeof(float)) ? expf(tmp) : exp(tmp);
    }
    __syncthreads();

    if (threadIdx.x < 256)
    {
        partials[threadIdx.x] += partials[threadIdx.x + 256];
    }
    __syncthreads();

    if (threadIdx.x < 128)
    {
        partials[threadIdx.x] += partials[threadIdx.x + 128];
    }
    __syncthreads();

    if (threadIdx.x < 64)
    {
        partials[threadIdx.x] += partials[threadIdx.x + 64];
    }
    __syncthreads();

    if (threadIdx.x < 32)
    {
        partials[threadIdx.x] += partials[threadIdx.x + 32];
    }
    __syncthreads();

    if (threadIdx.x < 16)
    {
        partials[threadIdx.x] += partials[threadIdx.x + 16];
    }
    __syncthreads();

    if (threadIdx.x < 8)
    {
        partials[threadIdx.x] += partials[threadIdx.x + 8];
    }
    __syncthreads();

    if (threadIdx.x < 4)
    {
        partials[threadIdx.x] += partials[threadIdx.x + 4];
    }
    __syncthreads();

    __shared__ ElemType colSum[1];
    if (threadIdx.x == 0)
    {
        colSum[0] = partials[0] + partials[1] + partials[2] + partials[3];
        colSum[0] = (sizeof(ElemType) == sizeof(float)) ? logf(colSum[0]) : log(colSum[0]);
    }
    __syncthreads();

    for (int i = threadIdx.x; i < m_numRows; i += 512)
    {
        us[IDX2C(i, blockIdx.x, m_numRows)] -= colSum[0];
    }
}

template <class ElemType>
__global__ void _logSoftMaxRowWise(
    ElemType* a,
    const CUDA_LONG m_numCols,
    const CUDA_LONG m_numRows) // ld
{
    int row_id = blockDim.x * blockIdx.x + threadIdx.x;
    if (row_id >= m_numRows)
        return;

    __shared__ ElemType maxV[GridDim::maxThreadsPerBlock];
    __shared__ ElemType Sum[GridDim::maxThreadsPerBlock];
    maxV[threadIdx.x] = a[IDX2C(row_id, 0, m_numRows)];
    Sum[threadIdx.x] = 0;

    for (CUDA_LONG j = 0; j < m_numCols; ++j)
    {
        if (a[IDX2C(row_id, j, m_numRows)] > maxV[threadIdx.x])
        {
            maxV[threadIdx.x] = a[IDX2C(row_id, j, m_numRows)];
        }
    }

    for (CUDA_LONG j = 0; j < m_numCols; ++j)
    {
        ElemType tmp = a[IDX2C(row_id, j, m_numRows)] - maxV[threadIdx.x];
        Sum[threadIdx.x] += sizeof(ElemType) == sizeof(float) ? expf(tmp) : exp(tmp);
    }
    Sum[threadIdx.x] = maxV[threadIdx.x] + (sizeof(ElemType) == sizeof(float) ? logf(Sum[threadIdx.x]) : log(Sum[threadIdx.x]));
    for (CUDA_LONG j = 0; j < m_numCols; ++j)
    {
        a[IDX2C(row_id, j, m_numRows)] -= Sum[threadIdx.x];
    }
}

// each block processes one column. There must be 512 threads in a block
template <class ElemType>
__global__ void _assignColumnwiseHardmaxOf512Threads(
    const ElemType* a,
    ElemType* us,
    const CUDA_LONG m_numCols,
    const CUDA_LONG m_numRows)
{
    // We first find max per column
    __shared__ ElemType partials[512];
    __shared__ int colMaxI[512];
    int row = threadIdx.x % m_numRows;
    colMaxI[threadIdx.x] = row;
    partials[threadIdx.x] = a[IDX2C(row, blockIdx.x, m_numRows)];

    for (int i = threadIdx.x; i < m_numRows; i += 512)
    {
        if (partials[threadIdx.x] < a[IDX2C(i, blockIdx.x, m_numRows)])
        {
            partials[threadIdx.x] = a[IDX2C(i, blockIdx.x, m_numRows)];
            colMaxI[threadIdx.x] = i;
        }
    }
    __syncthreads();

    if (m_numRows > 256)
    {
        if (threadIdx.x < 256)
        {
            int other = threadIdx.x + 256;
            if (partials[threadIdx.x] < partials[other])
            {
                partials[threadIdx.x] = partials[other];
                colMaxI[threadIdx.x] = colMaxI[other];
            }
        }
        __syncthreads();
    }

    if (m_numRows > 128)
    {
        if (threadIdx.x < 128)
        {
            int other = threadIdx.x + 128;

            if (partials[threadIdx.x] < partials[other])
            {
                partials[threadIdx.x] = partials[other];
                colMaxI[threadIdx.x] = colMaxI[other];
            }
        }
        __syncthreads();
    }

    if (m_numRows > 64)
    {
        if (threadIdx.x < 64)
        {
            int other = threadIdx.x + 64;
            if (partials[threadIdx.x] < partials[other])
            {
                partials[threadIdx.x] = partials[other];
                colMaxI[threadIdx.x] = colMaxI[other];
            }
        }
        __syncthreads();
    }

    if (m_numRows > 32)
    {
        if (threadIdx.x < 32)
        {
            int other = threadIdx.x + 32;
            if (partials[threadIdx.x] < partials[other])
            {
                partials[threadIdx.x] = partials[other];
                colMaxI[threadIdx.x] = colMaxI[other];
            }
        }
        __syncthreads();
    }

    if (m_numRows > 16)
    {
        if (threadIdx.x < 16)
        {
            int other = threadIdx.x + 16;
            if (partials[threadIdx.x] < partials[other])
            {
                partials[threadIdx.x] = partials[other];
                colMaxI[threadIdx.x] = colMaxI[other];
            }
        }
        __syncthreads();
    }

    if (m_numRows > 8)
    {
        if (threadIdx.x < 8)
        {
            int other = threadIdx.x + 8;
            if (partials[threadIdx.x] < partials[other])
            {
                partials[threadIdx.x] = partials[other];
                colMaxI[threadIdx.x] = colMaxI[other];
            }
        }
        __syncthreads();
    }

    if (m_numRows > 4)
    {
        if (threadIdx.x < 4)
        {
            int other = threadIdx.x + 4;
            if (partials[threadIdx.x] < partials[other])
            {
                partials[threadIdx.x] = partials[other];
                colMaxI[threadIdx.x] = colMaxI[other];
            }
        }
        __syncthreads();
    }

    if (threadIdx.x == 0)
    {
        for (int i = 1; i < 4 && i < m_numRows; i++)
        {
            if (partials[0] < partials[i])
            {
                partials[0] = partials[i];
                colMaxI[0] = colMaxI[i];
            }
        }
    }
    __syncthreads();

    for (int i = threadIdx.x; i < m_numRows; i += 512)
    {
        us[IDX2C(i, blockIdx.x, m_numRows)] = (i == colMaxI[0]) ? 1 : 0;
    }
}

template <class ElemType>
__global__ void _assignTruncateBottom(
    ElemType* us,
    const ElemType* a,
    const ElemType threshold,
    const CUDA_LONG N)
{
    CALCULATE_ELEMENTWISE_INDEX_OR_EXIT(id, N);
    us[id] = a[id] < threshold ? threshold : a[id];
}

template <class ElemType>
__global__ void _assignTruncateTop(
    ElemType* us,
    const ElemType* a,
    const ElemType threshold,
    const CUDA_LONG N)
{
    CALCULATE_ELEMENTWISE_INDEX_OR_EXIT(id, N);
    us[id] = a[id] > threshold ? threshold : a[id];
}

template <class ElemType>
__global__ void _setToZeroIfAbsLessThan(
    ElemType* a,
    const ElemType threshold,
    const CUDA_LONG N)
{
    CUDA_LONG id = blockDim.x * blockIdx.x + threadIdx.x;
    if (id >= N)
        return;
    if (sizeof(ElemType) == sizeof(float))
    {
        if (fabsf(a[id]) < threshold)
            a[id] = 0;
    }
    else
    {
        if (fabs(a[id]) < threshold)
            a[id] = 0;
    }
}

template <class ElemType>
__global__ void _areEqual(
    const ElemType* a,
    const ElemType* b,
    const CUDA_LONG N,
    const ElemType threshold,
    long* d_res)
{
    CUDA_LONG id = blockDim.x * blockIdx.x + threadIdx.x;
    if (id >= N)
        return;

    if (sizeof(ElemType) == sizeof(float))
    {
        if (fabsf(a[id] - b[id]) > threshold)
        {
            d_res[0] = 0;
        }
    }
    else
    {
        if (fabs(1.0 * a[id] - 1.0 * b[id]) > threshold)
        {
            d_res[0] = 0;
        }
    }
}

// see Matrix<ElemType>::TensorShuffleScaleAndAdd() for comments
template <class ElemType>
__global__ void _tensorShuffleScaleAndAdd(
    ElemType keepWeight, const ElemType* pa, size_t D, size_t S, size_t M, size_t K, size_t T, ElemType scaleFactor, const ElemType* pb, ElemType* pc)
{
    size_t N = D * S * M * K * T;
    CUDA_LONG na = blockDim.x * blockIdx.x + threadIdx.x; // input tensor of dimension (D x S x M x K x T)
    if (na >= N)
        return;
    // recover the 5 indices from the loop counter
    size_t d = na % D;
    size_t s = (na / D) % S;
    size_t m = (na / D / S) % M;
    size_t k = (na / D / S / M) % K;
    size_t t = (na / D / S / M / K) % T;
    // compute index for the a and b/c tensors
    size_t nb = (((t * S + s) * M + m) * K + k) * D + d; // output tensor of dimension (D x K x M x S x T): k/K and s/S swapped
    // perform the computation
    ElemType cval = keepWeight ? keepWeight * pb[nb] : 0; // if weight is 0 then don't bother to read memory (efficiency) or to multiply (NaN-safe)
    cval += scaleFactor * pa[na];
    pc[nb] = cval;
}

// see Matrix<ElemType>::TensorShuffleScaleAndAdd() for comments
template <class ElemType>
__global__ void _tensorShuffleScaleAndAddRowSparse(
    const ElemType* anzValues, // source nz values
    const GPUSPARSE_INDEX_TYPE* aRowIndex,
    const GPUSPARSE_INDEX_TYPE* aColCSCIndex,
    ElemType* cnzValues, // target nz values
    GPUSPARSE_INDEX_TYPE* cRowIndex,
    GPUSPARSE_INDEX_TYPE* cColCSCIndex,
    size_t D, size_t S, size_t M, size_t K, size_t T,
    size_t nz)
{
    CUDA_LONG N = blockDim.x * blockIdx.x + threadIdx.x; // input tensor of dimension (D x S x M x K x T)
    if (N < aColCSCIndex[0] || N >= aColCSCIndex[T])
        return;

    size_t col;
    for (col = 0; col < T; col++)
    {
        if (aColCSCIndex[col + 1] > N)
            break;
    }

    size_t na = aRowIndex[N];
    int start = aColCSCIndex[col];
    int end = aColCSCIndex[col + 1];

    // recover the 5 indices from the loop counter
    size_t d = (na) % D;
    size_t s = (na / D) % S;
    size_t m = (na / D / S) % M;
    size_t k = (na / D / S / M) % K;

    // compute index for the a and b/c tensors
    size_t nc = ((s * M + m) * K + k) * D + d; // output tensor of dimension (D x K x M x S): k/K and s/S swapped

    int rowIdx = start;
    for (size_t j = start; j < end; j++)
    {
        // recover the 5 indices from the loop counter
        size_t na_i = aRowIndex[j];
        size_t d_i = (na_i) % D;
        size_t s_i = (na_i / D) % S;
        size_t m_i = (na_i / D / S) % M;
        size_t k_i = (na_i / D / S / M) % K;

        // compute index for the a and b/c tensors
        size_t nc_i = ((s_i * M + m_i) * K + k_i) * D + d_i; // output tensor of dimension (D x K x M x S): k/K and s/S swapped
        if (nc_i < nc)
        {
            rowIdx++;
        }
    }

    cnzValues[rowIdx] = anzValues[N];
    cRowIndex[rowIdx] = nc;

    if (N == 0)
    {
        for (int i = 0; i <= T; i++)
        {
            cColCSCIndex[i] = aColCSCIndex[i];
        }
    }
}

template <class ElemType>
__global__ void _hasElement(
    const ElemType* a,
    const CUDA_LONG N,
    ElemType* d_res // [2x1] vector. The first is the value to be compared and the second is the 0/1 to return
    )
{
    CUDA_LONG id = blockDim.x * blockIdx.x + threadIdx.x;
    if (id >= N)
        return;

    if (a[id] == d_res[0])
    {
        d_res[1] = 1;
    }
}

template <class ElemType>
__global__ void _setDiagonalValue(
    ElemType* a,
    const ElemType v,
    const CUDA_LONG N,
    const CUDA_LONG ld)
{
    int id = blockDim.x * blockIdx.x + threadIdx.x;
    if (id >= N)
        return;
    a[IDX2C(id, id, ld)] = v;
}

template <class ElemType>
__global__ void _setDiagonalValueFromVector(
    ElemType* a,
    const ElemType* b,
    const CUDA_LONG N)
{
    int id = blockDim.x * blockIdx.x + threadIdx.x;
    if (id >= N)
        return;
    a[IDX2C(id, id, N)] = b[id];
}

template <class ElemType>
__global__ void _adagrad(
    ElemType* a,
    ElemType* d_v,
    const CUDA_LONG N,
    ElemType* multipliers)
{
    CUDA_LONG id = blockDim.x * blockIdx.x + threadIdx.x;
    if (id >= N)
        return;

    const ElemType floor = 1e-16f;

    a[id] += d_v[id] * d_v[id];
    ElemType temp = sqrt(a[id] + floor);
    d_v[id] /= temp;

    if (multipliers != nullptr)
        multipliers[id] = 1 / temp;
}

template <class ElemType>
__global__ void _adagrad4BlockSparse(
    ElemType* a,          // dense
    const size_t numRows, // number of rows in a and in d_v
    ElemType* d_v,        // block sparse
    const GPUSPARSE_INDEX_TYPE* blockId2ColOrRow,
    ElemType* multipliers,
    const bool colMajor,
    const size_t len,  // major dim, numRows in colMajor and numcols in rowMajor
    const CUDA_LONG N) // total number of non-zero values
{
    CUDA_LONG id = blockDim.x * blockIdx.x + threadIdx.x;
    if (id >= N)
        return;

    const ElemType floor = 1e-16f;
    CUDA_LONG blockid = id / len;
    CUDA_LONG row = colMajor ? id - blockid * len : blockId2ColOrRow[blockid];
    CUDA_LONG col = colMajor ? blockId2ColOrRow[blockid] : id - blockid * len;

    size_t indexInA = row + col * numRows;
    a[indexInA] += d_v[id] * d_v[id];
    ElemType temp = sqrt(a[indexInA] + floor);
    d_v[id] /= temp;

    if (multipliers != nullptr)
        multipliers[id] = 1 / temp;
}

template <class ElemType>
__global__ void _fsadagrad(CUDA_LONG size, ElemType* grad, ElemType* smoothAda, ElemType* smoothMom, ElemType* val,
                           ElemType lr, ElemType mom, ElemType adaWeight, ElemType adaMul, ElemType unitGainFactor)
{
    CUDA_LONG idx = blockIdx.x * blockDim.x + threadIdx.x;
    CUDA_LONG stride = blockDim.x * gridDim.x;
    for (; idx < size; idx += stride)
    {
        ElemType g = grad[idx];
        ElemType adaSqr = adaWeight * smoothAda[idx] + (1.0f - adaWeight) * g * g;
        smoothAda[idx] = adaSqr;
        if (adaSqr != 0.0f)
        {
            ElemType w;
            if (sizeof(ElemType) == sizeof(double))
            {
                w = adaMul * rsqrt(adaSqr);
            }
            else
            {
                w = adaMul * rsqrtf(adaSqr);
            }

            if (w > 10.0f)
                w = 10.0f;
            g *= w;
        }

        if (mom > 0.0f)
        {
            g = mom * smoothMom[idx] + unitGainFactor * g;
            smoothMom[idx] = g;
        }

        g *= lr;
        val[idx] -= g;
    }
}

template<class ElemType>
inline __device__ ElemType _getvalue4BlockSparseCol(ElemType* v, const GPUSPARSE_INDEX_TYPE* colOrRow2blockId, const size_t len, CUDA_LONG idx)
{
    CUDA_LONG col = idx / len;
    CUDA_LONG row = idx - col * len;
    CUDA_LONG blockid = colOrRow2blockId[col];
    return (blockid == SparseIndex_NotAssigned) ? 0 : v[blockid * len + row];
}

template<class ElemType>
inline __device__ void _scalevalue4BlockSparseCol(ElemType* v, const GPUSPARSE_INDEX_TYPE* colOrRow2blockId, const size_t len, CUDA_LONG idx, ElemType s)
{
    CUDA_LONG col = idx / len;
    CUDA_LONG row = idx - col * len;
    CUDA_LONG blockid = colOrRow2blockId[col];
    if (blockid != SparseIndex_NotAssigned)
    {
        v[blockid * len + row] *= s;
    }
}

template <class ElemType>
__global__ void _fsadagrad4BlockSparseCol(CUDA_LONG size, 
    ElemType* grad_bsc, const GPUSPARSE_INDEX_TYPE* colOrRow2blockId, const size_t len,
    ElemType* smoothAda, ElemType* smoothMom, ElemType* val,
    ElemType lr, ElemType mom, ElemType adaWeight, ElemType adaMul, ElemType unitGainFactor)
{
    CUDA_LONG idx = blockIdx.x * blockDim.x + threadIdx.x;
    CUDA_LONG stride = blockDim.x * gridDim.x;
    for (; idx < size; idx += stride)
    {
        ElemType g = _getvalue4BlockSparseCol(grad_bsc, colOrRow2blockId, len, idx);
        ElemType adaSqr = adaWeight * smoothAda[idx] + (1.0f - adaWeight) * g * g;
        smoothAda[idx] = adaSqr;
        if (adaSqr != 0.0f)
        {
            ElemType w;
            if (sizeof(ElemType) == sizeof(double))
            {
                w = adaMul * rsqrt(adaSqr);
            }
            else
            {
                w = adaMul * rsqrtf(adaSqr);
            }

            if (w > 10.0f)
                w = 10.0f;
            g *= w;
        }

        if (mom > 0.0f)
        {
            g = mom * smoothMom[idx] + unitGainFactor * g;
            smoothMom[idx] = g;
        }

        g *= lr;
        val[idx] -= g;
    }
}

template <class ElemType>
__global__ void _rmsprop_init(
    ElemType* avars, ElemType* signs, ElemType* steps,
    ElemType* curr_grad,
    const CUDA_LONG N)
{
    CUDA_LONG i = blockDim.x * blockIdx.x + threadIdx.x;
    if (i >= N)
        return;

    ElemType tmp = curr_grad[i];
    avars[i] = tmp * tmp;
    signs[i] = ElemType(0.0);
    steps[i] = ElemType(0.02);
}

template <class ElemType>
__global__ void _rmsprop_init4BlockSparseCol(
    ElemType* avars, ElemType* signs, ElemType* steps,
    ElemType* curr_grad, const GPUSPARSE_INDEX_TYPE* colOrRow2blockId, const size_t len,
    const CUDA_LONG N)
{
    CUDA_LONG i = blockDim.x * blockIdx.x + threadIdx.x;
    if (i >= N)
        return;

    ElemType tmp = _getvalue4BlockSparseCol(curr_grad, colOrRow2blockId, len, i);

    avars[i] = tmp * tmp;
    signs[i] = ElemType(0.0);
    steps[i] = ElemType(0.02);
}

template <class ElemType>
__global__ void _rmsprop(
    ElemType* avars, ElemType* signs, ElemType* steps,
    ElemType* curr_grad,
    const CUDA_LONG N,
    ElemType RMS_GAMMA, ElemType RMS_WGT_INC, ElemType RMS_WGT_MAX, ElemType RMS_WGT_DEC, ElemType RMS_WGT_MIN,
    ElemType floor,
    ElemType* upd_gpu,
    ElemType* multipliers)
{
    CUDA_LONG i = blockDim.x * blockIdx.x + threadIdx.x;
    if (i >= N)
        return;

    avars[i] = RMS_GAMMA * avars[i] + (ElemType(1.0) - RMS_GAMMA) * (curr_grad[i] * curr_grad[i]);

    // // grad sign base 3: 0->neg, 1->zero, 2->pos
    // const int grad_sign = 1 + (ElemType(0) < curr_grad[i]) - (curr_grad[i] < ElemType(0));

    // // signs[i] contains three consecutive grad_sign
    // signs[i]  = 3*(int(signs[i]) % 9) + grad_sign;

    // // update according to the following table:
    // // (!pos,!pos,!pos) or (!neg,!neg,!neg): RMS_WGT_INC
    // // (!neg,!neg,neg) or (!pos,!pos,pos): RMS_WGT_DEC
    // // otherwise: no action

    // switch(int(upd_gpu[int(signs[i])]))
    // {
    // case 0:
    //    steps[i] = max(steps[i] * RMS_WGT_DEC, RMS_WGT_MIN);
    //    break;
    // case 2:
    //    steps[i] = min(steps[i] * RMS_WGT_INC, RMS_WGT_MAX);
    //    break;
    // }
    // curr_grad[i] *= steps[i] / sqrt(avars[i] + floor);

    const int grad_sign = (ElemType(0) < curr_grad[i]) - (curr_grad[i] < ElemType(0));

    if (signs[i] * grad_sign > 0)
        steps[i] = min(steps[i] * RMS_WGT_INC, RMS_WGT_MAX);
    else
        steps[i] = max(steps[i] * RMS_WGT_DEC, RMS_WGT_MIN);

    ElemType temp = steps[i] / sqrt(avars[i] + floor);
    curr_grad[i] *= temp;
    signs[i] = grad_sign;

    if (multipliers != nullptr)
        multipliers[i] = temp;
}

template <class ElemType>
__global__ void _rmsprop4BlockSparseCol(
    ElemType* avars, ElemType* signs, ElemType* steps,
    ElemType* grad_bsc, const GPUSPARSE_INDEX_TYPE* colOrRow2blockId, const size_t len,
    const CUDA_LONG N,
    ElemType RMS_GAMMA, ElemType RMS_WGT_INC, ElemType RMS_WGT_MAX, ElemType RMS_WGT_DEC, ElemType RMS_WGT_MIN,
    ElemType floor,
    ElemType* upd_gpu,
    ElemType* multipliers)
{
    CUDA_LONG i = blockDim.x * blockIdx.x + threadIdx.x;
    if (i >= N)
        return;

    ElemType g = _getvalue4BlockSparseCol(grad_bsc, colOrRow2blockId, len, i);

    avars[i] = RMS_GAMMA * avars[i] + (ElemType(1.0) - RMS_GAMMA) * (g * g);

    // // grad sign base 3: 0->neg, 1->zero, 2->pos
    // const int grad_sign = 1 + (ElemType(0) < curr_grad[i]) - (curr_grad[i] < ElemType(0));

    // // signs[i] contains three consecutive grad_sign
    // signs[i]  = 3*(int(signs[i]) % 9) + grad_sign;

    // // update according to the following table:
    // // (!pos,!pos,!pos) or (!neg,!neg,!neg): RMS_WGT_INC
    // // (!neg,!neg,neg) or (!pos,!pos,pos): RMS_WGT_DEC
    // // otherwise: no action

    // switch(int(upd_gpu[int(signs[i])]))
    // {
    // case 0:
    //    steps[i] = max(steps[i] * RMS_WGT_DEC, RMS_WGT_MIN);
    //    break;
    // case 2:
    //    steps[i] = min(steps[i] * RMS_WGT_INC, RMS_WGT_MAX);
    //    break;
    // }
    // curr_grad[i] *= steps[i] / sqrt(avars[i] + floor);

    const int grad_sign = (ElemType(0) < g) - (g < ElemType(0));

    if (signs[i] * grad_sign > 0)
        steps[i] = min(steps[i] * RMS_WGT_INC, RMS_WGT_MAX);
    else
        steps[i] = max(steps[i] * RMS_WGT_DEC, RMS_WGT_MIN);

    ElemType temp = steps[i] / sqrt(avars[i] + floor);
    _scalevalue4BlockSparseCol(grad_bsc, colOrRow2blockId, len, i, temp);
    signs[i] = grad_sign;

    if (multipliers != nullptr)
        multipliers[i] = temp;
}

template <class ElemType>
__global__ void _rescaleToRange(
    ElemType* a,
    const CUDA_LONG N,
    const ElemType low,
    const ElemType high)
{
    CUDA_LONG id = blockDim.x * blockIdx.x + threadIdx.x;
    if (id >= N)
        return;
    a[id] = a[id] * (high - low) + low;
}

template <class ElemType>
__global__ void _truncated_normal_transform(
    ElemType* a,
    const CUDA_LONG N,
    const ElemType mean,
    const ElemType sigma)
{
    CUDA_LONG id = blockDim.x * blockIdx.x + threadIdx.x;
    if (id >= N)
        return;
    const ElemType high = (ElemType)0.97724986805182079; // normcdf(2);
    const ElemType low = (ElemType)0.022750131948179195; // normcdf(-2);
    a[id] = normcdfinv(a[id] * (high - low) + low) * sigma + mean;
}

template <class ElemType>
__global__ void _gumbelFromUniform(
    ElemType* a,
    const CUDA_LONG N,
    const ElemType loc,
    const ElemType scale)
{
    CUDA_LONG id = blockDim.x * blockIdx.x + threadIdx.x;
    if (id >= N)
        return;
    a[id] = loc - scale * log_(ElemType(1e-40) - log_(a[id])); //a[id] is uniform in (0,1] exactly opposite from every other rng implementation  
}

template <class ElemType>
__global__ void _setMaskAndScale(
    ElemType* a,
    const CUDA_LONG N,
    const ElemType maskRate,
    const ElemType scaleValue)
{
    CUDA_LONG id = blockDim.x * blockIdx.x + threadIdx.x;
    if (id >= N)
        return;
    a[id] = a[id] <= maskRate ? 0 : scaleValue;
}

template <class ElemType>
__global__ void _vectorSum(
    ElemType* c,       // output
    const ElemType* a, // input
    const CUDA_LONG n, // a.numRows
    const CUDA_LONG m, // a.numCols
    const bool isColWise)
{
    int id = blockDim.x * blockIdx.x + threadIdx.x;
    if ((isColWise && id >= m) || (!isColWise && id >= n))
        return;

    ElemType sum = 0;

    if (isColWise)
    {
        for (CUDA_LONG i = 0; i < n; ++i)
        {
            sum += a[IDX2C(i, id, n)];
        }
    }
    else
    {
        for (CUDA_LONG j = 0; j < m; ++j)
        {
            sum += a[IDX2C(id, j, n)];
        }
    }
    c[id] = sum;
}

template <class ElemType>
__global__ void _vectorNorm1(
    ElemType* c,       // output
    const ElemType* a, // input
    const CUDA_LONG n, // a.numRows
    const CUDA_LONG m, // a.numCols
    const bool isColWise)
{
    int id = blockDim.x * blockIdx.x + threadIdx.x;
    if ((isColWise && id >= m) || (!isColWise && id >= n))
        return;

    ElemType sum = 0;

    if (isColWise)
    {
        for (CUDA_LONG i = 0; i < n; ++i)
        {
            if (sizeof(ElemType) == sizeof(float))
            {
                sum += fabsf(a[IDX2C(i, id, n)]);
            }
            else
            {
                sum += fabs(a[IDX2C(i, id, n)]);
            }
        }
    }
    else
    {
        for (CUDA_LONG j = 0; j < m; ++j)
        {
            if (sizeof(ElemType) == sizeof(float))
            {
                sum += fabsf(a[IDX2C(id, j, n)]);
            }
            else
            {
                sum += fabs(a[IDX2C(id, j, n)]);
            }
        }
    }
    c[id] = sum;
}

//one column per thread
template <class ElemType>
__global__ void _vectorNorm2(
    ElemType* c,       // output
    const ElemType* a, // input
    const CUDA_LONG N, // a.GetNumRows();
    const CUDA_LONG M, // a.GetNumCols();
    const bool isColWise)
{
    CUDA_LONG id = blockDim.x * blockIdx.x + threadIdx.x;
    if ((isColWise && id >= M) || (!isColWise && id >= N))
        return;

    ElemType sum = 0;
    if (isColWise)
    {
        for (CUDA_LONG i = 0; i < N; ++i)
        {
            ElemType v = a[IDX2C(i, id, N)];
            sum += v * v;
        }
    }
    else
    {
        for (CUDA_LONG j = 0; j < M; ++j)
        {
            ElemType v = a[IDX2C(id, j, N)];
            sum += v * v;
        }
    }

    if (sizeof(ElemType) == sizeof(float))
        c[id] = sqrtf(sum);
    else
        c[id] = sqrt(sum);
}

template <class ElemType>
__global__ void _convertInd2ValsAdjustInd(
    ElemType* inds,
    const ElemType* M,
    ElemType* vals,
    const CUDA_LONG n, // number of cols
    const CUDA_LONG m, // number of rows
    const bool isColWise)
{
    int id = blockDim.x * blockIdx.x + threadIdx.x;
    if ((isColWise && id >= n) || (!isColWise && id >= m))
        return;
    inds[id]--;
    if (isColWise)
    {
        vals[id] = M[IDX2C((int) inds[id], id, m)];
    }
    else
    {
        vals[id] = M[IDX2C(id, (int) inds[id], m)];
    }
}

//assume each column is an input sample. Each sample is stored in [channel, row, col]  (r00, g00, b00, r01, g01, b01, r10, g10, b10, r11, g11, b11)
template <class ElemType>
__global__ void _assignPackedConvolutionInput(ElemType* packedMatrix, const ElemType* inputSubBatch, const CUDA_LONG batchSize,
                                              const CUDA_LONG inputWidth, const CUDA_LONG inputHeight, const CUDA_LONG inputChannels,
                                              const CUDA_LONG outputWidth, const CUDA_LONG outputHeight, const CUDA_LONG outputChannels,
                                              const CUDA_LONG kernelWidth, const CUDA_LONG kernelHeight, const CUDA_LONG horizontalSubsample, const CUDA_LONG verticalSubsample, const bool zeroPadding)
{
    const CUDA_LONG inputHeightTimesChannel = inputHeight * inputChannels;
    const size_t inputDim = inputWidth * inputHeightTimesChannel;

    const CUDA_LONG idall = blockIdx.x * blockDim.x + threadIdx.x;
    const CUDA_LONG sample = idall / inputDim;
    if (sample >= batchSize)
        return;

    const CUDA_LONG id = idall % inputDim;
    const CUDA_LONG y = id / inputHeightTimesChannel; // inputCol

    const size_t packedInputRows = kernelWidth * kernelHeight * inputChannels;
    const size_t packedInputColsPerSample = outputWidth * outputHeight; // output size per channel

    // IN_ELEM_ROWPOS(channel, row, col) = (channel + (row + col * inputHeight) * inputChannels)
    // IN_ELEM_COLPOS = sample

    const CUDA_LONG nXC = id % inputHeightTimesChannel; // channel + inputRow*inputChannels
    const CUDA_LONG x = nXC / inputChannels;            // inputRow
    const CUDA_LONG c = nXC % inputChannels;            // channel

    ElemType currentInputValue = inputSubBatch[id + sample * inputDim];

    CUDA_LONG x0 = 0, y0 = 0, x1 = 0, y1 = 0;
    if (zeroPadding)
    {
        const CUDA_LONG halfKernelWidth = kernelWidth / 2;
        const CUDA_LONG halfKernelHeight = kernelHeight / 2;

        x0 = max((ElemType)0.0f, ceil((x - (ElemType) kernelHeight + 1.0f + halfKernelHeight) / (ElemType) verticalSubsample)); // row : first wrow in which x is in
        x1 = x + halfKernelHeight - x0 * verticalSubsample;                                                           // first posxInKernel
        y0 = max((ElemType)0.0f, ceil((y - (ElemType) kernelWidth + 1.0f + halfKernelWidth) / (ElemType) horizontalSubsample)); // col : first wcol in which y is in
        y1 = y + halfKernelWidth - y0 * horizontalSubsample;                                                          // first posyInKernel
    }
    else
    {
        x0 = max((ElemType)0.0f, ceil((x - (ElemType) kernelHeight + 1) / (ElemType) verticalSubsample));  // row : first wrow in which x is in
        x1 = x - x0 * verticalSubsample;                                                         // first posxInKernel
        y0 = max((ElemType)0.0f, ceil((y - (ElemType) kernelWidth + 1) / (ElemType) horizontalSubsample)); // col : first wcol in which y is in
        y1 = y - y0 * horizontalSubsample;                                                       // first posyInKernel
    }

    // PACK_ELEM_ROWPOS(channel, posxInKernel, posyInKernel) = (channel * kernelWidth * kernelHeight + posxInKernel + posyInKernel * kernelHeight)
    // PACK_ELEM_COLPOS(sample, wrow, wcol) = (sample*packedInputColsPerSample + outputHeight*wcol + wrow

    CUDA_LONG packColBase = sample * packedInputColsPerSample + y0 * outputHeight;
    for (CUDA_LONG wcol = y0, posyInKernel = y1; wcol < outputWidth && posyInKernel >= 0; wcol++, posyInKernel -= horizontalSubsample)
    {
        CUDA_LONG packRowBase = c * kernelWidth * kernelHeight + posyInKernel * kernelHeight;
        for (CUDA_LONG wrow = x0, posxInKernel = x1; wrow < outputHeight && posxInKernel >= 0; wrow++, posxInKernel -= verticalSubsample)
        {
            const CUDA_LONG packRow = packRowBase + posxInKernel;
            const CUDA_LONG packCol = packColBase + wrow;
            packedMatrix[packRow + packCol * packedInputRows] = currentInputValue;
        }
        packColBase += outputHeight;
    }
}

//assume each column is an input sample. Each sample is stored in [channel, row, col]  (r00, g00, b00, r01, g01, b01, r10, g10, b10, r11, g11, b11)
template <class ElemType>
__global__ void _unpackConvolutionInput(const ElemType* packedMatrix, ElemType* inputSubBatch, const CUDA_LONG batchSize,
                                        const CUDA_LONG inputWidth, const CUDA_LONG inputHeight, const CUDA_LONG inputChannels,
                                        const CUDA_LONG outputWidth, const CUDA_LONG outputHeight, const CUDA_LONG outputChannels,
                                        const CUDA_LONG kernelWidth, const CUDA_LONG kernelHeight, const CUDA_LONG horizontalSubsample, const CUDA_LONG verticalSubsample, const bool zeroPadding)
{
    const CUDA_LONG inputHeightTimesChannel = inputHeight * inputChannels;
    const size_t inputDim = inputWidth * inputHeightTimesChannel;

    const CUDA_LONG idall = blockIdx.x * blockDim.x + threadIdx.x;
    const CUDA_LONG sample = idall / inputDim;
    if (sample >= batchSize)
        return;

    const CUDA_LONG id = idall % inputDim;
    const CUDA_LONG y = id / inputHeightTimesChannel; // inputCol

    const size_t packedInputRows = kernelWidth * kernelHeight * inputChannels;
    const size_t packedInputColsPerSample = outputWidth * outputHeight; // output size per channel

    // IN_ELEM_ROWPOS(channel, row, col) = (channel + (row + col * inputHeight) * inputChannels)
    // IN_ELEM_COLPOS = sample

    const CUDA_LONG nXC = id % inputHeightTimesChannel; // channel + inputRow*inputChannels
    const CUDA_LONG x = nXC / inputChannels;            // inputRow
    const CUDA_LONG c = nXC % inputChannels;            // channel

    CUDA_LONG x0 = 0, y0 = 0, x1 = 0, y1 = 0;
    if (zeroPadding)
    {
        const CUDA_LONG halfKernelWidth = kernelWidth / 2;
        const CUDA_LONG halfKernelHeight = kernelHeight / 2;

        x0 = max(0.0f, ceil((x - (ElemType) kernelHeight + 1.0f + halfKernelHeight) / (ElemType) verticalSubsample)); // row : first wrow in which x is in
        x1 = x + halfKernelHeight - x0 * verticalSubsample;                                                           // first posxInKernel
        y0 = max(0.0f, ceil((y - (ElemType) kernelWidth + 1.0f + halfKernelWidth) / (ElemType) horizontalSubsample)); // col : first wcol in which y is in
        y1 = y + halfKernelWidth - y0 * horizontalSubsample;                                                          // first posyInKernel
    }
    else
    {
        x0 = max(0.0f, ceil((x - (ElemType) kernelHeight + 1) / (ElemType) verticalSubsample));  // row : first wrow in which x is in
        x1 = x - x0 * verticalSubsample;                                                         // first posxInKernel
        y0 = max(0.0f, ceil((y - (ElemType) kernelWidth + 1) / (ElemType) horizontalSubsample)); // col : first wcol in which y is in
        y1 = y - y0 * horizontalSubsample;                                                       // first posyInKernel
    }

    // PACK_ELEM_ROWPOS(channel, posxInKernel, posyInKernel) = (channel * kernelWidth * kernelHeight + posxInKernel + posyInKernel * kernelHeight)
    // PACK_ELEM_COLPOS(sample, wrow, wcol) = (sample*packedInputColsPerSample + outputHeight*wcol + wrow

    ElemType currentInputValue = inputSubBatch[id + sample * inputDim];
    CUDA_LONG packColBase = sample * packedInputColsPerSample + y0 * outputHeight;
    for (CUDA_LONG wcol = y0, posyInKernel = y1; wcol < outputWidth && posyInKernel >= 0; wcol++, posyInKernel -= horizontalSubsample)
    {
        CUDA_LONG packRowBase = c * kernelWidth * kernelHeight + posyInKernel * kernelHeight;
        for (CUDA_LONG wrow = x0, posxInKernel = x1; wrow < outputHeight && posxInKernel >= 0; wrow++, posxInKernel -= verticalSubsample)
        {
            const CUDA_LONG packRow = packRowBase + posxInKernel;
            const CUDA_LONG packCol = packColBase + wrow;
            currentInputValue += packedMatrix[packRow + packCol * packedInputRows];
        }
        packColBase += outputHeight;
    }

    inputSubBatch[id + sample * inputDim] = currentInputValue;
}

template <class ElemType>
__global__ void _assignMaxPoolingResult(ElemType* outputBatch, const ElemType* inputBatch, const CUDA_LONG batchSize, const CUDA_LONG channels,
                                        const CUDA_LONG inputWidth, const CUDA_LONG inputHeight, const CUDA_LONG inputSizePerSample,
                                        const CUDA_LONG outputWidth, const CUDA_LONG outputHeight, const CUDA_LONG outputSizePerSample,
                                        const CUDA_LONG windowWidth, const CUDA_LONG windowHeight, const CUDA_LONG horizontalSubsample, const CUDA_LONG verticalSubsample)
{
    const CUDA_LONG outputIndex = blockIdx.x * blockDim.x + threadIdx.x;
    const CUDA_LONG sample = outputIndex / outputSizePerSample;
    if (sample >= batchSize)
        return;

    const CUDA_LONG outputIndexWithinSample = outputIndex % outputSizePerSample;
    const CUDA_LONG inputHeightTimesChannel = inputHeight * channels;
    const CUDA_LONG outputHeightTimesChannel = outputHeight * channels;

    // IN_ELEM_ROWPOS(channel, row, col) = (channel + (row + col * inputHeight) * channels)
    // IN_ELEM_COLPOS = sample

    // OUT_ELEM_ROWPOS(channel, wrow, wcol) = (channel + (wrow + wcol * outputHeight) * channels)
    // OUT_ELEM_COLPOS = sample

    const CUDA_LONG y = outputIndexWithinSample / outputHeightTimesChannel;   // wcol
    const CUDA_LONG nXC = outputIndexWithinSample % outputHeightTimesChannel; // channel + wrow*channels
    const CUDA_LONG x = nXC / channels;                                       // wrow
    const CUDA_LONG c = nXC % channels;                                       // channel

    const ElemType* inputBatchBase4Sample = inputBatch + sample * inputSizePerSample;
    register ElemType maxVal = -FLT_MAX;
    const CUDA_LONG rowInWindowBase = (x * verticalSubsample + y * horizontalSubsample * inputHeight) * channels + c;
    for (CUDA_LONG colInWindow = 0; colInWindow < windowWidth; colInWindow++)
    {
        CUDA_LONG rowInInput = rowInWindowBase + colInWindow * inputHeightTimesChannel;
        for (CUDA_LONG rowInWindow = 0; rowInWindow < windowHeight; rowInWindow++)
        {
            const ElemType val = inputBatchBase4Sample[rowInInput];
            maxVal = max(maxVal, val);
            rowInInput += channels;
        }
    }
    outputBatch[outputIndexWithinSample + sample * outputSizePerSample] = maxVal;
}

template <class ElemType>
__global__ void _addMaxPoolingGradient(ElemType* inputGradientBatch, const ElemType* outputGradientBatch, const ElemType* inputBatch, const ElemType* outputBatch,
                                       const CUDA_LONG batchSize, const CUDA_LONG channels,
                                       const CUDA_LONG inputWidth, const CUDA_LONG inputHeight, const CUDA_LONG inputSizePerSample,
                                       const CUDA_LONG outputWidth, const CUDA_LONG outputHeight, const CUDA_LONG outputSizePerSample,
                                       const CUDA_LONG windowWidth, const CUDA_LONG windowHeight, const CUDA_LONG horizontalSubsample, const CUDA_LONG verticalSubsample)
{
    const CUDA_LONG inputIndex = blockIdx.x * blockDim.x + threadIdx.x;
    const CUDA_LONG sample = inputIndex / inputSizePerSample;
    if (sample >= batchSize)
        return;

    const CUDA_LONG inputIndexWithinSample = inputIndex % inputSizePerSample;

    const CUDA_LONG inputHeightTimesChannel = inputHeight * channels;
    const CUDA_LONG outputHeightTimesChannel = outputHeight * channels;

    // IN_ELEM_ROWPOS(channel, row, col) = (channel + (row + col * inputHeight) * channels)
    // IN_ELEM_COLPOS = sample

    // OUT_ELEM_ROWPOS(channel, wrow, wcol) = (channel + (wrow + wcol * outputHeight) * channels)
    // OUT_ELEM_COLPOS = sample

    const CUDA_LONG y = inputIndexWithinSample / inputHeightTimesChannel;   // col in input
    const CUDA_LONG nXC = inputIndexWithinSample % inputHeightTimesChannel; // channel + row*chanels
    const CUDA_LONG x = nXC / channels;                                     // row in input
    const CUDA_LONG c = nXC % channels;                                     // channel

    CUDA_LONG startOutX = max(0.0f, ceil((x - (ElemType) windowHeight + 1) / (ElemType) verticalSubsample));     // inclusive start
    CUDA_LONG endOutX = (x / verticalSubsample < outputHeight - 1) ? x / verticalSubsample : outputHeight - 1;   // inclusive end
    CUDA_LONG startOutY = max(0.0f, ceil((y - (ElemType) windowWidth + 1) / (ElemType) horizontalSubsample));    // inclusive start
    CUDA_LONG endOutY = (y / horizontalSubsample < outputWidth - 1) ? y / horizontalSubsample : outputWidth - 1; // inclusive end

    ElemType* inputGradientBatchBase4Sample = inputGradientBatch + sample * inputSizePerSample;
    const ElemType* outputGradientBatchBase4Sample = outputGradientBatch + sample * outputSizePerSample;
    const ElemType* outputBatchBase4Sample = outputBatch + sample * outputSizePerSample;

    ElemType inputValue = inputBatch[inputIndexWithinSample + sample * inputSizePerSample];
    for (CUDA_LONG outY = startOutY; outY <= endOutY; outY++)
    {
        for (CUDA_LONG outX = startOutX; outX <= endOutX; outX++)
        {
            CUDA_LONG outputIndex = outY * outputHeightTimesChannel + outX * channels + c;
            if (inputValue == outputBatchBase4Sample[outputIndex])
                inputGradientBatchBase4Sample[inputIndexWithinSample] += outputGradientBatchBase4Sample[outputIndex];
        }
    }
}
template <class ElemType>
__global__ void _assignAveragePoolingResult(ElemType* outputBatch, const ElemType* inputBatch, const CUDA_LONG batchSize, const CUDA_LONG channels,
                                            const CUDA_LONG inputWidth, const CUDA_LONG inputHeight, const CUDA_LONG inputSizePerSample,
                                            const CUDA_LONG outputWidth, const CUDA_LONG outputHeight, const CUDA_LONG outputSizePerSample,
                                            const CUDA_LONG windowWidth, const CUDA_LONG windowHeight, const CUDA_LONG horizontalSubsample, const CUDA_LONG verticalSubsample)
{
    const CUDA_LONG outputIndex = blockIdx.x * blockDim.x + threadIdx.x;
    const CUDA_LONG sample = outputIndex / outputSizePerSample;
    if (sample >= batchSize)
        return;

    const CUDA_LONG outputIndexWithinSample = outputIndex % outputSizePerSample;
    const CUDA_LONG inputHeightTimesChannel = inputHeight * channels;
    const CUDA_LONG outputHeightTimesChannel = outputHeight * channels;

    // IN_ELEM_ROWPOS(channel, row, col) = (channel + (row + col * inputHeight) * channels)
    // IN_ELEM_COLPOS = sample

    // OUT_ELEM_ROWPOS(channel, wrow, wcol) = (channel + (wrow + wcol * outputHeight) * channels)
    // OUT_ELEM_COLPOS = sample

    const CUDA_LONG y = outputIndexWithinSample / outputHeightTimesChannel;   // wcol
    const CUDA_LONG nXC = outputIndexWithinSample % outputHeightTimesChannel; // channel + wrow*channels
    const CUDA_LONG x = nXC / channels;                                       // wrow
    const CUDA_LONG c = nXC % channels;                                       // channel

    const ElemType* inputBatchBase4Sample = inputBatch + sample * inputSizePerSample;

    register ElemType average = 0;
    const CUDA_LONG rowInWindowBase = (x * verticalSubsample + y * horizontalSubsample * inputHeight) * channels + c;
    for (CUDA_LONG colInWindow = 0; colInWindow < windowWidth; colInWindow++)
    {
        CUDA_LONG rowInInput = rowInWindowBase + colInWindow * inputHeightTimesChannel;
        for (CUDA_LONG rowInWindow = 0; rowInWindow < windowHeight; rowInWindow++)
        {
            average += inputBatchBase4Sample[rowInInput];
            rowInInput += channels;
        }
    }

    outputBatch[outputIndexWithinSample + sample * outputSizePerSample] = average / windowWidth / windowHeight;
}

template <class ElemType>
__global__ void _addAveragePoolingGradient(ElemType* inputGradientBatch, const ElemType* outputGradientBatch,
                                           const CUDA_LONG batchSize, const CUDA_LONG channels,
                                           const CUDA_LONG inputWidth, const CUDA_LONG inputHeight, const CUDA_LONG inputSizePerSample,
                                           const CUDA_LONG outputWidth, const CUDA_LONG outputHeight, const CUDA_LONG outputSizePerSample,
                                           const CUDA_LONG windowWidth, const CUDA_LONG windowHeight, const CUDA_LONG horizontalSubsample, const CUDA_LONG verticalSubsample)
{
    const CUDA_LONG inputIndex = blockIdx.x * blockDim.x + threadIdx.x;
    const CUDA_LONG sample = inputIndex / inputSizePerSample;
    if (sample >= batchSize)
        return;

    const CUDA_LONG inputIndexWithinSample = inputIndex % inputSizePerSample;

    const CUDA_LONG inputHeightTimesChannel = inputHeight * channels;
    const CUDA_LONG outputHeightTimesChannel = outputHeight * channels;
    const CUDA_LONG windowSize = windowWidth * windowHeight;

    // IN_ELEM_ROWPOS(channel, row, col) = (channel + (row + col * inputHeight) * channels)
    // IN_ELEM_COLPOS = sample

    // OUT_ELEM_ROWPOS(channel, wrow, wcol) = (channel + (wrow + wcol * outputHeight) * channels)
    // OUT_ELEM_COLPOS = sample

    const CUDA_LONG y = inputIndexWithinSample / inputHeightTimesChannel;   // col in input
    const CUDA_LONG nXC = inputIndexWithinSample % inputHeightTimesChannel; // channel + row*chanels
    const CUDA_LONG x = nXC / channels;                                     // row in input
    const CUDA_LONG c = nXC % channels;                                     // channel

    CUDA_LONG startOutX = max(0.0f, ceil((x - (ElemType) windowHeight + 1) / (ElemType) verticalSubsample));     // inclusive start
    CUDA_LONG endOutX = (x / verticalSubsample < outputHeight - 1) ? x / verticalSubsample : outputHeight - 1;   // inclusive end
    CUDA_LONG startOutY = max(0.0f, ceil((y - (ElemType) windowWidth + 1) / (ElemType) horizontalSubsample));    // inclusive start
    CUDA_LONG endOutY = (y / horizontalSubsample < outputWidth - 1) ? y / horizontalSubsample : outputWidth - 1; // inclusive end

    ElemType* inputGradientBatchBase4Sample = inputGradientBatch + sample * inputSizePerSample;
    const ElemType* outputGradientBatchBase4Sample = outputGradientBatch + sample * outputSizePerSample;

    for (CUDA_LONG outY = startOutY; outY <= endOutY; outY++)
    {
        for (CUDA_LONG outX = startOutX; outX <= endOutX; outX++)
        {
            CUDA_LONG outputIndex = outY * outputHeightTimesChannel + outX * channels + c;
            inputGradientBatchBase4Sample[inputIndexWithinSample] += outputGradientBatchBase4Sample[outputIndex] / windowSize;
        }
    }
}

template <class ElemType>
__global__ void _addMaxPoolingGradientLoopOut(ElemType* inputGradientBatch, const ElemType* outputGradientBatch, const ElemType* inputBatch, const ElemType* outputBatch,
                                              const CUDA_LONG batchSize, const CUDA_LONG channels,
                                              const CUDA_LONG inputWidth, const CUDA_LONG inputHeight, const CUDA_LONG inputSizePerSample,
                                              const CUDA_LONG outputWidth, const CUDA_LONG outputHeight, const CUDA_LONG outputSizePerSample,
                                              const CUDA_LONG windowWidth, const CUDA_LONG windowHeight, const CUDA_LONG horizontalSubsample, const CUDA_LONG verticalSubsample)
{
    const CUDA_LONG outputIndex = blockIdx.x * blockDim.x + threadIdx.x;
    const CUDA_LONG sample = outputIndex / outputSizePerSample;
    if (sample >= batchSize)
        return;

    const CUDA_LONG outputIndexWithinSample = outputIndex % outputSizePerSample;
    const CUDA_LONG inputWidthTimesChannel = inputWidth * channels;
    const CUDA_LONG outputWidthTimesChannel = outputWidth * channels;
    const CUDA_LONG y = outputIndexWithinSample / outputWidthTimesChannel;
    const CUDA_LONG nXC = outputIndexWithinSample % outputWidthTimesChannel;
    const CUDA_LONG x = nXC / channels;
    const CUDA_LONG c = nXC % channels;

    const CUDA_LONG offset0 = sample * inputSizePerSample + y * verticalSubsample * inputWidthTimesChannel + x * horizontalSubsample * channels;
    const ElemType* pCurWindow4Input = inputBatch + offset0; // pooling to current window's first input pixel
    ElemType* pCurWindow4InGradient = inputGradientBatch + offset0;
    for (CUDA_LONG yy = 0; yy < windowHeight; yy++)
    {
        const CUDA_LONG offset1 = yy * inputWidthTimesChannel + c;
        const ElemType* pf0 = pCurWindow4Input + offset1;
        ElemType* pf1 = pCurWindow4InGradient + offset1;
        for (CUDA_LONG xx = 0; xx < windowWidth; xx++)
        {
            const CUDA_LONG offset2 = xx * channels;
            if (pf0[offset2] == outputBatch[outputIndex])
            {
                pf1[offset2] += outputGradientBatch[outputIndex]; // need to be atomic however atomicAdd on double is not supported.
            }
        }
    }
}

template <class ElemType>
__global__ void _addElementProductOf(
    ElemType* us,
    const ElemType* a,
    const ElemType* b,
    const CUDA_LONG N)
{
    CUDA_LONG id = blockDim.x * blockIdx.x + threadIdx.x;
    if (id >= N)
        return;
    us[id] += (a[id] * b[id]);
}

template <class ElemType>
__global__ void _columnElementMultiplyWith(
    ElemType* us,
    const ElemType* a,
    const CUDA_LONG N, // a.GetNumRows();
    const CUDA_LONG M) // us.GetNumCols();
{
    CUDA_LONG id = blockDim.x * blockIdx.x + threadIdx.x;
    if (id >= N)
        return;

    // __shared__ ElemType _a[GridDim::maxThreadsPerBlock];
    // _a[threadIdx.x]=a[id];
    ElemType mul = a[id];
    for (CUDA_LONG j = 0; j < M; ++j)
    {
        us[IDX2C(id, j, N)] = us[IDX2C(id, j, N)] * mul;
    }
}

template <class ElemType>
__global__ void _rowElementMultiplyWith(
    ElemType* us,
    const ElemType* a,
    const CUDA_LONG N, // us.GetNumRows();
    const CUDA_LONG M) // a.GetNumCols();
{
    CUDA_LONG id = blockDim.x * blockIdx.x + threadIdx.x;
    if (id >= M)
        return;

    // __shared__ ElemType _a[GridDim::maxThreadsPerBlock];
    // _a[threadIdx.x]=a[id];
    ElemType mul = a[id];
    for (CUDA_LONG i = 0; i < N; ++i)
    {
        us[IDX2C(i, id, N)] = us[IDX2C(i, id, N)] * mul;
    }
}

template <class ElemType>
__global__ void _rowElementDivideBy(
    ElemType* us,
    const ElemType* a,
    const CUDA_LONG N, // us.GetNumRows();
    const CUDA_LONG M) // a.GetNumCols();
{
    CUDA_LONG id = blockDim.x * blockIdx.x + threadIdx.x;
    if (id >= M)
        return;

    // __shared__ ElemType _a[GridDim::maxThreadsPerBlock];
    // _a[threadIdx.x]=a[id];
    ElemType v = a[id];
    if (v >= 0 && v < EPS_IN_INVERSE)
        v = EPS_IN_INVERSE;
    else if (v < 0 && v > -EPS_IN_INVERSE)
        v = (-EPS_IN_INVERSE);

    for (CUDA_LONG i = 0; i < N; ++i)
    {
        us[IDX2C(i, id, N)] = us[IDX2C(i, id, N)] / v;
    }
}

template <class ElemType>
__global__ void _ColumnElementDivideBy(
    ElemType* us,
    const ElemType* a,
    const CUDA_LONG N, // a.GetNumRows();
    const CUDA_LONG M) // us.GetNumCols();
{
    CUDA_LONG id = blockDim.x * blockIdx.x + threadIdx.x;
    if (id >= N)
        return;

    ElemType smallValue = EPS_IN_INVERSE;

    // __shared__ ElemType _a[GridDim::maxThreadsPerBlock];
    // _a[threadIdx.x]=a[id];
    ElemType v = a[id];
    for (CUDA_LONG j = 0; j < M; ++j)
    {
        if (v < 0 && v > -smallValue)
            us[IDX2C(id, j, N)] /= (-smallValue);
        else if (v >= 0 && v < smallValue)
            us[IDX2C(id, j, N)] /= smallValue;
        else
            us[IDX2C(id, j, N)] /= v;
    }
}

template <class ElemType>
__global__ void _innerProduct(
    ElemType* c,
    const ElemType* a,
    const ElemType* b,
    const CUDA_LONG N, // a.GetNumRows();
    const CUDA_LONG M, // a.GetNumCols();
    const bool isColWise)
{
    CUDA_LONG id = blockDim.x * blockIdx.x + threadIdx.x;
    if ((isColWise && id >= M) || (!isColWise && id >= N))
        return;

    ElemType sum = 0;
    CUDA_LONG index;
    if (isColWise)
    {
        for (CUDA_LONG i = 0; i < N; ++i)
        {
            index = IDX2C(i, id, N);
            sum += a[index] * b[index];
        }
    }
    else
    {
        for (CUDA_LONG j = 0; j < M; ++j)
        {
            index = IDX2C(id, j, N);
            sum += a[index] * b[index];
        }
    }

    c[id] = sum;
}

template <class ElemType>
__global__ void _innerProduct4SparseCSC(
    ElemType* c,
    const ElemType* a,
    const GPUSPARSE_INDEX_TYPE* aRowIndex,
    const GPUSPARSE_INDEX_TYPE* aColCSCIndex,
    const ElemType* b,
    const CUDA_LONG M, // a.GetNumRows();
    const CUDA_LONG N, // a.GetNumCols();
    const bool isColWise)
{
    CUDA_LONG id = blockDim.x * blockIdx.x + threadIdx.x;
    if ((isColWise && id >= N) || (!isColWise && id >= M))
        return;

    ElemType sum = 0;
    CUDA_LONG index;

    if (isColWise)
    {
        for (CUDA_LONG i = aColCSCIndex[id]; i < aColCSCIndex[id+1]; i++)
        {
            index = IDX2C(aRowIndex[i], id, M);
            sum += a[i] * b[index];
        }
    }
    else
    {
        for (CUDA_LONG j = 0; j < N; ++j)
        {
            for (CUDA_LONG i = aColCSCIndex[j]; i < aColCSCIndex[j+1]; i++)
            {
                if (aRowIndex[i] == id)
                {
                    index = IDX2C(id, j, M);
                    sum += a[i] * b[index];
                    break;
                }
            }
        }
    }

    c[id] = sum;
}

template <class ElemType>
__global__ void _assignSignOf(
    ElemType* a,
    const ElemType* b,
    const CUDA_LONG N)
{
    CUDA_LONG id = blockDim.x * blockIdx.x + threadIdx.x;
    if (id >= N)
        return;
    ElemType v = b[id];
    a[id] = (v == (ElemType) 0 ? (ElemType) 0 : (v > 0 ? (ElemType) 1 : (ElemType)(-1)));
}

template <class ElemType>
__global__ void _addSignOf(
    ElemType* a,
    const ElemType* b,
    const CUDA_LONG N)
{
    CUDA_LONG id = blockDim.x * blockIdx.x + threadIdx.x;
    if (id >= N)
        return;
    ElemType v = b[id];
    a[id] += (v == (ElemType) 0 ? (ElemType) 0 : (v > 0 ? (ElemType) 1 : (ElemType)(-1)));
}

// This function processes 1 column per block. this function needs 512 threads
template <class ElemType, bool IsMax>
__global__ void _vectorMaxMinReduce512Threads(
    const ElemType* us,
    ElemType* Indexes,
    ElemType* Values,
    const CUDA_LONG numRows,
    const CUDA_LONG numCols)
{
    // we first find max per column
    __shared__ ElemType partials[512];
    __shared__ int partialsInd[512];
    if (IsMax)
    {
        partials[threadIdx.x] = -10000000;
    }
    else
    {
        partials[threadIdx.x] = 10000000;
    }
    partialsInd[threadIdx.x] = -1;

    for (int i = threadIdx.x; i < numRows; i += 512)
    {
        if ((IsMax ? (us[IDX2C(i, blockIdx.x, numRows)] > partials[threadIdx.x]) : (us[IDX2C(i, blockIdx.x, numRows)] < partials[threadIdx.x])) || (partialsInd[threadIdx.x] == -1))
        {
            partials[threadIdx.x] = us[IDX2C(i, blockIdx.x, numRows)];
            partialsInd[threadIdx.x] = i;
        }
    }
    __syncthreads();

    if (threadIdx.x < 256)
    {
        if ((IsMax ? (partials[threadIdx.x + 256] > partials[threadIdx.x]) : (partials[threadIdx.x + 256] < partials[threadIdx.x])) || (partialsInd[threadIdx.x] == -1))
        {
            partials[threadIdx.x] = partials[threadIdx.x + 256];
            partialsInd[threadIdx.x] = partialsInd[threadIdx.x + 256];
        }
    }
    __syncthreads();

    if (threadIdx.x < 128)
    {
        if ((IsMax ? (partials[threadIdx.x + 128] > partials[threadIdx.x]) : (partials[threadIdx.x + 128] < partials[threadIdx.x])) || (partialsInd[threadIdx.x] == -1))
        {
            partials[threadIdx.x] = partials[threadIdx.x + 128];
            partialsInd[threadIdx.x] = partialsInd[threadIdx.x + 128];
        }
    }
    __syncthreads();

    if (threadIdx.x < 64)
    {
        if ((IsMax ? (partials[threadIdx.x + 64] > partials[threadIdx.x]) : (partials[threadIdx.x + 64] < partials[threadIdx.x])) || (partialsInd[threadIdx.x] == -1))
        {
            partials[threadIdx.x] = partials[threadIdx.x + 64];
            partialsInd[threadIdx.x] = partialsInd[threadIdx.x + 64];
        }
    }
    __syncthreads();

    if (threadIdx.x < 32)
    {
        if ((IsMax ? (partials[threadIdx.x + 32] > partials[threadIdx.x]) : (partials[threadIdx.x + 32] < partials[threadIdx.x])) || (partialsInd[threadIdx.x] == -1))
        {
            partials[threadIdx.x] = partials[threadIdx.x + 32];
            partialsInd[threadIdx.x] = partialsInd[threadIdx.x + 32];
        }
    }
    __syncthreads();

    if (threadIdx.x < 16)
    {
        if ((IsMax ? (partials[threadIdx.x + 16] > partials[threadIdx.x]) : (partials[threadIdx.x + 16] < partials[threadIdx.x])) || (partialsInd[threadIdx.x] == -1))
        {
            partials[threadIdx.x] = partials[threadIdx.x + 16];
            partialsInd[threadIdx.x] = partialsInd[threadIdx.x + 16];
        }
    }
    __syncthreads();

    if (threadIdx.x < 8)
    {
        if ((IsMax ? (partials[threadIdx.x + 8] > partials[threadIdx.x]) : (partials[threadIdx.x + 8] < partials[threadIdx.x])) || (partialsInd[threadIdx.x] == -1))
        {
            partials[threadIdx.x] = partials[threadIdx.x + 8];
            partialsInd[threadIdx.x] = partialsInd[threadIdx.x + 8];
        }
    }
    __syncthreads();

    if (threadIdx.x < 4)
    {
        if ((IsMax ? (partials[threadIdx.x + 4] > partials[threadIdx.x]) : (partials[threadIdx.x + 4] < partials[threadIdx.x])) || (partialsInd[threadIdx.x] == -1))
        {
            partials[threadIdx.x] = partials[threadIdx.x + 4];
            partialsInd[threadIdx.x] = partialsInd[threadIdx.x + 4];
        }
    }
    __syncthreads();

    if (threadIdx.x == 0)
    {
        ElemType mx = partials[0];
        int ind = partialsInd[0];
        if ((IsMax ? (mx < partials[1]) : (mx > partials[1])) || (ind == -1))
        {
            mx = partials[1];
            ind = partialsInd[1];
        }
        if ((IsMax ? (mx < partials[2]) : (mx > partials[2])) || (ind == -1))
        {
            mx = partials[2];
            ind = partialsInd[2];
        }
        if ((IsMax ? (mx < partials[3]) : (mx > partials[3])) || (ind == -1))
        {
            mx = partials[3];
            ind = partialsInd[3];
        }
        Values[blockIdx.x] = mx;
        Indexes[blockIdx.x] = ind;
    }
}

template <class ElemType>
__global__ void _vectorMax(
    const ElemType* us,
    ElemType* maxIndexes,
    ElemType* maxValues,
    const CUDA_LONG m, // number of rows
    const CUDA_LONG n, // number of cols
    const bool isColWise)
{
    CUDA_LONG id = blockDim.x * blockIdx.x + threadIdx.x;
    CUDA_LONG maxInd = -1;
    ElemType maxVal = -100000;

    if (isColWise)
    {
        if (id >= n)
            return;

        for (CUDA_LONG i = 0; i < m; i++)
        {
            if (maxInd == -1 || us[IDX2C(i, id, m)] >= maxVal)
            {
                maxInd = i;
                maxVal = us[IDX2C(i, id, m)];
            }
        }
    }
    else
    {
        if (id >= m)
            return;

        for (CUDA_LONG j = 0; j < n; j++)
        {
            if (maxInd == -1 || us[IDX2C(id, j, m)] >= maxVal)
            {
                maxInd = j;
                maxVal = us[IDX2C(id, j, m)];
            }
        }
    }
    maxIndexes[id] = maxInd;
    maxValues[id] = maxVal;
}

template <class ElemType>
__global__ void _vectorMin(
    const ElemType* us,
    ElemType* minIndexes,
    ElemType* minValues,
    const CUDA_LONG m, // number of rows
    const CUDA_LONG n, // number of cols
    const bool isColWise)
{
    CUDA_LONG id = blockDim.x * blockIdx.x + threadIdx.x;
    CUDA_LONG minInd = -1;
    ElemType minVal = -100000;

    if (isColWise)
    {
        if (id >= n)
            return;

        for (CUDA_LONG i = 0; i < m; i++)
        {
            if (minInd == -1 || us[IDX2C(i, id, m)] <= minVal)
            {
                minInd = i;
                minVal = us[IDX2C(i, id, m)];
            }
        }
    }
    else
    {
        if (id >= m)
            return;

        for (CUDA_LONG j = 0; j < n; j++)
        {
            if (minInd == -1 || us[IDX2C(id, j, m)] <= minVal)
            {
                minInd = j;
                minVal = us[IDX2C(id, j, m)];
            }
        }
    }
    minIndexes[id] = minInd;
    minValues[id] = minVal;
}

template <class ElemType>
__global__ void _matrixMatrixAddOnCuda(
    const ElemType alpha,
    const ElemType* a,
    const ElemType* b,
    ElemType* c,
    const CUDA_LONG N)
{
    CALCULATE_ELEMENTWISE_INDEX_OR_EXIT(id, N);
    c[id] = alpha * a[id] + b[id];
}

template <class ElemType>
__global__ void _matrixVectorRowWiseAddWithThreadPerElem(
    const ElemType* a,
    const ElemType* b,
    ElemType* us,
    ElemType alpha,
    const CUDA_LONG m, // number of rows
    const CUDA_LONG n) // number of cols
{
    CUDA_LONG N = m * n; // used in CALCULATE_ELEMENTWISE_INDEX_OR_EXIT(id,N) macro
    CALCULATE_ELEMENTWISE_INDEX_OR_EXIT(id, N);

    CUDA_LONG col = id / m;

    us[id] = alpha * a[col] + b[id];
}

//this implementation uses more threads but also more memory access
template <class ElemType>
__global__ void _matrixVectorColumnWiseAddWithThreadPerElem(
    const ElemType* a,
    const ElemType* b,
    ElemType* us,
    ElemType alpha,
    const CUDA_LONG m, // number of rows
    const CUDA_LONG n) // number of cols
{
    CUDA_LONG N = m * n; // used in CALCULATE_ELEMENTWISE_INDEX_OR_EXIT(id,N) macro
    CALCULATE_ELEMENTWISE_INDEX_OR_EXIT(id, N);

    CUDA_LONG col = id / m;
    CUDA_LONG row = id - col * m;

    us[id] = alpha * a[row] + b[id];
}

template <class ElemType>
__global__ void _matrixVectorColumnWiseAddWithThreadPerRow(
    const ElemType* a,
    ElemType* us,
    ElemType alpha,
    const CUDA_LONG m, // number of rows
    const CUDA_LONG n) // number of cols
{
#ifdef VALIDATION
    if (blockDim.x * blockIdx.x + threadIdx.x == 0)
    {
        printf("** _matrixVectorColumnWiseAdd on device:\na = %p, us = %p, alpha = %f, m = %ld, n = %ld\n",
               a, us, alpha, m, n);
        printf("us[0] = %f\n", us[0]);
        printf("a[0] = %f\n", a[0]);
    }
#endif
    int id = blockDim.x * blockIdx.x + threadIdx.x;
    if (id >= m)
        return;
    ElemType tmp = a[id];
#ifdef VALIDATION
    printf("  a[%d] = %f\n", id, tmp);
#endif
    for (CUDA_LONG j = 0; j < n; ++j)
    {
        us[j * m + id] += alpha * tmp;
    }
}

template <class ElemType>
__global__ void _matrixVectorColumnWiseAddBlockPerRow(
    const ElemType* a,
    ElemType* us,
    ElemType alpha,
    const CUDA_LONG m, // number of rows
    const CUDA_LONG n) // number of cols
{
    ElemType tmp;

    if (threadIdx.x == 0)
    {
        tmp = a[blockIdx.x];
    }
    __syncthreads();

    int loadPerThread = n / blockDim.x;

    for (int i = threadIdx.x * loadPerThread; i < (threadIdx.x == blockDim.x - 1 ? n : (threadIdx.x + 1) * loadPerThread); ++i)
    {
        us[m * blockIdx.x + i] += alpha * tmp;
    }
}

template <class ElemType>
__global__ void _addScaledDifference(
    ElemType alpha,
    ElemType* a,
    ElemType* b,
    ElemType* c,
    CUDA_LONG N)
{
    CUDA_LONG id = blockDim.x * blockIdx.x + threadIdx.x;
    if (id >= N)
        return;
    c[id] = c[id] + (a[id] - b[id]) * (alpha);
}

template <class ElemType>
__global__ void _assignScaledDifference(
    ElemType alpha,
    ElemType* a,
    ElemType* b,
    ElemType* c,
    CUDA_LONG N)
{
    CUDA_LONG id = blockDim.x * blockIdx.x + threadIdx.x;
    if (id >= N)
        return;
    c[id] = (a[id] - b[id]) * (alpha);
}

template <class ElemType>
__global__ void _addScaledDifference(
    ElemType* alpha,
    ElemType* a,
    ElemType* b,
    ElemType* c,
    CUDA_LONG N)
{
    CUDA_LONG id = blockDim.x * blockIdx.x + threadIdx.x;
    if (id >= N)
        return;
    c[id] = c[id] + (a[id] - b[id]) * alpha[0];
}

template <class ElemType>
__global__ void _assignScaledDifference(
    ElemType* alpha,
    ElemType* a,
    ElemType* b,
    ElemType* c,
    CUDA_LONG N)
{
    CUDA_LONG id = blockDim.x * blockIdx.x + threadIdx.x;
    if (id >= N)
        return;
    c[id] = (a[id] - b[id]) * alpha[0];
}

template <class ElemType>
__global__ void _addElementToElement(
    ElemType beta,
    const ElemType* a, CUDA_LONG indexA,
    ElemType* c, CUDA_LONG indexC)
{
    //CUDA_LONG id = blockDim.x * blockIdx.x + threadIdx.x;  // only one thread launched
    //if (id > 0)
    //    return;
    ElemType us = beta ? beta * c[indexC] : 0; // do not multiply if beta is 0, could be a NaN
    us += a[indexA];
    c[indexC] = us;
}

template <class ElemType>
__global__ void _assignNumOfDiff1024Threads(
    const ElemType* a,
    const ElemType* b,
    ElemType* c,
    CUDA_LONG N)
{
    __shared__ ElemType partialSums[1024];
    partialSums[threadIdx.x] = 0;
    // int id = blockDim.x * blockIdx.x + threadIdx.x;
    CUDA_LONG loadPerThread = N / blockDim.x;
    for (CUDA_LONG i = threadIdx.x * loadPerThread; i < (threadIdx.x == blockDim.x - 1 ? N : (threadIdx.x + 1) * loadPerThread); ++i)
    {
        partialSums[threadIdx.x] += (a[i] != b[i]);
    }
    __syncthreads();

    // 512
    if (threadIdx.x < 512)
    {
        partialSums[threadIdx.x] += partialSums[threadIdx.x + 512];
    }
    __syncthreads();

    // 256
    if (threadIdx.x < 256)
    {
        partialSums[threadIdx.x] += partialSums[threadIdx.x + 256];
    }
    __syncthreads();

    // 128
    if (threadIdx.x < 128)
    {
        partialSums[threadIdx.x] += partialSums[threadIdx.x + 128];
    }
    __syncthreads();

    // 64
    if (threadIdx.x < 64)
    {
        partialSums[threadIdx.x] += partialSums[threadIdx.x + 64];
    }
    __syncthreads();

    // 32
    if (threadIdx.x < 32)
    {
        partialSums[threadIdx.x] += partialSums[threadIdx.x + 32];
    }
    __syncthreads();

    // 16
    if (threadIdx.x < 16)
    {
        partialSums[threadIdx.x] += partialSums[threadIdx.x + 16];
    }
    __syncthreads();

    // 8
    if (threadIdx.x < 8)
    {
        partialSums[threadIdx.x] += partialSums[threadIdx.x + 8];
    }
    __syncthreads();

    // 4
    if (threadIdx.x < 4)
    {
        partialSums[threadIdx.x] += partialSums[threadIdx.x + 4];
    }
    __syncthreads();

    if (threadIdx.x == 0)
    {
        c[0] = partialSums[0] + partialSums[1] + partialSums[2] + partialSums[3];
    }
}

/*template<class ElemType>
__global__ void _assignNumOfDiff1024Threads(
ElemType *a,
ElemType *b,
ElemType *c,
CUDA_LONG N)
{
//TO DO: replace atomic operation with reduction

__shared__ int totalSum;
if (threadIdx.x == 0) totalSum = 0;
__syncthreads();

int id = blockDim.x * blockIdx.x + threadIdx.x;
if (id>=N)
return;

int localVal = (a[id] != b[id]);
atomicAdd(&totalSum, localVal);
__syncthreads();

c[id] = totalSum;
}*/

template <class ElemType>
__global__ void _scaleArray(
    ElemType alpha,
    ElemType* us,
    CUDA_LONG N)
{
    CUDA_LONG id = blockDim.x * blockIdx.x + threadIdx.x;
    if (id >= N)
        return;
    us[id] = us[id] * alpha;
}

template <class ElemType>
__global__ void _sparseCSRPlusDense(
    ElemType alpha,
    const ElemType* m_dVal,
    const int* m_dRow,
    const int* m_dCol,
    ElemType* pArrayDev,
    CUDA_LONG M)
{
    CUDA_LONG id = blockDim.x * blockIdx.x + threadIdx.x;
    if (id >= M)
        return;
    int start = m_dRow[id];
    int end = m_dRow[id + 1];
    for (int _i = start; _i < end; ++_i) // _i is index in m_dVal and m_dCol
    {
        int j = m_dCol[_i];
        pArrayDev[IDX2C(id, j, M)] += (alpha * m_dVal[_i]);
    }
}

template <class ElemType>
__global__ void _sparseCSRElemMulDense(
    const ElemType* m_dVal,
    const int* m_dRow,
    const int* m_dCol,
    const ElemType* b,
    ElemType* c,
    CUDA_LONG M)
{
    CUDA_LONG id = blockDim.x * blockIdx.x + threadIdx.x;
    if (id >= M)
        return;
    int start = m_dRow[id];
    int end = m_dRow[id + 1];
    for (int _i = start; _i < end; ++_i) // _i is index in m_dVal and m_dCol
    {
        int j = m_dCol[_i];
        c[IDX2C(id, j, M)] = b[IDX2C(id, j, M)] * m_dVal[_i];
    }
}

template <class ElemType>
__global__ void _isValid(
    const GPUSPARSE_INDEX_TYPE* rowIndex,
    const GPUSPARSE_INDEX_TYPE* colCSCIndex,
    const int rows,
    const int cols,
    const int nz,
    long* d_res)
{
    CUDA_LONG id = blockDim.x * blockIdx.x + threadIdx.x;
    if (id >= cols || d_res[0] <= 0)
        return;

    int start = colCSCIndex[id];
    int end = colCSCIndex[id + 1];

    if (start > end)
    {
        if (d_res[0] > 0)
        {
            d_res[0] = -1;
            d_res[1] = id;
            d_res[2] = start;
            d_res[3] = end;
        }
    }
    else if (end > nz)
    {
        if (d_res[0] > 0)
        {
            d_res[0] = -2;
            d_res[1] = id + 1;
            d_res[2] = end;
            d_res[3] = nz;
        }
    }
    else
    {
        for (int j = start; j < end; j++) // j points to the value
        {
            if (rowIndex[j] >= rows)
            {
                if (d_res[0] > 0)
                {
                    d_res[0] = -3;
                    d_res[1] = j;
                    d_res[2] = rowIndex[j];
                    d_res[3] = rows;
                    break;
                }
            }
            if (j > start && rowIndex[j] < rowIndex[j - 1])
            {
                if (d_res[0] > 0)
                {
                    d_res[0] = -4;
                    d_res[1] = id;
                    d_res[2] = j;
                    d_res[3] = rowIndex[j];
                    break;
                }
            }
        }
    }
}

template <class ElemType>
__global__ void _shiftColCSCIndexFromSliceViewToAbsolute(
    GPUSPARSE_INDEX_TYPE* colCSCIndex,
    const int cols,
    const int nz)
{
    CUDA_LONG id = blockDim.x * blockIdx.x + threadIdx.x;
    if (id >= cols)
        return;

    colCSCIndex[id] = colCSCIndex[id] - colCSCIndex[0];

    if (id == cols - 1)
        colCSCIndex[cols] = nz;
}

//c = alpha * op(a) * op(b) + beta*c
// TODO: This function can be further improved by loading the kernel in shared memory
template <class ElemType>
__global__ void _dense1DConvMultSparseCSCAndWeightedAddToDense(
    const int m,                   // rowDense
    const int k,                   // colDense
    const int n,                   // colSparse
    const int numChannels,         // input num channels
    const int numSteps,            // convolution num steps
    const int horizontalSubsample, // convolution step size
    const bool channelwise,        // pixelwise for normal multiplication and channelwise for convolution operation
    const ElemType alpha,
    const ElemType* a, // dense
    const bool transposeA,
    const ElemType* bnzValues, // sparse nz values
    const GPUSPARSE_INDEX_TYPE* rowIndex,
    const GPUSPARSE_INDEX_TYPE* colCSCIndex,
    const ElemType beta,
    ElemType* c // dense target
    )
{
    CUDA_LONG id = blockDim.x * blockIdx.x + threadIdx.x;
    if (id >= m * numSteps * n)
        return;

    int colInC = id / (m * numSteps);
    int rowInC = id % (m * numSteps);
    int stepIdx = rowInC / m;

    int start = colCSCIndex[colInC];
    int end = colCSCIndex[colInC + 1];

    // loop over all non-zero elements in a single column
    // In the case of one-hot, that's one loop iteration.
    ElemType s = 0;
    for (int j = start; j < end; j++) // j points to the value
    {
        int i = rowIndex[j] - (horizontalSubsample * numChannels * stepIdx); // offset row index by the convolution step

        if (i >= 0)
        {
            if (i >= k)
                break;

            // Convert to channelwise index.
            // This is similar to rowwise to columnwise conversion
            if (channelwise)
            {
                int pixel = i / numChannels;
                int channel = i % numChannels;
                int numPixels = k / numChannels;
                i = channel * numPixels + pixel;
            }

            if (!transposeA)
                s += a[IDX2C(rowInC % m, i, m)] * bnzValues[j];
            else
                s += a[IDX2C(i, rowInC % m, k)] * bnzValues[j];
        }
    }

    c[IDX2C(rowInC, colInC, m * numSteps)] = alpha * s + (beta == 0 ? 0 : beta * c[IDX2C(rowInC, colInC, m * numSteps)]); // If beta is zero then don't lookup c
}

/// c += alpha * a * b^T
template <class ElemType>
__global__ void _dense1DConvMultSparseCSCTransposeAndAddToDense(
    int m,                   // rowDense
    int k,                   // colDense
    int n,                   // colSparse
    int numChannels,         // input num channels
    int numSteps,            // convolution num steps
    int horizontalSubsample, // convolution step size
    bool channelwise,        // pixelwise for normal multiplication and channelwise for convolution operation
    int rowInB,              // row index of the sparse matrix
    ElemType alpha,
    const ElemType* a, // dense
    bool transposeA,
    const ElemType* bnzValues, // sparse nz values
    const GPUSPARSE_INDEX_TYPE* rowIndex,
    const GPUSPARSE_INDEX_TYPE* colCSCIndex,
    ElemType* c // dense target
    )
{
    CUDA_LONG id = blockDim.x * blockIdx.x + threadIdx.x;
    if (id >= m * numSteps)
        return;

    int rowInC = id;
    int stepIdx = rowInC / m;
    int i = rowInB - (horizontalSubsample * numChannels * stepIdx); // offset row index by the convolution step

    if (i < 0 || i >= k)
        return;

    // Convert to channelwise index.
    // This is similar to rowwise to columnwise conversion
    if (channelwise)
    {
        int pixel = i / numChannels;
        int channel = i % numChannels;
        int numPixels = k / numChannels;
        i = channel * numPixels + pixel;
    }

    int start = colCSCIndex[rowInB];
    int end = colCSCIndex[rowInB + 1];

    ElemType s = 0;
    for (int j = start; j < end; j++) // j points to the value that are in the same row
    {
        int colInC = rowIndex[j]; // the column index because of transpose

        // bnzValues[j] = the b[][j] value
        if (!transposeA)
            s = a[IDX2C(rowInC % m, i, m)] * bnzValues[j];
        else
            s = a[IDX2C(i, rowInC % m, k)] * bnzValues[j];

        atomicAdd(&c[IDX2C(rowInC, colInC, m * numSteps)], alpha * s);
    }
}

template <class ElemType>
__global__ void _columnwiseScaleAndWeightedAdd(
    ElemType alpha,
    const ElemType* aData,
    const ElemType* vData,
    ElemType beta,
    ElemType* cData,
    int m, int n)
{
    CUDA_LONG id = blockDim.x * blockIdx.x + threadIdx.x;
    if (id >= m * n)
        return;

    CUDA_LONG col = id / m;

    if (beta == 0) // don't even read the memory if beta is 0
        cData[id] = alpha * vData[col] * aData[id];
    else
        cData[id] = alpha * vData[col] * aData[id] + beta * cData[id];
}

template <class ElemType>
__global__ void _columnwiseScaleAndWeightedAdd4CSC(
    ElemType alpha,
    const ElemType* aData, const GPUSPARSE_INDEX_TYPE* aSecondaryIndices, const GPUSPARSE_INDEX_TYPE* aMajorIndices,
    const ElemType* vData,
    ElemType beta,
    ElemType* cData,
    int m, int n)
{
    CUDA_LONG col = blockDim.x * blockIdx.x + threadIdx.x;
    if (col >= n)
        return;

    GPUSPARSE_INDEX_TYPE start = aSecondaryIndices[col];
    GPUSPARSE_INDEX_TYPE end = aSecondaryIndices[col + 1];

    for (GPUSPARSE_INDEX_TYPE p = start; p < end; p++)
    {
        GPUSPARSE_INDEX_TYPE row = aMajorIndices[p];
        ElemType val = aData[p];

        if (beta == 0) // don't even read the memory if beta is 0
            cData[IDX2C(row, col, m)] = alpha * vData[col] * val;
        else
            cData[IDX2C(row, col, m)] = alpha * vData[col] * val + beta * cData[IDX2C(row, col, m)];
    }
}

<<<<<<< HEAD
// update the indices to represent the reshaping operation
=======
///
/// adjusts the sparse block column matrix with the new Col2BlockId
/// For each column, if new Col2BlockId contains valid index, a corresponding block exists at the index
/// if old col2BlockId[i] contains value at that column, it would be copied over; otherwise the block would be filled with zeros
///
template <class ElemType>
__global__ void _adjustCol2BlockId(
    const int numRows,
    const int numCols,
    const GPUSPARSE_INDEX_TYPE* oldCol2BlockId,
    const ElemType* oldNZ,
    const GPUSPARSE_INDEX_TYPE* newCol2BlockId,
    ElemType* newNZ,
    GPUSPARSE_INDEX_TYPE* newBlockId2Col)
{
    CUDA_LONG id = blockDim.x * blockIdx.x + threadIdx.x;
    if (id >= numCols)
        return;

    int newBlockId = newCol2BlockId[id];
    if (newBlockId != SparseIndex_NotAssigned)
    {
        newBlockId2Col[newBlockId] = id;
        int oldBlockId = oldCol2BlockId[id];
        if (oldBlockId != SparseIndex_NotAssigned)
        {
            const ElemType* oldValue = oldNZ + numRows * oldBlockId;
            ElemType* newValue = newNZ + numRows * newBlockId;
            for (int row = 0; row < numRows; row++)
            {
                newValue[row] = oldValue[row];
            }
        }
        else
        {
            ElemType* newValue = newNZ + numRows * newBlockId;
            for (int row = 0; row < numRows; row++)
            {
                newValue[row] = 0;
            }
        }
    }
}

>>>>>>> 0d13098a
template <class ElemType>
__global__ void _reshape(
    const int oldNumRows,                       // old row count
    const int oldNumCols,                       // old col count
    const int newNumRows,                       // new row count
    const int newNumCols,                       // new col count
    const GPUSPARSE_INDEX_TYPE* oldRowIndex,    // old row index array
    const GPUSPARSE_INDEX_TYPE* oldColumnIndex, // old column index array
    GPUSPARSE_INDEX_TYPE* newRowIndex,          // new row index array
    GPUSPARSE_INDEX_TYPE* newColumnIndex        // new column index array
    )
{
    CUDA_LONG id = blockDim.x * blockIdx.x + threadIdx.x;
    if (id >= newNumCols)
        return;

    int currentCol = id;
    int oldColLower = (newNumRows * currentCol) / oldNumRows;

    // initialize to the end and then scan in the right direction in the for-loop
    int currentColStart = oldColumnIndex[oldNumCols];

    for (int oldCol = oldColLower; oldCol < oldNumCols; oldCol++)
    {
        int start = oldColumnIndex[oldCol];
        int end = oldColumnIndex[oldCol + 1];
        bool done = false;

        for (int j = start; j < end; j++) // j points to the value
        {
            int oldRow = oldRowIndex[j];
            int index = (oldCol * oldNumRows + oldRow);
            int newCol = index / newNumRows;
            int newRow = index % newNumRows;

            if (newCol == currentCol)
                newRowIndex[j] = newRow;

            if (newCol >= currentCol && currentColStart > j)
                currentColStart = j;

            if (newCol > currentCol)
            {
                done = true;
                break;
            }
        }

        if (done)
            break;
    }

    newColumnIndex[currentCol] = currentColStart;

    if (currentCol == (newNumCols - 1))
        newColumnIndex[newNumCols] = oldColumnIndex[oldNumCols]; // set end pointer
}

// For sparse-block col format MultiplyAndAdd() only.
// Called before _determineBlockIds and _denseMulSparseCSCTransposeToSparseBlockCol to determine which columns have values and
// what's the mapping from the column id in the resulted SparseBlockCol format to the column id in the dense format.
//  - rowIndexArray (in): the row indexes of the CSC sparse matrix to be multiplied with
//  - colOffset0 (in): pointer to the nzIndex of the first element
//  - col2BlockIds (out): the blockID mapping in the resulting matrix. This function only changes values to Id_Pending, but does not determine the actual index yet.
//  - nnz: number of nonzero value or the size of rowIndexArray;
template <class ElemType>
__global__ void _findColsWithValues(
    const GPUSPARSE_INDEX_TYPE* rowIndexArray, const GPUSPARSE_INDEX_TYPE& colOffset0, GPUSPARSE_INDEX_TYPE* col2BlockIds, const size_t nnz)
{
    const size_t nzIndex = blockIdx.x * blockDim.x + threadIdx.x; // logical nzIndex (possibly limited to a the slice with slice-view offset)
    if (nzIndex >= nnz)
        return;

<<<<<<< HEAD
    let nzIndexWrtBase = nzIndex + colOffset0; // physical nzIndex after accounting for a slice-view offset
    if (col2BlockIds[rowIndexArray[nzIndexWrtBase]] == Id_NotAssigned)
        col2BlockIds[rowIndexArray[nzIndexWrtBase]] = Id_Pending; // this input row has value, and therefore so does the result column
    // Note that this has a race condition, which is fine since we just set the value, and it does not matter
    // which thread sets it first, as long as it gets set.
=======
    if (col2BlockIds[rowIndexes[nzIndex]] == SparseIndex_NotAssigned)
        col2BlockIds[rowIndexes[nzIndex]] = SparseIndex_Pending; // this row has value.
>>>>>>> 0d13098a
}

// called before _denseMulSparseCSCTransposeToSparseBlockCol and after _findColsWithValuesto determine which columns have values and
// what's the mapping from the column id in the resulted SparseBlockCol format to the column id in the dense format
// col2BlockId (in/out): the col2BlockId to blockID mapping in the resulting matrix. Id_Pending values get replaced by actual storage indices.
// blockId2Col (out): the blockID to colum id mapping in the resulting matrix. Get updated for each Id_Pending value.
// numCols: number of columns in the resulting matrix or the size of blockIDs
// blockSize (in/out): number of non-zero columns. Gets incremented here for any Id_Pending value.
template <class ElemType>
__global__ void _determineBlockIds(
    GPUSPARSE_INDEX_TYPE* blockId2Col, GPUSPARSE_INDEX_TYPE* col2BlockId, size_t numCols, size_t* blockSize)
{
    const size_t col = blockIdx.x * blockDim.x + threadIdx.x;
    if (col >= numCols)
        return;

    if (col2BlockId[col] == SparseIndex_Pending)
    {
        GPUSPARSE_INDEX_TYPE blockIndex = atomicAdd((unsigned int*)blockSize, (unsigned int)1);
        // Note: Due to the atomicAdd(), the ordering inside the compact storage is non-deterministic.
        col2BlockId[col] = blockIndex;
        blockId2Col[blockIndex] = col;
    }
}

// backward pass from hidden layer to feature weight
//result (sparse BlockCol)= alpha * (lhs (dense) X rhs^T (sparse CSC)
//assume resultValues are 0-initialized
template <class ElemType>
__global__ void _denseMulSparseCSCTransposeToSparseBlockCol2(
    const ElemType alpha,
    // lhs
    const ElemType* lhsValues,
    const size_t numRowsLhs,
    const size_t numColsRhs,
    // rhs
    const ElemType* rhsNZValues,         // base of array
    const GPUSPARSE_INDEX_TYPE* rhsRows, // base of array
    const GPUSPARSE_INDEX_TYPE* rhsCols, // array offset by slice-view offset
    // target matrix
    const GPUSPARSE_INDEX_TYPE* col2blockIds,
    ElemType* resultValues)
{
    // determine (row,col) on lhs matrix
    const CUDA_LONG index = blockIdx.x * blockDim.x + threadIdx.x;
    const CUDA_LONG lhsCol = index / numRowsLhs; // rhsCol == lhsCol
    if (lhsCol >= numColsRhs)
        return;
    const CUDA_LONG lhsRow = index - numRowsLhs * lhsCol; // resultRow == lhsRow

    // each thread handles one [row, col] combination
    ElemType lhsValue = alpha * lhsValues[IDX2C(lhsRow, lhsCol, numRowsLhs)];

    // loop over nz elements for this lhs column
    CUDA_LONG nzBegin = rhsCols[lhsCol]; // rhsCol == lhsCol
    CUDA_LONG nzEnd   = rhsCols[lhsCol + 1];
    for (CUDA_LONG nzIndex = nzBegin; nzIndex < nzEnd; nzIndex++)
    {
        CUDA_LONG rhsRow = rhsRows[nzIndex];
        ElemType rhsVal = rhsNZValues[nzIndex];
        CUDA_LONG storageCol = col2blockIds[rhsRow]; // storageCol == rhsRow maps to columnid

        // we add into the existing matrix ("beta=1")
        atomicAdd(&resultValues[IDX2C(lhsRow, storageCol, numRowsLhs)], lhsValue * rhsVal);
    }
}

// backward pass from hidden layer to feature weight
//result (sparse BlockCol)= alpha * (lhs (dense) X rhs^T (sparse CSC)
//assume resultValues are 0-initialized
template <class ElemType>
__global__ void _denseMulSparseCSCTransposeToSparseBlockCol(
    const ElemType alpha,
    const ElemType* lhsValues,
    const size_t numRowsLhs,
    const size_t numColsRhs,                // The number of columns of rhs matrix before transpose. I.e. it is the 'conttacting' dimension in the matrix product to be computed.
    const ElemType* rhsNZValues,
    const GPUSPARSE_INDEX_TYPE* rhsRows,    // Mapping the ids of the non-zero values to their row index.
    const GPUSPARSE_INDEX_TYPE* rhsCols,    // Start id of each column.
    const GPUSPARSE_INDEX_TYPE* rhsRowIdx,  // Each non-zero row of the rhs sparse matrix get's an index (call it block-id). This array (size nnz) maps the nz-value row to the corresponding block-id.
    ElemType* resultValues,                 // Modified on return to contain values of the product.
    GPUSPARSE_INDEX_TYPE* blockId2Col       // Maps block-ids to column of the result matrix.
    )
{
    const CUDA_LONG index = blockIdx.x * blockDim.x + threadIdx.x;
    const CUDA_LONG lhsCol = index / numRowsLhs; // rhsCol == lhsCol
    if (lhsCol >= numColsRhs)
        return;
    const CUDA_LONG lhsRow = index - numRowsLhs * lhsCol; // resultRow == lhsRow

    // each thread handles one [row, col] combination of lhs
    ElemType lhsValue = alpha * lhsValues[IDX2C(lhsRow, lhsCol, numRowsLhs)];

    CUDA_LONG start = rhsCols[lhsCol]; // rhsCol == lhsCol
    CUDA_LONG end = rhsCols[lhsCol + 1];

    for (CUDA_LONG p = start; p < end; p++)
    {
        CUDA_LONG rhsRow = rhsRows[p];
        ElemType rhsVal = rhsNZValues[p];
        CUDA_LONG blockId = rhsRowIdx[p]; // resultCol == blockId
        blockId2Col[blockId] = rhsRow;    // indicate which colmn it actually points to

        // assume resultValues are 0-initialized
        atomicAdd(&resultValues[IDX2C(lhsRow, blockId, numRowsLhs)], lhsValue * rhsVal);
    }
}

// gradients update
template <class ElemType>
__global__ void _scaleSparseBlockAndAddToDense(
    const ElemType alpha,
    const bool blockCol, // true if blockRow
    const size_t numRows,
    const size_t numCols,
    const size_t numBlocks,
    const ElemType* lhsValues, // lhs is blockCol or blockRow
    const GPUSPARSE_INDEX_TYPE* blockIds,
    ElemType* rhs)
{
    const CUDA_LONG index = blockIdx.x * blockDim.x + threadIdx.x;
    CUDA_LONG row, col;
    if (blockCol)
    {
        const CUDA_LONG blockId = index / numRows;
        if (blockId >= numBlocks)
            return;
        row = index - numRows * blockId;
        col = blockIds[blockId];
    }
    else
    {
        const CUDA_LONG blockId = index / numCols;
        if (blockId >= numBlocks)
            return;
        col = index - numCols * blockId;
        row = blockIds[blockId];
    }
    rhs[IDX2C(row, col, numRows)] += alpha * lhsValues[index];
}

#if 0
// compute predictions in cross entropy node
template <class ElemType>
__global__ void _computePrediction(
    int nv,
    const ElemType* a,
    int numrows,
    const ElemType* weight,
    int nrs,
    int labelSize,
    const GPUSPARSE_INDEX_TYPE* labelRow,
    const size_t* block2Id,
    const ElemType* cls,
    const ElemType* idx2cls,
    ElemType* val,
    GPUSPARSE_INDEX_TYPE* row,
    GPUSPARSE_INDEX_TYPE* pb)
{
    // get label block id
    int id = -1;
    int offset = -1;
    for (int i = 1; i < labelSize; i++)
    {
        if (blockIdx.x < block2Id[i])
        {
            id = i - 1;
            offset = blockIdx.x - block2Id[i - 1];
            break;
        }
    }
    if (id == -1)
    {
        id = labelSize - 1;
        offset = blockIdx.x - block2Id[labelSize - 1];
    }

    int t = labelRow[id];
    int iStt;
    int iEnd;
    if (t < nv)
    {
        int clsid = idx2cls[t];
        iStt = cls[IDX2C(0, clsid, 2)];
        iEnd = cls[IDX2C(1, clsid, 2)];
    }
    else
    {
        iStt = nv;
        iEnd = nrs;
    }
    int i = iStt + offset;
    int j = id / 2;

    int loadPerThread = (numrows + blockDim.x - 1) / blockDim.x;
    int tStart = loadPerThread * threadIdx.x;
    int tEnd = min((int) numrows, loadPerThread + tStart);

    ElemType v = 0.0;
    for (int h = tStart; h < tEnd; h++)
    {
        v += weight[IDX2C(i, h, nrs)] * a[IDX2C(h, j, numrows)];
    }
    atomicAdd(&val[blockIdx.x], v);
    row[blockIdx.x] = i;

    if (blockIdx.x == 0 && threadIdx.x == 0)
        pb[0] = 0;

    if ((threadIdx.x == 0) && (i == iEnd - 1) && (i >= nv))
        pb[j + 1] = blockIdx.x + 1;
}

// normalize predictions in cross entropy node
template <class ElemType>
__global__ void _normalizePrediction(
    const size_t labelSize,
    const size_t expandedLabelSize,
    const GPUSPARSE_INDEX_TYPE* labelRow,
    const size_t* block2Id,
    const GPUSPARSE_INDEX_TYPE* row,
    ElemType* val,
    ElemType* entropyScore)
{
    __shared__ ElemType partials[512];
    partials[threadIdx.x] = 0;

    int p = blockIdx.x;
    int t = labelRow[p];
    int start = block2Id[p];
    int end;
    if (p == labelSize - 1)
    {
        end = expandedLabelSize;
    }
    else
    {
        end = block2Id[p + 1];
    }
    int len = end - start;

    int loadPerThread = (len + blockDim.x - 1) / blockDim.x;
    int tStart = loadPerThread * threadIdx.x;
    int tLen = min((int) len, loadPerThread + tStart);

    for (int i = start + tStart; i < start + tLen; i++)
    {
        partials[threadIdx.x] += exp(val[i]);
    }

    __syncthreads();

    // now sum up the objective function
    int nTotalThreads = blockDim.x;

    while (nTotalThreads > 1)
    {
        int halfPoint = (nTotalThreads >> 1);

        if (threadIdx.x < halfPoint)
            partials[threadIdx.x] += partials[threadIdx.x + halfPoint];

        __syncthreads();

        nTotalThreads = (nTotalThreads >> 1);
    }

    for (int i = start + tStart; i < start + tLen; i++)
    {
        val[i] = log(exp(val[i]) / partials[0]);
        if (row[i] == t)
        {
            atomicAdd(entropyScore, -val[i]);
            val[i] *= -1;
        }
    }
}

// compute prediction error in cross entropy node
template <class ElemType>
__global__ void _computePredictionError(
    ElemType* val,
    int N)
{
    int p = blockDim.x * blockIdx.x + threadIdx.x;
    if (p >= N)
        return;

    if (val[p] < 0)
        val[p] = exp(val[p]); // negative;
    else
        val[p] = exp(-val[p]) - 1; // positive
}

// compute gradients of input in cross entropy node
template <class ElemType>
__global__ void _computeGradientOfInput(
    const ElemType* val,
    const GPUSPARSE_INDEX_TYPE* row,
    const GPUSPARSE_INDEX_TYPE* pb,
    ElemType* weight,
    size_t nrs,
    ElemType* grd,
    size_t numrows)
{
    int h = blockIdx.x % numrows;
    int j = blockIdx.x / numrows;

    int start = pb[j];
    int end = pb[j + 1];
    int len = end - start;

    int load = (len + blockDim.x - 1) / blockDim.x;
    int pStart = start + load * threadIdx.x;
    int pEnd = start + min(len, load * (threadIdx.x + 1));

    ElemType sum = 0;
    for (int p = pStart; p < pEnd; p++)
    {
        int i = row[p];
        sum += val[p] * weight[IDX2C(i, h, nrs)];
    }

    atomicAdd(&grd[IDX2C(h, j, numrows)], sum);
}
#endif

#if 0
template <class ElemType>
__global__ void computeNCEForwardProp512Threads(
    const ElemType* val,
    const int* col,
    int numRows,
    int sampleCount,
    const ElemType* a,
    int numCols_a,
    const ElemType* b,
    ElemType* res)
{
    // val and col are in CSR format
    // val is an array contains log_Pn(w). To differentiate positive and negative samples,
    // we store log_Pn(w) as it is for positive samples, and -log_Pn(w) for negative samples
    // col is an array contains index of the word samples
    // a is a matrix in column major format contains output from hidden layer
    // b is the weight matrix for output layer
    // res is the buffer to store computed output (sparse)

    // follow the convention, this kernel must be run on 512 threads per block
    __shared__ ElemType partials[512];
    partials[threadIdx.x] = 0;

    // determine the elements to be handled by this block
    int total = numRows * sampleCount;
    int loadPerBlock = (total + gridDim.x - 1) / gridDim.x;

    int start = loadPerBlock * blockIdx.x;
    int end = min(total, loadPerBlock * (blockIdx.x + 1));

    for (int i = start; i < end; i++)
    {
        int colIndex = col[i];
        int rowIndex = i / sampleCount;

        int loadPerThread = (numCols_a + blockDim.x - 1) / blockDim.x;
        int tstart = loadPerThread * threadIdx.x;
        int tend = min(numCols_a, loadPerThread * (threadIdx.x + 1));

        for (int j = tstart; j < tend; j++)
            partials[threadIdx.x] = a[IDX2C(rowIndex, j, numRows)] * b[IDX2C(j, colIndex, numCols_a)];

        __syncthreads();

        // sum up
        int nTotalThreads = blockDim.x;

        while (nTotalThreads > 1)
        {
            int halfPoint = (nTotalThreads >> 1);

            if (threadIdx.x < halfPoint)
                partials[threadIdx.x] += partials[threadIdx.x + halfPoint];

            __syncthreads();

            nTotalThreads = (nTotalThreads >> 1);
        }

        if (threadIdx.x == 0)
            res[i] = partials[0];
    }
}
#endif

template <class ElemType>
__global__ void _computeNceOutputMax512Threads(
    const ElemType* col,
    int numRows,
    int sampleCount,
    const ElemType* a,
    int numCols_a,
    const ElemType* b,
    const ElemType* bias,
    ElemType* res)
{
    // val and col are in CSR format
    // val is an array contains log_Pn(w). To differentiate positive and negative samples,
    // we store log_Pn(w) as it is for positive samples, and -log_Pn(w) for negative samples
    // col is an array contains index of the word samples
    // a is a matrix in column major format contains output from hidden layer
    // b is the weight matrix for output layer
    // res is the buffer to store computed output (sparse)

    // follow the convention, this kernel must be run on 512 threads per block
    __shared__ ElemType partials[512];
    partials[threadIdx.x] = 0;

    // threadIdx.x range from[0 ~ 512)
    // blockIdx.x range from[0 ~ nnz)
    // blockDim.x equal to 512
    // gridDim.x equal to nnz

    // determine the elements to be handled by this block
    int total = numRows * sampleCount;
    int loadPerBlock = (total + gridDim.x - 1) / gridDim.x;

    int start = loadPerBlock * blockIdx.x;
    int end = min(total, loadPerBlock * (blockIdx.x + 1));

    for (int i = start; i < end; i++)
    {
        int wid = (int) col[2 * i];
        int batchid = i / sampleCount;

        int loadPerThread = (numCols_a + blockDim.x - 1) / blockDim.x;
        int tstart = loadPerThread * threadIdx.x;
        int tend = min(numCols_a, loadPerThread * (threadIdx.x + 1));

        for (int j = tstart; j < tend; j++)
            partials[threadIdx.x] = a[IDX2C(j, batchid, numCols_a)] * b[IDX2C(j, wid, numCols_a)];

        __syncthreads();

        // sum up
        int nTotalThreads = blockDim.x;

        while (nTotalThreads > 1)
        {
            int halfPoint = (nTotalThreads >> 1);

            if (threadIdx.x < halfPoint)
                partials[threadIdx.x] += partials[threadIdx.x + halfPoint];

            __syncthreads();

            nTotalThreads = (nTotalThreads >> 1);
        }

        if (threadIdx.x == 0)
            res[i] = partials[0] + bias[wid];
    }
}

template <class ElemType>
__global__ void _assignSoftmaxSumMax512Threads(
    const ElemType* softmax,
    int sampleCount,
    const ElemType* a,
    ElemType* c) // run on 512 threads per block
{
    // val and col are in CSR format
    // val is an array contains log_Pn(w). To differentiate positive and negative samples,
    // we store log_Pn(w) as it is for positive samples, and -log_Pn(w) for negative samples
    // col is an array contains index of the word samples
    // a is a matrix in column major format contains output from hidden layer
    // b is the weight matrix for output layer
    // tmp is the buffer that stores NCE output calculated from _computeNceOutputMax512Threads
    // c is the matrix to store objective

    __shared__ ElemType partials[512];
    partials[threadIdx.x] = 0;

    int total = sampleCount;
    int loadPerThread = (total + blockDim.x - 1) / blockDim.x;

    // find out the items this thread is responsible for
    int start = loadPerThread * threadIdx.x;
    int end = min(total, loadPerThread * (threadIdx.x + 1));
    for (int i = start; i < end; i++)
    {
        int wid = (int) a[i];
        partials[threadIdx.x] += softmax[IDX2C(i, wid, sampleCount)];
    }

    __syncthreads();

    // now sum up the objective function
    int nTotalThreads = blockDim.x;

    while (nTotalThreads > 1)
    {
        int halfPoint = (nTotalThreads >> 1);

        if (threadIdx.x < halfPoint)
            partials[threadIdx.x] += partials[threadIdx.x + halfPoint];

        __syncthreads();

        nTotalThreads = (nTotalThreads >> 1);
    }

    if (threadIdx.x == 0)
        c[0] = -partials[0];
}

template <class ElemType>
__global__ void _assignNoiseContrastiveEstimationMax512Threads(
    const ElemType* val,
    int numRows,
    int sampleCount,
    const ElemType* a,
    int width, // number of columns in a
    const ElemType* b,
    ElemType* tmp,
    ElemType* c) // run on 512 threads per block
{
    // val and col are in CSR format
    // val is an array contains log_Pn(w). To differentiate positive and negative samples,
    // we store log_Pn(w) as it is for positive samples, and -log_Pn(w) for negative samples
    // col is an array contains index of the word samples
    // a is a matrix in column major format contains output from hidden layer
    // b is the weight matrix for output layer
    // tmp is the buffer that stores NCE output calculated from _computeNceOutputMax512Threads
    // c is the matrix to store objective

    __shared__ ElemType partials[512];
    partials[threadIdx.x] = 0;

    int total = numRows * sampleCount;
    int loadPerThread = (total + blockDim.x - 1) / blockDim.x;

    // find out the items this thread is responsible for
    int start = loadPerThread * threadIdx.x;
    int end = min(total, loadPerThread * (threadIdx.x + 1));

    ElemType log_num_noise_samples = log((ElemType)(sampleCount - 1));
    for (int i = start; i < end; i++)
    {
        ElemType prob = -val[2 * i + 1];
        bool positive = (prob > 0);
        if (positive)
            prob = -prob;
        ElemType score_noise = log_num_noise_samples + prob;
        ElemType z = logaddk(tmp[i], score_noise);
        ElemType logprob = tmp[i] - z;
        ElemType logprob_noise = score_noise - z;
        tmp[i] = -exp(logprob);
        if (positive)
            tmp[i] += 1;
        if (positive)
            partials[threadIdx.x] += logprob;
        else
            partials[threadIdx.x] += logprob_noise;
    }

    __syncthreads();

    // now sum up the objective function
    int nTotalThreads = blockDim.x;

    while (nTotalThreads > 1)
    {
        int halfPoint = (nTotalThreads >> 1);

        if (threadIdx.x < halfPoint)
            partials[threadIdx.x] += partials[threadIdx.x + halfPoint];

        __syncthreads();

        nTotalThreads = (nTotalThreads >> 1);
    }

    if (threadIdx.x == 0)
        c[0] = -partials[0];
}

template <class ElemType>
__global__ void _assignNceDerivative(
    const ElemType* val,
    int numRows,
    int sampleCount,
    const ElemType* a,
    int width, // number of columns in a
    const ElemType* b,
    const ElemType* tmp,
    ElemType* c,
    size_t inputIndex)
{
    // val and col are CSR format sparse matrix for label
    // val is an array contains log_Pn(w). To differentiate positive and negative samples
    // we store log_Pn(w) as it is for positive samples, and -log_Pn(w) for negative samples
    // col is an array contains index of the word samples
    // a is a matrix in column major format contains output from hidden layer
    // b is the weight matrix for output layer
    // tmp is a matrix of precalculated error
    // c is the output matrix to store calculated gradients

    int total = numRows * sampleCount;
    int loadPerBlock = (total + gridDim.x - 1) / gridDim.x;

    // find out the items this block is responsible for
    int start = loadPerBlock * blockIdx.x;
    int end = min(total, loadPerBlock * (blockIdx.x + 1));

    for (int i = start; i < end; i++)
    {
        int wid = (int) val[2 * i];
        int batchId = i / sampleCount;

        ElemType er = tmp[i]; // precalculated error for this output node

        // calculate gradients
        int loadPerThread = (width + blockDim.x - 1) / blockDim.x;
        int tstart = loadPerThread * threadIdx.x;
        int tend = min(width, loadPerThread * (threadIdx.x + 1));

        if (inputIndex == 1) // hidden layer output
        {
            for (int j = tstart; j < tend; j++)
            {
                ElemType val = -er * b[IDX2C(j, wid, width)];
                atomicAdd(&c[IDX2C(j, batchId, width)], val);
                // c[IDX2C(j, batchId, width)] += val;
                // c[IDX2C(batchId, j, numRows)] += val;
            }
        }
        else if (inputIndex == 2) // weight
        {
            for (int j = tstart; j < tend; j++)
            {
                ElemType val = -er * a[IDX2C(j, batchId, width)];
                atomicAdd(&c[IDX2C(j, wid, width)], val);
                // c[IDX2C(j, wid, width)] += val;
            }
        }
        else // bias vector
        {
            // ElemType val = -er;
            atomicAdd(&c[wid], -er);
            // c[wid] -= er;
        }
    }
}

template <class ElemType>
__global__ void _assignNceDerivativeNew(
    const ElemType* val,
    int numRows,
    int sampleCount,
    const ElemType* a,
    int width, // number of columns in a
    const ElemType* b,
    const ElemType* tmp,
    ElemType* c,
    size_t inputIndex)
{
    // val and col are CSR format sparse matrix for label
    // val is an array contains log_Pn(w). To differentiate positive and negative samples
    // we store log_Pn(w) as it is for positive samples, and -log_Pn(w) for negative samples
    // col is an array contains index of the word samples
    // a is a matrix in column major format contains output from hidden layer
    // b is the weight matrix for output layer
    // tmp is a matrix of precalculated error
    // c is the output matrix to store calculated gradients

    // logical single index for this thread
    int n = threadIdx.x + blockDim.x * blockIdx.x;

    int batchId = n / sampleCount;
    int total = numRows * sampleCount;
    // is thread in range for the addition
    if (n < total)
    {
        int wid = (int) val[2 * n];
        ElemType er = tmp[n];
        if (inputIndex == 1)
        {
            for (int i = 0; i < width; i++)
            {
                int j = (i + n) % width; // introduce randomization to avoid conflicts
                ElemType val = -er * b[IDX2C(j, wid, width)];
                atomicAdd(&c[IDX2C(j, batchId, width)], val);
            }
        }
        else if (inputIndex == 2)
        {
            for (int i = 0; i < width; i++)
            {
                int j = (i + n) % width; // introduce randomization to avoid conflicts
                ElemType val = -er * a[IDX2C(j, batchId, width)];
                atomicAdd(&c[IDX2C(j, wid, width)], val);
            }
        }
        else
            atomicAdd(&c[wid], -er);
    }
}

#if 0
// compute gradients of weights in cross entropy node
template <class ElemType>
__global__ void _computeGradientOfWeight(
    const ElemType* val,
    const GPUSPARSE_INDEX_TYPE* row,
    const GPUSPARSE_INDEX_TYPE* pb,
    size_t mb,
    size_t nv,
    const GPUSPARSE_INDEX_TYPE* labelRow,
    const size_t* labelBlock2UniqId,
    const ElemType* cls,
    const ElemType* idx2cls,
    ElemType* input,
    size_t nrs,
    ElemType* blockVal,
    GPUSPARSE_INDEX_TYPE* blockIds)
{
    int p = blockIdx.x;
    ElemType v = val[p];
    int i = row[p];
    int j = -1;
    for (int k = 1; k < mb; k++)
    {
        if (p < pb[k])
        {
            j = k - 1;
            break;
        }
    }
    if (j == -1)
    {
        j = mb - 1;
    }

    // figure out blocks
    int bId = i < nv ? 2 * j : 2 * j + 1;
    int t = labelRow[bId];
    int iStt;
    if (t < nv)
    {
        int clsid = idx2cls[t];
        iStt = cls[IDX2C(0, clsid, 2)];
    }
    else
    {
        iStt = nv;
    }
    int offset = i - iStt;
    int ii = labelBlock2UniqId[bId] + offset;

    int load = (nrs + blockDim.x - 1) / blockDim.x;
    int pStart = load * threadIdx.x;
    int pEnd = min((int) nrs, load + pStart);

    for (int h = pStart; h < pEnd; h++)
    {
        ElemType temp = v * input[IDX2C(h, j, nrs)];
        atomicAdd(&blockVal[ii * nrs + h], temp);
        blockIds[ii] = i;
    }
}
#endif

// used in clipping gradients
template <class ElemType>
__global__ void _inplaceTruncate(
    ElemType* a,
    const ElemType threshold,
    const CUDA_LONG N)
{
    CALCULATE_ELEMENTWISE_INDEX_OR_EXIT(id, N)
    ElemType locThresholdPos = abs(threshold);
    ElemType locTHresholdNeg = -locThresholdPos;
    if (a[id] > locThresholdPos)
    {
        a[id] = locThresholdPos;
    }
    else if (a[id] < locTHresholdNeg)
    {
        a[id] = locTHresholdNeg;
    }
}

template <class ElemType>
__global__ void _inplaceSoftThreshold(
    ElemType* a,
    const ElemType threshold,
    const CUDA_LONG N)
{
    CUDA_LONG id = blockDim.x * blockIdx.x + threadIdx.x;
    if (id >= N)
        return;

    if (a[id] > threshold)
    {
        a[id] -= threshold;
    }
    else if (a[id] < -threshold)
    {
        a[id] += threshold;
    }
    else
        a[id] = 0;
}

template <class ElemType>
__global__ void _normalGradForSparseBlock(
    const ElemType momentum,
    const bool blockCol, // true if blockRow
    const size_t numRows,
    const size_t numCols,
    const size_t numBlocks,
    ElemType* lhsValues, // lhs is blockCol or blockRow
    const GPUSPARSE_INDEX_TYPE* blockIds,
    ElemType* rhs,
    ElemType unitGainFactor)
{
    const CUDA_LONG index = blockIdx.x * blockDim.x + threadIdx.x;
    CUDA_LONG row, col;
    if (blockCol)
    {
        const CUDA_LONG blockId = index / numRows;
        if (blockId >= numBlocks)
            return;
        row = index - numRows * blockId;
        col = blockIds[blockId];
    }
    else
    {
        const CUDA_LONG blockId = index / numCols;
        if (blockId >= numBlocks)
            return;
        col = index - numCols * blockId;
        row = blockIds[blockId];
    }
    rhs[IDX2C(row, col, numRows)] = unitGainFactor * lhsValues[index] + momentum * rhs[IDX2C(row, col, numRows)];
    lhsValues[index] = rhs[IDX2C(row, col, numRows)];
}

//This function should be called with 1024 threads per block and 1 block
//THIS IS NOT THE MOST EFFICIENT IMPLEMENTATION!!!
template <class ElemType>
__global__ void _reductionSum1024Threads(
    const ElemType* data,
    ElemType* sum,
    CUDA_LONG N)
{

    __shared__ ElemType partialSums[1024];
    partialSums[threadIdx.x] = 0;
    // int id = blockDim.x * blockIdx.x + threadIdx.x;
    CUDA_LONG loadPerThread = N / blockDim.x;
    for (CUDA_LONG i = threadIdx.x * loadPerThread; i < (threadIdx.x == blockDim.x - 1 ? N : (threadIdx.x + 1) * loadPerThread); ++i)
    {
        partialSums[threadIdx.x] += data[i];
    }
    __syncthreads();

    // 512
    if (threadIdx.x < 512)
    {
        partialSums[threadIdx.x] += partialSums[threadIdx.x + 512];
    }
    __syncthreads();

    // 256
    if (threadIdx.x < 256)
    {
        partialSums[threadIdx.x] += partialSums[threadIdx.x + 256];
    }
    __syncthreads();

    // 128
    if (threadIdx.x < 128)
    {
        partialSums[threadIdx.x] += partialSums[threadIdx.x + 128];
    }
    __syncthreads();

    // 64
    if (threadIdx.x < 64)
    {
        partialSums[threadIdx.x] += partialSums[threadIdx.x + 64];
    }
    __syncthreads();

    // 32
    if (threadIdx.x < 32)
    {
        partialSums[threadIdx.x] += partialSums[threadIdx.x + 32];
    }
    __syncthreads();

    // 16
    if (threadIdx.x < 16)
    {
        partialSums[threadIdx.x] += partialSums[threadIdx.x + 16];
    }
    __syncthreads();

    // 8
    if (threadIdx.x < 8)
    {
        partialSums[threadIdx.x] += partialSums[threadIdx.x + 8];
    }
    __syncthreads();

    // 4
    if (threadIdx.x < 4)
    {
        partialSums[threadIdx.x] += partialSums[threadIdx.x + 4];
    }
    __syncthreads();

    if (threadIdx.x == 0)
    {
        sum[0] = partialSums[0] + partialSums[1] + partialSums[2] + partialSums[3];
    }
}

//This function should be called with 1024 threads per block and 1 block
//THIS IS NOT THE MOST EFFICIENT IMPLEMENTATION!!!
template <class ElemType>
__global__ void _reductionSumAndAssign1024Threads(
    ElemType* toAssign,
    const ElemType* data,
    CUDA_LONG N, // length of data
    CUDA_LONG M) // length of toAssign
{
    __shared__ ElemType partialSums[1024];
    __shared__ ElemType res;
    partialSums[threadIdx.x] = 0;
    // int id = blockDim.x * blockIdx.x + threadIdx.x;
    CUDA_LONG loadPerThread = N / blockDim.x;
    for (CUDA_LONG i = threadIdx.x * loadPerThread; i < (threadIdx.x == blockDim.x - 1 ? N : (threadIdx.x + 1) * loadPerThread); ++i)
    {
        partialSums[threadIdx.x] += data[i];
    }
    __syncthreads();

    // 512
    if (threadIdx.x < 512)
    {
        partialSums[threadIdx.x] += partialSums[threadIdx.x + 512];
    }
    __syncthreads();

    // 256
    if (threadIdx.x < 256)
    {
        partialSums[threadIdx.x] += partialSums[threadIdx.x + 256];
    }
    __syncthreads();

    // 128
    if (threadIdx.x < 128)
    {
        partialSums[threadIdx.x] += partialSums[threadIdx.x + 128];
    }
    __syncthreads();

    // 64
    if (threadIdx.x < 64)
    {
        partialSums[threadIdx.x] += partialSums[threadIdx.x + 64];
    }
    __syncthreads();

    // 32
    if (threadIdx.x < 32)
    {
        partialSums[threadIdx.x] += partialSums[threadIdx.x + 32];
    }
    __syncthreads();

    // 16
    if (threadIdx.x < 16)
    {
        partialSums[threadIdx.x] += partialSums[threadIdx.x + 16];
    }
    __syncthreads();

    // 8
    if (threadIdx.x < 8)
    {
        partialSums[threadIdx.x] += partialSums[threadIdx.x + 8];
    }
    __syncthreads();

    // 4
    if (threadIdx.x < 4)
    {
        partialSums[threadIdx.x] += partialSums[threadIdx.x + 4];
    }
    __syncthreads();

    if (threadIdx.x == 0)
    {
        res = partialSums[0] + partialSums[1] + partialSums[2] + partialSums[3];
        for (CUDA_LONG i = 0; i < M; ++i)
            toAssign[i] = res;
    }
}

//This function should be called with 1024 threads per block and 1 block
//THIS IS NOT THE MOST EFFICIENT IMPLEMENTATION!!!
template <class ElemType>
__global__ void _reductionSum21024Threads(
    const ElemType* data,
    ElemType* sum,
    CUDA_LONG N,
    bool takeSqrt = false)
{

    __shared__ ElemType partialSums[1024];
    partialSums[threadIdx.x] = 0;
    // int id = blockDim.x * blockIdx.x + threadIdx.x;
    CUDA_LONG loadPerThread = N / blockDim.x;
    for (CUDA_LONG i = threadIdx.x * loadPerThread; i < (threadIdx.x == blockDim.x - 1 ? N : (threadIdx.x + 1) * loadPerThread); ++i)
    // for (int i= threadIdx.x*loadPerThread; i<(threadIdx.x+1)*loadPerThread;++i)
    {
        partialSums[threadIdx.x] += (data[i] * data[i]);
    }
    __syncthreads();

    // 512
    if (threadIdx.x < 512)
    {
        partialSums[threadIdx.x] += partialSums[threadIdx.x + 512];
    }
    __syncthreads();

    // 256
    if (threadIdx.x < 256)
    {
        partialSums[threadIdx.x] += partialSums[threadIdx.x + 256];
    }
    __syncthreads();

    // 128
    if (threadIdx.x < 128)
    {
        partialSums[threadIdx.x] += partialSums[threadIdx.x + 128];
    }
    __syncthreads();

    // 64
    if (threadIdx.x < 64)
    {
        partialSums[threadIdx.x] += partialSums[threadIdx.x + 64];
    }
    __syncthreads();

    // 32
    if (threadIdx.x < 32)
    {
        partialSums[threadIdx.x] += partialSums[threadIdx.x + 32];
    }
    __syncthreads();

    // 16
    if (threadIdx.x < 16)
    {
        partialSums[threadIdx.x] += partialSums[threadIdx.x + 16];
    }
    __syncthreads();

    // 8
    if (threadIdx.x < 8)
    {
        partialSums[threadIdx.x] += partialSums[threadIdx.x + 8];
    }
    __syncthreads();

    // 4
    if (threadIdx.x < 4)
    {
        partialSums[threadIdx.x] += partialSums[threadIdx.x + 4];
    }
    __syncthreads();

    if (threadIdx.x == 0)
    {
        sum[0] = partialSums[0] + partialSums[1] + partialSums[2] + partialSums[3];
        if (takeSqrt)
        {
            if (sizeof(ElemType) == sizeof(float))
                sum[0] = sqrtf(sum[0]);
            else
                sum[0] = sqrt(sum[0]);
        }
    }
}

//This function should be called with 1024 threads per block and 1 block
//THIS IS NOT THE MOST EFFICIENT IMPLEMENTATION!!!
template <class ElemType>
__global__ void _reductionMatrixNormInf1024Threads(
    const ElemType* data,
    ElemType* maxAbs,
    CUDA_LONG N)
{

    __shared__ ElemType partialSums[1024];
    partialSums[threadIdx.x] = 0;
    // int id = blockDim.x * blockIdx.x + threadIdx.x;
    int loadPerThread = N / blockDim.x;
    for (int i = threadIdx.x * loadPerThread; i < (threadIdx.x == blockDim.x - 1 ? N : (threadIdx.x + 1) * loadPerThread); ++i)
    {
        if (sizeof(ElemType) == sizeof(float))
        {
            partialSums[threadIdx.x] = max(fabsf(data[i]), partialSums[threadIdx.x]);
        }
        else
        {
            partialSums[threadIdx.x] = max(fabs(data[i]), partialSums[threadIdx.x]);
        }
    }
    __syncthreads();

    // 512
    if (threadIdx.x < 512)
    {
        partialSums[threadIdx.x] = max(partialSums[threadIdx.x + 512], partialSums[threadIdx.x]);
    }
    __syncthreads();

    // 256
    if (threadIdx.x < 256)
    {
        partialSums[threadIdx.x] = max(partialSums[threadIdx.x + 256], partialSums[threadIdx.x]);
    }
    __syncthreads();

    // 128
    if (threadIdx.x < 128)
    {
        partialSums[threadIdx.x] = max(partialSums[threadIdx.x + 128], partialSums[threadIdx.x]);
    }
    __syncthreads();

    // 64
    if (threadIdx.x < 64)
    {
        partialSums[threadIdx.x] = max(partialSums[threadIdx.x + 64], partialSums[threadIdx.x]);
    }
    __syncthreads();

    // 32
    if (threadIdx.x < 32)
    {
        partialSums[threadIdx.x] = max(partialSums[threadIdx.x + 32], partialSums[threadIdx.x]);
    }
    __syncthreads();

    // 16
    if (threadIdx.x < 16)
    {
        partialSums[threadIdx.x] = max(partialSums[threadIdx.x + 16], partialSums[threadIdx.x]);
    }
    __syncthreads();

    // 8
    if (threadIdx.x < 8)
    {
        partialSums[threadIdx.x] = max(partialSums[threadIdx.x + 8], partialSums[threadIdx.x]);
    }
    __syncthreads();

    // 4
    if (threadIdx.x < 4)
    {
        partialSums[threadIdx.x] = max(partialSums[threadIdx.x + 4], partialSums[threadIdx.x]);
    }
    __syncthreads();

    if (threadIdx.x == 0)
    {
        maxAbs[0] = max(max(partialSums[0], partialSums[1]), max(partialSums[2], partialSums[3]));
    }
}

//This function should be called with 1024 threads per block and 1 block
//THIS IS NOT THE MOST EFFICIENT IMPLEMENTATION!!!
template <class ElemType>
__global__ void _reductionMatrixNorm01024Threads(
    const ElemType* data,
    ElemType* nz,
    CUDA_LONG N)
{

    __shared__ ElemType partialSums[1024];
    partialSums[threadIdx.x] = 0;
    // int id = blockDim.x * blockIdx.x + threadIdx.x;
    CUDA_LONG loadPerThread = N / blockDim.x;
    for (CUDA_LONG i = threadIdx.x * loadPerThread; i < (threadIdx.x == blockDim.x - 1 ? N : (threadIdx.x + 1) * loadPerThread); ++i)
    {
        if (data[i] != 0)
            ++partialSums[threadIdx.x];
    }
    __syncthreads();

    // 512
    if (threadIdx.x < 512)
    {
        partialSums[threadIdx.x] = partialSums[threadIdx.x + 512] + partialSums[threadIdx.x];
    }
    __syncthreads();

    // 256
    if (threadIdx.x < 256)
    {
        partialSums[threadIdx.x] = partialSums[threadIdx.x + 256] + partialSums[threadIdx.x];
    }
    __syncthreads();

    // 128
    if (threadIdx.x < 128)
    {
        partialSums[threadIdx.x] = partialSums[threadIdx.x + 128] + partialSums[threadIdx.x];
    }
    __syncthreads();

    // 64
    if (threadIdx.x < 64)
    {
        partialSums[threadIdx.x] = partialSums[threadIdx.x + 64] + partialSums[threadIdx.x];
    }
    __syncthreads();

    // 32
    if (threadIdx.x < 32)
    {
        partialSums[threadIdx.x] = partialSums[threadIdx.x + 32] + partialSums[threadIdx.x];
    }
    __syncthreads();

    // 16
    if (threadIdx.x < 16)
    {
        partialSums[threadIdx.x] = partialSums[threadIdx.x + 16] + partialSums[threadIdx.x];
    }
    __syncthreads();

    // 8
    if (threadIdx.x < 8)
    {
        partialSums[threadIdx.x] = partialSums[threadIdx.x + 8] + partialSums[threadIdx.x];
    }
    __syncthreads();

    // 4
    if (threadIdx.x < 4)
    {
        partialSums[threadIdx.x] = partialSums[threadIdx.x + 4] + partialSums[threadIdx.x];
    }
    __syncthreads();

    if (threadIdx.x == 0)
    {
        nz[0] = partialSums[0] + partialSums[1] + partialSums[2] + partialSums[3];
    }
}

template <class ElemType>
__global__ void _getSparseVectorRepresntationForCSCMatrix(
    const int* m_dRow,
    const int* m_dCol,
    int* vectArray,
    const CUDA_LONG M,
    const CUDA_LONG N)
{
    int i = blockDim.x * blockIdx.x + threadIdx.x;
    if (i >= M)
        return;
    int start = m_dRow[i];
    int end = m_dRow[i + 1];
    for (int _i = start; _i < end; ++_i) // _i is index in m_dVal and m_dCol
    {
        int j = m_dCol[_i];
        vectArray[_i] = i * N + j;
    }
}

template <class ElemType>
__global__ void _lrHelper512Threads(
    const ElemType* data1,
    const ElemType* data2,
    const CUDA_LONG N,
    ElemType* d_res)
{
    __shared__ ElemType partialSums1[512];
    __shared__ ElemType partialSums2[512];
    partialSums1[threadIdx.x] = 0;
    partialSums2[threadIdx.x] = 0;

    // int id = blockDim.x * blockIdx.x + threadIdx.x;
    int loadPerThread = N / blockDim.x;
    for (int i = threadIdx.x * loadPerThread; i < (threadIdx.x == blockDim.x - 1 ? N : (threadIdx.x + 1) * loadPerThread); ++i)
    {
        partialSums1[threadIdx.x] += (data1[i] * data1[i]);
        partialSums2[threadIdx.x] += (data2[i] * data2[i]);
    }
    __syncthreads();

    /*
    // 512
    if (threadIdx.x<512)
    {
    partialSums1[threadIdx.x]+=partialSums1[threadIdx.x+512];
    partialSums2[threadIdx.x]+=partialSums2[threadIdx.x+512];
    }
    __syncthreads();*/

    // 256
    if (threadIdx.x < 256)
    {
        partialSums1[threadIdx.x] += partialSums1[threadIdx.x + 256];
        partialSums2[threadIdx.x] += partialSums2[threadIdx.x + 256];
    }
    __syncthreads();

    // 128
    if (threadIdx.x < 128)
    {
        partialSums1[threadIdx.x] += partialSums1[threadIdx.x + 128];
        partialSums2[threadIdx.x] += partialSums2[threadIdx.x + 128];
    }
    __syncthreads();

    // 64
    if (threadIdx.x < 64)
    {
        partialSums1[threadIdx.x] += partialSums1[threadIdx.x + 64];
        partialSums2[threadIdx.x] += partialSums2[threadIdx.x + 64];
    }
    __syncthreads();

    // 32
    if (threadIdx.x < 32)
    {
        partialSums1[threadIdx.x] += partialSums1[threadIdx.x + 32];
        partialSums2[threadIdx.x] += partialSums2[threadIdx.x + 32];
    }
    __syncthreads();

    // 16
    if (threadIdx.x < 16)
    {
        partialSums1[threadIdx.x] += partialSums1[threadIdx.x + 16];
        partialSums2[threadIdx.x] += partialSums2[threadIdx.x + 16];
    }
    __syncthreads();

    // 8
    if (threadIdx.x < 8)
    {
        partialSums1[threadIdx.x] += partialSums1[threadIdx.x + 8];
        partialSums2[threadIdx.x] += partialSums2[threadIdx.x + 8];
    }
    __syncthreads();

    // 4
    if (threadIdx.x < 4)
    {
        partialSums1[threadIdx.x] += partialSums1[threadIdx.x + 4];
        partialSums2[threadIdx.x] += partialSums2[threadIdx.x + 4];
    }
    __syncthreads();

    if (threadIdx.x == 0)
    {
        ElemType fns1 = partialSums1[0] + partialSums1[1] + partialSums1[2] + partialSums1[3];
        ElemType fns2 = partialSums2[0] + partialSums2[1] + partialSums2[2] + partialSums2[3];
        if (sizeof(ElemType) == sizeof(float))
        {
            d_res[0] = max((ElemType) 0, d_res[0] / max((ElemType) 1.0e-10, sqrtf(fns1)) / max((ElemType) 1.0e-10, sqrtf(fns2)));
        }
        else
        {
            d_res[0] = max((ElemType) 0, d_res[0] / max((ElemType) 1.0e-10, sqrt(fns1)) / max((ElemType) 1.0e-10, sqrt(fns2)));
        }
    }
}

/*
template<class ElemType>
__global__ void _lrHelper512Threads(
ElemType* d_tmp)
{
if (sizeof(ElemType)==sizeof(float))
{
d_tmp[0] = max((ElemType)0, d_tmp[0]/max((ElemType)1.0e-10,sqrtf(d_tmp[1]))/max((ElemType)1.0e-10,sqrtf(d_tmp[2])));
}
else
{
d_tmp[0] = max((ElemType)0, d_tmp[0]/max((ElemType)1.0e-10,sqrt(d_tmp[1]))/max((ElemType)1.0e-10,sqrt(d_tmp[2])));
}
}
*/

template <class ElemType>
__global__ void _assignElementProductOfWithShiftNeg(
    ElemType* us,
    const ElemType* a,
    const ElemType* b,
    const int shift,
    const int NTPlusOne,
    const int BS)
{
    CUDA_LONG idx = blockDim.x * blockIdx.x + threadIdx.x;
    CUDA_LONG idy = blockDim.y * blockIdx.y + threadIdx.y;

    if (idx >= NTPlusOne || idy >= BS)
        return;

    if (idx == 0)
    {
        // this is row-0. No need to shift
        us[IDX2C(idx, idy, NTPlusOne)] = a[idy] * b[idy];
    }
    else
    {
        int cs = shift + idx - 1;
        int tmpidy = (idy + cs) % BS;
        us[IDX2C(idx, idy, NTPlusOne)] = a[idy] * b[tmpidy];
    }
}

template <class ElemType>
__global__ void _innerProductWithShiftNeg(
    ElemType* c,
    const ElemType* a,
    const ElemType* b,
    const CUDA_LONG N, // a.GetNumRows();
    const CUDA_LONG M, // a.GetNumCols();
    const CUDA_LONG shift,
    const CUDA_LONG NTPlusOne)
{
    CUDA_LONG idx = blockDim.x * blockIdx.x + threadIdx.x;
    CUDA_LONG idy = blockDim.y * blockIdx.y + threadIdx.y;

    if (idx >= NTPlusOne || idy >= M)
        return;

    ElemType sum = 0;
    CUDA_LONG index_a = 0;
    CUDA_LONG index_b = 0;
    CUDA_LONG col_a = 0;
    CUDA_LONG col_b = 0;
    if (idx == 0)
    {
        // this is row 0. No need to shift
        // the product of a(:,idy) dot b(:,idy)
        col_a = idy;
        for (CUDA_LONG i = 0; i < N; ++i)
        {
            index_a = IDX2C(i, col_a, N);
            sum += a[index_a] * b[index_a];
        }
    }
    else
    {
        int cs = shift + idx - 1;
        col_a = idy;
        col_b = (idy + cs) % M;
        for (int i = 0; i < N; ++i)
        {
            index_a = IDX2C(i, col_a, N);
            index_b = IDX2C(i, col_b, N);
            sum += a[index_a] * b[index_b];
        }
    }
    c[IDX2C(idx, idy, NTPlusOne)] = sum;
}

template <class ElemType>
__global__ void _getARowByIndex(
    ElemType* us,
    const ElemType* a,
    const int O, // a's rows
    const int P, // a's cols
    const int m  // the m-th row of a
    )
{
    CUDA_LONG id = blockDim.x * blockIdx.x + threadIdx.x;
    if (id >= P)
        return;
    //    us[id] = a[id] * b[id];
    us[id] = a[IDX2C(m, id, O)];
}

template <class ElemType>
__global__ void _conductRowElementMultiplyWithShift(
    ElemType* us,
    const ElemType* a,
    const ElemType* b,
    const int O, // b's rows
    const int P, // b's cols
    const int shift,
    const bool isafixed)
{
    CUDA_LONG idx = blockDim.x * blockIdx.x + threadIdx.x;
    CUDA_LONG idy = blockDim.y * blockIdx.y + threadIdx.y;

    if (idx >= O || idy >= P)
        return;

    int tmpidy = (idy + shift) % P;
    if (isafixed)
    {
        // we fix a, and shift b
        us[IDX2C(idx, idy, O)] = a[idy] * b[IDX2C(idx, tmpidy, O)];
    }
    else
    {
        // we fix b, but shift a
        us[IDX2C(idx, idy, O)] = a[tmpidy] * b[IDX2C(idx, idy, O)];
    }
}

template <class ElemType>
__global__ void _assignElementProductOfWithShift(
    ElemType* us,
    const ElemType* a,
    const ElemType* b,
    const int shift,
    const CUDA_LONG N)
{
    CUDA_LONG id = blockDim.x * blockIdx.x + threadIdx.x;
    if (id >= N)
        return;

    int tmpidb = (id + shift) % N;
    us[id] = a[id] * b[tmpidb];
}

// minus 1 at a specific position
template <class ElemType>
__global__ void _minusOneAt(
    ElemType* c,
    CUDA_LONG position,
    CUDA_LONG N)
{
    CUDA_LONG id = blockDim.x * blockIdx.x + threadIdx.x;
    if (id >= N)
        return;
    if (id == position)
        c[id] = c[id] - 1.0;
}

// the kernel function for CRFLSTMNetwork  backward computation
// assume a column slice of input and output
// This function assumes iNumLab <= 1024 and that shared memory == total (!) number of threads == 3 * iNumLab.
template <class ElemType>
__global__ void _rcrfBackwardComputeMax1024Labels(
    const size_t t, // time position
    const size_t iNumPos,
    const ElemType* galpha,       // column slice at current time t
    ElemType* gbeta,              // column slices with [row, 2] at current time t for [
    const ElemType* gzeta,        // column slices with [row, 2] at current time t for [
    const ElemType* gpair_scores, // column slice at current time t
    const size_t iNumLab, const int shift)
{
    int id = blockDim.x * blockIdx.x + threadIdx.x;

    extern __shared__ double sh_alpha_and_beta[]; // [id] or [id + iNumLab] or [id + 2 * iNumLab)]
    // need byte size = (iNumPos * iNumLab * 2 + iNumLab * iNumLab) * sizeof(ElemType)

    ElemType* alpha = (ElemType*) (sh_alpha_and_beta);
    ElemType* beta_t1 = (ElemType*) (alpha + iNumLab);
    ElemType* zeta = (ElemType*) (beta_t1 + iNumLab);
    ElemType pair_scores[1024];  // [j=0..iNumLab-1]

    if (id < 0 || id >= iNumLab)
        return;

    // copy global memory to shared memory to save time
    alpha[id] = galpha[IDX2C(id, t, iNumLab)];
    if (t < iNumPos - 1)
        beta_t1[id] = gbeta[IDX2C(id, t + 1, iNumLab)];
    zeta[id] = gzeta[id];

    __syncthreads();

    for (int j = 0; j < iNumLab; j++)
        pair_scores[j] = gpair_scores[IDX2C(j, id, iNumLab)];

    ElemType fTmp = LZERO;
    if (t == iNumPos - 1)
    {
        fTmp = alpha[id] - zeta[id];
    }
    else
    {
        for (int j = 0; j < iNumLab; j++)
        {
            fTmp = logaddk(fTmp, beta_t1[j] + alpha[id] + pair_scores[j] - zeta[j]);
        }
    }

    gbeta[IDX2C(id, t, iNumLab)] = fTmp;
}

// $\zeta_t(j) = {\sum_k exp(\delta_{t-1}(k) + a_{kj}(t))}$.
// This function assumes iNumLab <= 1024 and that shared memory == total (!) number of threads == iNumLab.
template <class ElemType>
__global__ void _rcrfBackwardComputeZetaMax1024Labels(
    const size_t t, // time position
    const size_t iNumPos,
    const ElemType* galpha, // column slice at current time t
    ElemType* gzeta,        // column slices with [row, 2] at current time t for [
    const ElemType* gpair_scores,
    const size_t iNumLab, const int shift)
{
    int id = blockDim.x * blockIdx.x + threadIdx.x;

    extern __shared__ double sh_alpha_and_beta[]; // [id]
    // need byte size = (iNumPos * iNumLab * 2 + iNumLab * iNumLab) * sizeof(ElemType)

    ElemType* alpha = (ElemType*) (sh_alpha_and_beta);
    ElemType pair_scores[1024]; // [j=0..iNumLab-1]

    if (id < 0 || id >= iNumLab)
        return;

    // copy global memory to shared memory to save time
    alpha[id] = galpha[IDX2C(id, t, iNumLab)];

    __syncthreads();

    for (int j = 0; j < iNumLab; j++)
        pair_scores[j] = gpair_scores[IDX2C(id, j, iNumLab)];

    ElemType fSum = LZERO;
    for (int m = 0; m < iNumLab; m++)
    {
        if (t == iNumPos - 1)
            fSum = logaddk(fSum, alpha[IDX2C(m, 0, iNumLab)]);
        else
            fSum = logaddk(fSum, alpha[IDX2C(m, 0, iNumLab)] + pair_scores[m]);
    }

    gzeta[id] = fSum;
}

/// $\zeta_t(j) = {\sum_k exp(\delta_{t-1}(k) + a_{kj}(t))}$.
// This function assumes iNumLab <= 1024 and that shared memory == total (!) number of threads == iNumLab.
template <class ElemType>
__global__ void _rcrfTransGrdComputeZetaMax1024Labels(
    const int t, // time position
    const size_t iNumPos,
    const ElemType* galpha, // column slice at current time t
    ElemType* gzeta,        // column slices with [row, 2] at current time t for [
    const ElemType* gpair_scores,
    const size_t iNumLab,
    const size_t start_lbl,
    const int shift)
{
    int id = blockDim.x * blockIdx.x + threadIdx.x;

    extern __shared__ double sh_alpha_and_beta[]; // [id]
    // need byte size = (iNumPos * iNumLab * 2 + iNumLab * iNumLab) * sizeof(ElemType)

    ElemType* alpha = (ElemType*) (sh_alpha_and_beta);
    ElemType pair_scores[1024]; // [j=0..iNumLab-1]

    if (id < 0 || id >= iNumLab)
        return;

    // copy global memory to shared memory to save time
    if (t >= 0)
        alpha[id] = galpha[IDX2C(id, t, iNumLab)];

    __syncthreads();

    for (int j = 0; j < iNumLab; j++)
        pair_scores[j] = gpair_scores[IDX2C(id, j, iNumLab)];

    ElemType fSum = LZERO;
    ElemType fTmp;
    for (int m = 0; m < iNumLab; m++)
    {
        if (t < 0)
        {
            if (m == start_lbl)
                fTmp = 0;
            else
                fTmp = LZERO;
        }
        else
            fTmp = alpha[m];

        fSum = logaddk(fSum, pair_scores[m] + fTmp);
    }

    gzeta[id] = fSum;
}

// This function assumes iNumLab <= 1024 and that shared memory == total (!) number of threads == iNumLab.
template <class ElemType>
__global__ void _rcrfTransGrdComputeMax1024Labels(
    int t,
    const size_t start_lbl,
    const ElemType* galpha,
    const ElemType* gbeta,
    const ElemType* gzeta,
    const ElemType* gpair_scores,
    const ElemType* lbls,
    ElemType* grd,
    const size_t iNumPos,
    const size_t iNumLab,
    const int shift)
{
    int id = blockDim.x * blockIdx.x + threadIdx.x;

    extern __shared__ double sh_alpha_and_beta[]; // [id]
    // need byte size = (iNumPos * iNumLab * 2 + iNumLab * iNumLab) * sizeof(ElemType)

    ElemType* alpha = (ElemType*) (sh_alpha_and_beta);
    ElemType* beta = (ElemType*) (alpha + iNumLab);
    ElemType* zeta = (ElemType*) (beta + iNumLab);
    ElemType pair_scores[1024]; // [j=0..iNumLab-1]

    if (id < 0 || id >= iNumLab)
        return;

    // copy global memory to shared memory to save time
    if (t > 0)
        alpha[id] = galpha[IDX2C(id, t - 1, iNumLab)];
    beta[id] = gbeta[IDX2C(id, t, iNumLab)];
    zeta[id] = gzeta[id];

    __syncthreads();

    for (int j = 0; j < iNumLab; j++)
        pair_scores[j] = gpair_scores[IDX2C(j, id, iNumLab)];

    ElemType fTmp;
    ElemType fTmp2;
    for (int j = 0; j < iNumLab; j++)
    {
        if (t == 0)
        {
            if (id == start_lbl)
                fTmp = 0;
            else
                fTmp = LZERO;
        }
        else
            fTmp = alpha[id];

        fTmp2 = fTmp + pair_scores[j] - zeta[j];
        assert(fTmp2 <= 0.0);
        fTmp2 += beta[j];

        fTmp = exp(fTmp2);
        grd[IDX2C(j, id, iNumLab)] += fTmp;
    }

    if ((t == 0 && id == start_lbl) || (t > 0 && t < iNumPos && lbls[IDX2C(id, t - 1, iNumLab)] != 0))
    {
        for (int ik = 0; ik < iNumLab; ik++)
        {
            if (lbls[IDX2C(ik, t, iNumLab)] != 0)
                grd[IDX2C(ik, id, iNumLab)] -= 1.0;
        }
    }
};

template <class ElemType>
__global__ void _reductionLogAddSum(
    const ElemType* data,
    ElemType* sum,
    const size_t sum_size,
    CUDA_LONG N)
{

    __shared__ ElemType partialLogAddSum[GridDim::maxThreadsPerBlock];

    int id = blockDim.x * blockIdx.x + threadIdx.x;
    int tid = threadIdx.x;

    if (id < N)
        partialLogAddSum[tid] = data[id];
    else
        partialLogAddSum[tid] = LZERO;

    __syncthreads();

    // do reduction on the shared memory
    size_t start_width = ceil((N + 0.0) / 2.0);
    for (size_t s = start_width; s > 0; s >>= 1)
    {
        ElemType lSum = LZERO;
        if (tid < s)
        {
            lSum = logaddk(partialLogAddSum[tid], partialLogAddSum[tid + s]);
            partialLogAddSum[tid] = lSum;
        }
    }
    __syncthreads();

    if (tid == 0)
        sum[0] = partialLogAddSum[0];
}

// set the value of certain columns to be zero
// the column is decided by threshhold value
// TODO: This kernel has very poor performace and needs to
// be optimized
template <class ElemType>
__global__ void _DropFrame(
    ElemType* a,
    const ElemType* label,
    const ElemType* gamma,
    const ElemType framedropthreshhold,
    const long m_numCols,
    const long m_numRows) // ld
{
    int col_id = blockDim.x * blockIdx.x + threadIdx.x;
    if (col_id >= m_numCols)
        return;
    bool dropframe = false;
    // find the 1 in the one-hot representation of the labels
    // This is a linear scan--bad perf!
    for (long i = 0; i < m_numRows; ++i)
    {
        int idx = IDX2C(i, col_id, m_numRows);
        // printf("%u ", idx);
        if (fabs(label[idx] - 1.0) < 0.1) // we found the 1 in the vector
        {
            if (gamma[idx] < framedropthreshhold)
                dropframe = true;
            break;
        }
    }

    if (dropframe)
    {
        // printf("frame dropped %u ", col_id);
        for (long i = 0; i < m_numRows; ++i)
        {
            a[IDX2C(i, col_id, m_numRows)] = 0.0;
        }
    }
}

template <class ElemType>
__global__ void _AssignSequenceError(const ElemType hsmoothingWeight, ElemType* error, const ElemType* label,
                                     const ElemType* dnnoutput, const ElemType* gamma, ElemType alpha, const long N)
{
    int id = blockDim.x * blockIdx.x + threadIdx.x;
    if (id >= N)
        return;
    error[id] -= alpha * (label[id] - (1.0 - hsmoothingWeight) * dnnoutput[id] - hsmoothingWeight * gamma[id]);
    // change to ce
    // error[id] -= alpha * (label[id] - dnnoutput[id] );
}

template <class ElemType>
__global__ void _copyTopKResults(const uint64_t* indexes, const ElemType* values, ElemType* maxIndexes, ElemType* maxValues,
                                 CUDA_LONG crow, CUDA_LONG ccol, int topK)
{
    CUDA_LONG id = blockDim.x * blockIdx.x + threadIdx.x;
    if (id >= topK * ccol)
        return;
    CUDA_LONG irow = id % topK;
    CUDA_LONG icol = id / topK;
    maxIndexes[id] = static_cast<CUDA_LONG>(indexes[icol * crow + irow] >> 32);
    maxValues[id] = values[icol * crow + irow];
}

template <int BlockSize, class ElemType>
__global__ void _assignNumOfDiffCol(const ElemType* a, const ElemType* b, ElemType* c, CUDA_LONG crowB, CUDA_LONG ccol)
{
    assert(gridDim.x == 1 && gridDim.y == 1 && gridDim.z == 1);

    int cur = 0;
    CUDA_LONG icol = threadIdx.x;
    for (; icol < ccol; icol += blockDim.x)
    {
        ElemType key = a[icol];
        CUDA_LONG idxB = icol * crowB;
        CUDA_LONG irow = 0;
        for (; irow < crowB; irow++, idxB++)
        {
            if (b[idxB] == key)
                break;
        }

        cur += (irow == crowB);
    }

    using BlockReduceT = cub::BlockReduce<int, BlockSize>;
    __shared__ typename BlockReduceT::TempStorage tmp;

    int res = BlockReduceT(tmp).Sum(cur);
    if (threadIdx.x == 0)
        *c = res;
}

template <class ElemType>
__global__ void _maskColumnsValue(ElemType* a, const char* columnsMask, CUDA_LONG numCols, CUDA_LONG numRows, ElemType val, CUDA_LONG numColsPerMaskEntry)
{
    CUDA_LONG maskColIdx = blockIdx.x;
    CUDA_LONG matrixStartColIdx = maskColIdx * numColsPerMaskEntry;

    for (CUDA_LONG k = 0; k < numColsPerMaskEntry; ++k)
    {
        CUDA_LONG colIdx = matrixStartColIdx + k;
        if (colIdx > numCols)
            return;

        if (columnsMask[IDX2C(0, maskColIdx, 1)] == 1)
            return;

        CUDA_LONG rowIdx = threadIdx.x;
        for (; rowIdx < numRows; rowIdx += blockDim.x)
        {
            a[IDX2C(rowIdx, colIdx, numRows)] = val;
        }
    }
}

template <class ElemType>
__global__ void _adam(CUDA_LONG size, ElemType* grad, ElemType* smoothAda, ElemType* smoothMom, ElemType* val,
    ElemType lr, ElemType mom, ElemType adaWeight, ElemType adaMul, ElemType epsilon, ElemType unitGainFactor, bool adamax)
{
    CUDA_LONG idx = blockIdx.x * blockDim.x + threadIdx.x;
    CUDA_LONG stride = blockDim.x * gridDim.x;
    for (; idx < size; idx += stride)
    {
        ElemType g = grad[idx];
        ElemType w;
        if (!adamax)
        {
            ElemType adaSqr = adaWeight * smoothAda[idx] + (1.0f - adaWeight) * g * g;
            smoothAda[idx] = adaSqr;
            if (sizeof(ElemType) == sizeof(double))
            {
                w = adaMul * 1.0 / (sqrt(adaSqr) + epsilon);
            }
            else
            {
                w = adaMul * 1.0f / (sqrtf(adaSqr) + epsilon);
            }
        }
        else
        {
            ElemType gAbs;
            if (sizeof(ElemType) == sizeof(double))
            {
                gAbs = fabs(g);
            }
            else
            {
                gAbs = fabsf(g);
            }
            smoothAda[idx] = max(adaWeight * smoothAda[idx], gAbs);
            w = adaMul / smoothAda[idx];
        }

        g = mom * smoothMom[idx] + unitGainFactor * g;
        smoothMom[idx] = g;
        g = lr*g*w;
        val[idx] -= g;
    }
}

template <class ElemType>
__global__ void _adam4BlockSparseCol(CUDA_LONG size,
    ElemType* grad_bsc, const GPUSPARSE_INDEX_TYPE* colOrRow2blockId, const size_t len,
    ElemType* smoothAda, ElemType* smoothMom, ElemType* val,
    ElemType lr, ElemType mom, ElemType adaWeight, ElemType adaMul, ElemType epsilon, ElemType unitGainFactor, bool adamax)
{
    CUDA_LONG idx = blockIdx.x * blockDim.x + threadIdx.x;
    CUDA_LONG stride = blockDim.x * gridDim.x;
    for (; idx < size; idx += stride)
    {
        ElemType g = _getvalue4BlockSparseCol(grad_bsc, colOrRow2blockId, len, idx);
        ElemType w;
        if (!adamax)
        {
            ElemType adaSqr = adaWeight * smoothAda[idx] + (1.0f - adaWeight) * g * g;
            smoothAda[idx] = adaSqr;

            if (sizeof(ElemType) == sizeof(double))
            {
                w = adaMul * 1.0 / (sqrt(adaSqr) + epsilon);
            }
            else
            {
                w = adaMul * 1.0f / (sqrtf(adaSqr) + epsilon);
            }
        }
        else
        {
            ElemType gAbs;
            if (sizeof(ElemType) == sizeof(double))
            {
                gAbs = fabs(g);
            }
            else
            {
                gAbs = fabsf(g);
            }
            smoothAda[idx] = max(adaWeight * smoothAda[idx], gAbs);
            w = adaMul / smoothAda[idx];
        }

        g = mom * smoothMom[idx] + unitGainFactor * g;
        smoothMom[idx] = g;
        g = lr*g*w;
        val[idx] -= g;
    }
}

template <class ElemType>
__global__ void _adadelta(CUDA_LONG size, ElemType* grad, ElemType* smoothAda, ElemType* smoothX2, ElemType* val,
    ElemType learningRate, ElemType rho, ElemType epsilon)
{
    CUDA_LONG idx = blockIdx.x * blockDim.x + threadIdx.x;
    CUDA_LONG stride = blockDim.x * gridDim.x;
    for (; idx < size; idx += stride)
    {
        ElemType g = grad[idx];
        ElemType adaSqr = rho * smoothAda[idx] + (1.0f - rho) * g * g;
        smoothAda[idx] = adaSqr;
        ElemType x2 = smoothX2[idx];
        ElemType deltaX;
        if (sizeof(ElemType) == sizeof(double))
        {
            deltaX = -sqrt(x2 + epsilon) * rsqrt(adaSqr + epsilon) * g;
        }
        else
        {
            deltaX = -sqrtf(x2 + epsilon) * rsqrtf(adaSqr + epsilon) * g;
        }

        smoothX2[idx] = rho * smoothX2[idx] + (1.0f - rho) * deltaX * deltaX;
        val[idx] += learningRate * deltaX;
    }
}

template <class ElemType>
__global__ void _adadelta4BlockSparseCol(CUDA_LONG size,
    ElemType* grad_bsc, const GPUSPARSE_INDEX_TYPE* colOrRow2blockId, const size_t len,
    ElemType* smoothAda, ElemType* smoothX2, ElemType* val,
    ElemType learningRate, ElemType rho, ElemType epsilon)
{
    CUDA_LONG idx = blockIdx.x * blockDim.x + threadIdx.x;
    CUDA_LONG stride = blockDim.x * gridDim.x;
    for (; idx < size; idx += stride)
    {
        ElemType g = _getvalue4BlockSparseCol(grad_bsc, colOrRow2blockId, len, idx);
        ElemType adaSqr = rho * smoothAda[idx] + (1.0f - rho) * g * g;
        smoothAda[idx] = adaSqr;
        ElemType x2 = smoothX2[idx];
        ElemType deltaX;
        if (sizeof(ElemType) == sizeof(double))
        {
            deltaX = -sqrt(x2 + epsilon) * rsqrt(adaSqr + epsilon) * g;
        }
        else
        {
            deltaX = -sqrtf(x2 + epsilon) * rsqrtf(adaSqr + epsilon) * g;
        }

        smoothX2[idx] = rho * smoothX2[idx] + (1.0f - rho) * deltaX * deltaX;
        val[idx] += learningRate * deltaX;
    }
}

// Calculate alpha in forward-backward calculation. equation (6), (7) in ftp://ftp.idsia.ch/pub/juergen/icml2006.pdf
// GPU x dimension corresponds to utterances, y dimension corresponds to phone sequence in each utterance
// prob (input): the posterior output from the network
// alpha (output): alpha for forward-backward calculation. 
// phoneSeq (input): phone ID sequence for each utterance in this minibatch, each col is one utterance 
// phoneBound (input): phone boundary (frame index) of each phone for each utterance in this minibatch, each col is one utterance 
// uttToChanInd (input):  map from utterance ID to minibatch channel ID. We need this because each channel may contain more than one utterance.
// uttFrameNum (input): the frame number of each utterance. The size of this vector =  the number of all utterances in this minibatch
// uttBeginFrame(input): the position of the first frame of each utterance in the minibatch channel. We need this because each channel may contain more than one utterance.
// uttPhoneNum (input): the phone number of each utterance. The size of this vector =  the number of all utterances in this minibatch
// numChannels (input): channel number in this minibatch
// uttNum (input): number of utterances
// t (input): time stamp to process
// maxPhoneNum (input): the max number of phones between utterances
// totalPhoneNum (input): the total number of phones of all utterances
// blankTokenId (input): id of the CTC blank token
// delayConstraint -- label output delay constraint introduced during training that allows to have shorter delay during inference.
//      Alpha and Beta scores outside of the delay boundary are set to zero.
//      Setting this parameter smaller will result in shorted delay between label output during decoding.
//      delayConstraint=-1 means no constraint
template<class ElemType>
__global__ void _assignAlphaScore(
    const ElemType *prob,
    ElemType *alphaScore,
    ElemType *phoneSeq,
    ElemType *phoneBound,
    const size_t *uttToChanInd,
    const size_t *uttFrameNum,
    const size_t *uttBeginFrame,
    const size_t *uttPhoneNum,
    size_t numChannels,
    const size_t uttNum,
    const size_t  t,
    const size_t maxPhoneNum, // Maximum length of utterance in this MB
    const size_t totalPhoneNum, // Total number of phones
    const size_t blankTokenId,
    const int delayConstraint)
{
    LONG64 uttId = blockDim.x * blockIdx.x + threadIdx.x;
    // Index of the label in the sequence
    LONG64 phoneSeqId = blockDim.y * blockIdx.y + threadIdx.y;

    // Number of phones and frames in this utterance
    LONG64 phoneNum = uttPhoneNum[uttId]; 
    LONG64 frameNum = uttFrameNum[uttId];

    if (uttId >= uttNum || phoneSeqId >= phoneNum - 1 || t >= frameNum || phoneSeqId == 0) return;

    // Current and previous phone indices in phoneSeq matrix
    LONG64 labelid = uttId*maxPhoneNum + phoneSeqId;
    LONG64 labelid_2 = labelid - 2;

    // Actual current phone label
    LONG64 phoneId = (LONG64)(phoneSeq[labelid]);

    // Index of the current frame in minibatch
    LONG64 timeId = (t + uttBeginFrame[uttId])*numChannels + uttToChanInd[uttId];

    // Index of probability of observing phoneId at frame timeId
    LONG64 probId = timeId*totalPhoneNum + phoneId;

    LONG64 alphaId = maxPhoneNum* timeId + phoneSeqId; // alpha_t(s)
    // Previous time frame
    LONG64 timeId_1 = timeId - numChannels; // Index corresponding to (t-1)
    LONG64 alphaId_0 = maxPhoneNum* timeId_1 + phoneSeqId; // alpha_{t-1}(s)
    LONG64 alphaId_1 = alphaId_0 - 1; // alpha_{t-1}(s-1)
    LONG64 alphaId_2 = alphaId_0 - 2; // alpha_{t-1}(s-2)

    if (t == 0)
    {
        // Initialize recursion
        if (phoneSeqId == 1 || phoneSeqId == 2)
        {
            alphaScore[alphaId] = prob[probId];
        }
    }
    else
    {
        if (phoneSeqId >= 1)
        {
            ElemType x = LZERO;

            ElemType ascore;
            if (phoneSeqId > 2)
            {
                // if current label is not blank and not equal prev non-blank label
                if ((LONG64)(phoneSeq[labelid]) != blankTokenId && phoneId != (LONG64)(phoneSeq[labelid_2]))
                {
                    x = logaddk(x, alphaScore[alphaId_2]);
                }
            }

            if (phoneSeqId > 1)
            {
                x = logaddk(x, alphaScore[alphaId_1]);
            }

            x = logaddk(x, alphaScore[alphaId_0]);

            if (phoneId != SIZE_MAX)
                ascore = prob[probId]; // Probability of observing given label at given time
            else
                ascore = 0;
            alphaScore[alphaId] = (ElemType)x + ascore;
            if (delayConstraint != -1)
            {
                LONG64 labelid_r = labelid + 2;
                LONG64 phoneBoundId_r = (LONG64)(phoneBound[labelid_r]);
                if (phoneId == blankTokenId)
                {
                    // only constraint right side
                    if (t > phoneBoundId_r + delayConstraint - 1)
                        alphaScore[alphaId] = LZERO;
                }
                else if (phoneId != blankTokenId)
                {
                    if (t > phoneBoundId_r + delayConstraint)
                        alphaScore[alphaId] = LZERO;
                }
            }
        }
    }
}

// Calculate beta in forward-backward calculation, equation (10), (11) in ftp://ftp.idsia.ch/pub/juergen/icml2006.pdf
// See _assignAlphaScore for the explanation of parameters
template<class ElemType>
__global__ void _assignBetaScore(
    const ElemType *prob,
    ElemType *betaScore,
    ElemType *phoneSeq,
    ElemType *phoneBound,
    const size_t *uttToChanInd,
    const size_t *uttFrameNum,
    const size_t *uttBeginFrame,
    const size_t *uttPhoneNum,
    const size_t numChannels,
    const size_t uttNum,
    const size_t  t,
    const size_t maxPhoneNum,
    const size_t totalPhoneNum,
    const size_t blankTokenId,
    const int delayConstraint)
{
    LONG64 uttId = blockDim.x * blockIdx.x + threadIdx.x;
    // Index of the label in the sequence
    LONG64 phoneSeqId = blockDim.y * blockIdx.y + threadIdx.y;
    LONG64 phoneNum = uttPhoneNum[uttId];
    LONG64 frameNum = uttFrameNum[uttId];

    if (uttId >= uttNum || phoneSeqId >= phoneNum - 1 || t >= frameNum || phoneSeqId == 0) return;

    LONG64 labelid = uttId*maxPhoneNum + phoneSeqId;
    LONG64 labelid_2 = labelid + 2;
    LONG64 phoneId = (LONG64)(phoneSeq[labelid]);
    LONG64 timeId = (t + uttBeginFrame[uttId])*numChannels + uttToChanInd[uttId];
    LONG64 probId = timeId*totalPhoneNum + phoneId;
    LONG64 betaid = maxPhoneNum* timeId + phoneSeqId;
    LONG64 timeId_1 = timeId + numChannels;
    LONG64 betaid_0 = maxPhoneNum* timeId_1 + phoneSeqId;
    LONG64 betaid_1 = betaid_0 + 1;
    LONG64 betaid_2 = betaid_0 + 2;

    if (t == frameNum - 1)
    {
        if (phoneSeqId == phoneNum - 3 || phoneSeqId == phoneNum - 2)
        {
            betaScore[betaid] = prob[probId];
        }
    }
    else
    {
        if (phoneSeqId >= 1)
        {
            ElemType x = LZERO;
            ElemType ascore;
            if (phoneSeqId < phoneNum - 3)
            {
                if (phoneSeq[labelid] != blankTokenId && phoneId != phoneSeq[labelid_2])
                {
                    x = logaddk(x, betaScore[betaid_2]);
                }
            }

            if (phoneSeqId < phoneNum - 2)
            {
                x = logaddk(x, betaScore[betaid_1]);
            }

            x = logaddk(x, betaScore[betaid_0]);

            if (phoneId != SIZE_MAX)
                ascore = prob[probId];
            else
                ascore = 0;
            betaScore[betaid] = (ElemType)x + ascore;
            if (delayConstraint != -1)
            {
                LONG64 phoneBoundId_r = (LONG64)(phoneBound[labelid_2]);
                if (phoneId == blankTokenId)
                {
                    if (t > phoneBoundId_r + delayConstraint - 1)
                        betaScore[betaid] = LZERO;
                }
                else if (phoneId != blankTokenId)
                {
                    if (t > phoneBoundId_r + delayConstraint)
                        betaScore[betaid] = LZERO;
                }
            }
        }
    }
}

// Calculate derivative, equation (15) in ftp://ftp.idsia.ch/pub/juergen/icml2006.pdf
// See _assignAlphaScore for the explanation of parameters
template<class ElemType>
__global__ void _assignCTCScore(
    ElemType *CTCscore,
    ElemType *prob,
    ElemType *alphaScore,
    ElemType *betaScore,
    ElemType *phoneSeq,
    const size_t uttNum,
    const size_t *uttToChanInd,
    const size_t *uttBeginFrame,
    const size_t *uttPhoneNum,
    const size_t *uttFrameNum,
    const long numChannels,
    const long maxPhoneNum,
    const long totalPhoneNum)
{
    LONG64 uttId = blockDim.x * blockIdx.x + threadIdx.x;
    LONG64 t = blockDim.y * blockIdx.y + threadIdx.y;

    if (uttId < uttNum && t < uttFrameNum[uttId])
    {
        LONG64 phoneNum = uttPhoneNum[uttId];
        LONG64 alphaId_0 = (uttBeginFrame[uttId] * numChannels + uttToChanInd[uttId]) * maxPhoneNum;
        LONG64 timeId = (t + uttBeginFrame[uttId])*numChannels + uttToChanInd[uttId];
        ElemType P_lx = betaScore[alphaId_0];

        for (int s = 1; s < phoneNum - 1; s++)
        {
            long phoneId = phoneSeq[uttId*maxPhoneNum + s];
            LONG64 alphaId = maxPhoneNum* timeId + s;
            LONG64 probId = timeId*totalPhoneNum + phoneId;

            if (phoneId != SIZE_MAX)
            {
                ElemType logoccu = alphaScore[alphaId] + betaScore[alphaId] - prob[probId] - (ElemType)P_lx;
                CTCscore[probId] = logaddk(CTCscore[probId], logoccu);
            }
        }

        for (int s = 0; s < totalPhoneNum; s++)
        {
            LONG64 probId = timeId*totalPhoneNum + s;
            ElemType logoccu = CTCscore[probId];
            if (logoccu < LZERO)
                CTCscore[probId] = 0.0f;
            else
                CTCscore[probId] = exp(logoccu);
        }
    }
}

// Calculate CTC score. equation (8) in ftp://ftp.idsia.ch/pub/juergen/icml2006.pdf
template<class ElemType>
__global__ void _assignTotalScore(ElemType *betaScore,
    ElemType *totalScore,
    const size_t uttNum,
    const size_t *uttToChanInd,
    const size_t *uttBeginFrame,
    const size_t numChannels,
    const size_t maxPhoneNum)
{
    LONG64 uttId = blockIdx.x;
    if (uttId < uttNum)
    {
        LONG64 alphaId_0 = (uttBeginFrame[uttId] * numChannels + uttToChanInd[uttId]) * maxPhoneNum;

        betaScore[alphaId_0] = logaddk(betaScore[alphaId_0 + 1], betaScore[alphaId_0 + 2]);
        // Negative sum
        atomicAdd(&totalScore[0], -1 * betaScore[alphaId_0]);
    }
}

template<class ElemType>
__global__ void _assignOneHot(ElemType *indices,
                                  ElemType *targetBuffer,
                                  size_t num_class,
                                  size_t num_item,
                                  size_t num_element)
{
    const CUDA_LONG index = blockIdx.x * blockDim.x + threadIdx.x;
    if (index < num_element)
    {
        if (indices[index] >= 0 && indices[index] < num_class)
        {
            size_t block_id = index / num_item;
            size_t item_id = index % num_item;
            targetBuffer[block_id * num_class * num_item + item_id + num_item * (size_t)indices[index]] = 1;
        }
    }
}

template<class ElemType>
__global__ void _gatherFromTarget(ElemType *indices,
                                  ElemType *target,
                                  ElemType *buffer,
                                  size_t num_row_elements,
                                  size_t num_indices,
                                  CUDA_LONG num_elements)
{
    const CUDA_LONG index = blockIdx.x * blockDim.x + threadIdx.x;
    if (index < num_elements)
    {
        size_t indices_index = index / num_row_elements;
        size_t offset = index % num_row_elements;
        buffer[index] = target[(size_t)indices[indices_index] * num_row_elements + offset];
    }
}

template<class ElemType>
__global__ void _scatterToIndices(ElemType *indices,
                                  ElemType *value,
                                  ElemType *buffer,
                                  size_t num_row_elements,
                                  size_t num_indices,
                                  CUDA_LONG num_elements)
{
    const CUDA_LONG index = blockIdx.x * blockDim.x + threadIdx.x;
    if (index < num_elements)
    {
        size_t indices_index = index / num_row_elements;
        size_t offset = index % num_row_elements;
        //We resort to nondeterministic behavior (floating point addition is not associative). 
        //Note that the CPU parallel algorithm will have poor performance on the GPU because of thread divergence
        atomicAdd(&buffer[(size_t)indices[indices_index] * num_row_elements + offset], value[index]);
    }
}


template<class ElemType>
__global__ void _assignOneHotAsSparse(ElemType *indices,
                                      GPUSPARSE_INDEX_TYPE *secondaryIndices,
                                      GPUSPARSE_INDEX_TYPE *majorIndices,
                                      ElemType *targetBuffer,
                                      size_t num_class,
                                      int num_item,
                                      size_t num_elements)
{
    const CUDA_LONG index = blockIdx.x * blockDim.x + threadIdx.x;
    if (index < num_elements)
    {
        int block_id = index / num_item;
        int item_id = index % num_item;
        // for invalid indices, theorically they should not belong to nz elements.
        // but if we scan the indices to count the valid indices number,
        // it will be difficult for parallel calculation, especially on GPU.
        // here we chose to keep those elements in nz element list, but with value 0 at row 0
        if (indices[index] >= 0 && indices[index] < num_class)
        {
            targetBuffer[index] = 1;
            majorIndices[index] = ((int)indices[index] * num_item) + item_id;
        }
        else
        {
            targetBuffer[index] = 0;
            majorIndices[index] = item_id;
        }

        if (item_id == 0)
            secondaryIndices[block_id + 1] = num_item * (block_id + 1);

        if (index == 0)
            secondaryIndices[0] = 0;
    }
}

}}}

#endif // !CPUONLY<|MERGE_RESOLUTION|>--- conflicted
+++ resolved
@@ -41,13 +41,6 @@
 #define CUDA_LONG int32_t
 #endif
 
-<<<<<<< HEAD
-// special markers in BlockId2ColOrRow()/ColOrRow2BlockId()
-static const GPUSPARSE_INDEX_TYPE Id_NotAssigned = -1;  // this column (or row) is empty
-static const GPUSPARSE_INDEX_TYPE Id_Pending = INT_MAX; // this column (or row) is not empty, but the index is not yet known
-
-=======
->>>>>>> 0d13098a
 #define IDX2C(i, j, ld) (((j) * (ld)) + (i)) // 0 based indexing
 
 // On older GPUs, CUDA atomicAdd() only exists for 'float'. This is the 'double' version.
@@ -3299,9 +3292,6 @@
     }
 }
 
-<<<<<<< HEAD
-// update the indices to represent the reshaping operation
-=======
 ///
 /// adjusts the sparse block column matrix with the new Col2BlockId
 /// For each column, if new Col2BlockId contains valid index, a corresponding block exists at the index
@@ -3346,7 +3336,7 @@
     }
 }
 
->>>>>>> 0d13098a
+// update the indices to represent the reshaping operation
 template <class ElemType>
 __global__ void _reshape(
     const int oldNumRows,                       // old row count
@@ -3420,16 +3410,11 @@
     if (nzIndex >= nnz)
         return;
 
-<<<<<<< HEAD
     let nzIndexWrtBase = nzIndex + colOffset0; // physical nzIndex after accounting for a slice-view offset
-    if (col2BlockIds[rowIndexArray[nzIndexWrtBase]] == Id_NotAssigned)
-        col2BlockIds[rowIndexArray[nzIndexWrtBase]] = Id_Pending; // this input row has value, and therefore so does the result column
+    if (col2BlockIds[rowIndexArray[nzIndexWrtBase]] == SparseIndex_NotAssigned)
+        col2BlockIds[rowIndexArray[nzIndexWrtBase]] = SparseIndex_Pending; // this input row has value, and therefore so does the result column
     // Note that this has a race condition, which is fine since we just set the value, and it does not matter
     // which thread sets it first, as long as it gets set.
-=======
-    if (col2BlockIds[rowIndexes[nzIndex]] == SparseIndex_NotAssigned)
-        col2BlockIds[rowIndexes[nzIndex]] = SparseIndex_Pending; // this row has value.
->>>>>>> 0d13098a
 }
 
 // called before _denseMulSparseCSCTransposeToSparseBlockCol and after _findColsWithValuesto determine which columns have values and
