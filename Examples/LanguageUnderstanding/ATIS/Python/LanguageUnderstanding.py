--- conflicted
+++ resolved
@@ -148,15 +148,9 @@
     trainer = Trainer(None, criterion, learner)
 
     # process minibatches and perform model training
-<<<<<<< HEAD
     log_number_of_parameters(model) ; print()
     progress_printer = ProgressPrinter(freq=100, first=10, tag='Training') # more detailed logging
     #progress_printer = ProgressPrinter(tag='Training')
-=======
-    cntk.utils.log_number_of_parameters(z) ; print()
-    progress_printer = cntk.ProgressPrinter(freq=100, first=10, tag='Training', num_epochs=max_epochs) # more detailed logging
-    #progress_printer = ProgressPrinter(tag='Training', num_epochs=max_epochs)
->>>>>>> da7ce0aa
 
     t = 0
     for epoch in range(max_epochs):         # loop over epochs
