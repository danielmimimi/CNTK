# Copyright (c) Microsoft. All rights reserved.

# Licensed under the MIT license. See LICENSE.md file in the project root
# for full license information.
# ==============================================================================

from __future__ import print_function
import numpy as np
import sys
import os
import cntk

# Paths relative to current python file.
abs_path   = os.path.dirname(os.path.abspath(__file__))
data_path  = os.path.join(abs_path, "..", "..", "..", "DataSets", "MNIST")
model_path = os.path.join(abs_path, "Models")

# Define the reader for both training and evaluation action.
def create_reader(path, is_training, input_dim, label_dim):
    return cntk.io.MinibatchSource(cntk.io.CTFDeserializer(path, cntk.io.StreamDefs(
        features=cntk.io.StreamDef(field='features', shape=input_dim),
        labels=cntk.io.StreamDef(field='labels', shape=label_dim)
    )), randomize=is_training, max_sweeps=cntk.io.INFINITELY_REPEAT if is_training else 1)


# Creates and trains a feedforward classification model for MNIST images
def convnet_mnist(debug_output=False, epoch_size=60000, minibatch_size=64, max_epochs=40):
    image_height = 28
    image_width  = 28
    num_channels = 1
    input_dim = image_height * image_width * num_channels
    num_output_classes = 10

    # Input variables denoting the features and label data
    input_var = cntk.ops.input((num_channels, image_height, image_width), np.float32)
    label_var = cntk.ops.input(num_output_classes, np.float32)

    # Instantiate the feedforward classification model
    scaled_input = cntk.ops.element_times(cntk.ops.constant(0.00390625), input_var)

    with cntk.layers.default_options(activation=cntk.ops.relu, pad=False): 
        conv1 = cntk.layers.Convolution2D((5,5), 32, pad=True)(scaled_input)
        pool1 = cntk.layers.MaxPooling((3,3), (2,2))(conv1)
        conv2 = cntk.layers.Convolution2D((3,3), 48)(pool1)
        pool2 = cntk.layers.MaxPooling((3,3), (2,2))(conv2)
        conv3 = cntk.layers.Convolution2D((3,3), 64)(pool2)
        f4    = cntk.layers.Dense(96)(conv3)
        drop4 = cntk.layers.Dropout(0.5)(f4)
        z     = cntk.layers.Dense(num_output_classes, activation=None)(drop4)

    ce = cntk.losses.cross_entropy_with_softmax(z, label_var)
    pe = cntk.metrics.classification_error(z, label_var)

    reader_train = create_reader(os.path.join(data_path, 'Train-28x28_cntk_text.txt'), True, input_dim, num_output_classes)

<<<<<<< HEAD
    # training config
    epoch_size = 60000                    # for now we manually specify epoch size
    minibatch_size = 64
    max_epochs = 1

=======
>>>>>>> 779e57cd
    # Set learning parameters
    lr_per_sample    = [0.001]*10 + [0.0005]*10 + [0.0001]
    lr_schedule      = cntk.learning_rate_schedule(lr_per_sample, cntk.learners.UnitType.sample, epoch_size)
    mm_time_constant = [0]*5 + [1024]
    mm_schedule      = cntk.learners.momentum_as_time_constant_schedule(mm_time_constant, epoch_size)

    # Instantiate the trainer object to drive the model training
    learner = cntk.learners.momentum_sgd(z.parameters, lr_schedule, mm_schedule)
    progress_printer = cntk.logging.ProgressPrinter(tag='Training', num_epochs=max_epochs)
    trainer = cntk.Trainer(z, (ce, pe), learner, progress_printer)

    # define mapping from reader streams to network inputs
    input_map = {
        input_var : reader_train.streams.features,
        label_var : reader_train.streams.labels
    }

    cntk.logging.log_number_of_parameters(z) ; print()

    # Get minibatches of images to train with and perform model training
    for epoch in range(max_epochs):       # loop over epochs
        sample_count = 0
        while sample_count < epoch_size:  # loop over minibatches in the epoch
            data = reader_train.next_minibatch(min(minibatch_size, epoch_size - sample_count), input_map=input_map) # fetch minibatch.
            trainer.train_minibatch(data)                                   # update model with it
            sample_count += data[label_var].num_samples                     # count samples processed so far

        trainer.summarize_training_progress()
        z.save(os.path.join(model_path, "ConvNet_MNIST_{}.dnn".format(epoch)))
    
    trainer.print_statistics()
    
    # Load test data
    reader_test = create_reader(os.path.join(data_path, 'Test-28x28_cntk_text.txt'), False, input_dim, num_output_classes)

    input_map = {
        input_var : reader_test.streams.features,
        label_var : reader_test.streams.labels
    }

    # Test data for trained model
    epoch_size = 10000
    minibatch_size = 1024

    # process minibatches and evaluate the model
    metric_numer    = 0
    metric_denom    = 0
    sample_count    = 0
    minibatch_index = 0

    while sample_count < epoch_size:
        current_minibatch = min(minibatch_size, epoch_size - sample_count)

        # Fetch next test min batch.
        data = reader_test.next_minibatch(current_minibatch, input_map=input_map)

        # minibatch data to be trained with
        metric_numer += trainer.test_minibatch(data) * current_minibatch
        metric_denom += current_minibatch

        # Keep track of the number of samples processed so far.
        sample_count += data[label_var].num_samples
        minibatch_index += 1

    print("")
    print("Final Results: Minibatch[1-{}]: errs = {:0.2f}% * {}".format(minibatch_index+1, (metric_numer*100.0)/metric_denom, metric_denom))
    print("")

    return metric_numer/metric_denom

if __name__=='__main__':
    convnet_mnist()
<|MERGE_RESOLUTION|>--- conflicted
+++ resolved
@@ -24,7 +24,7 @@
 
 
 # Creates and trains a feedforward classification model for MNIST images
-def convnet_mnist(debug_output=False, epoch_size=60000, minibatch_size=64, max_epochs=40):
+def convnet_mnist(debug_output=False, epoch_size=6000, minibatch_size=64, max_epochs=40):
     image_height = 28
     image_width  = 28
     num_channels = 1
@@ -52,15 +52,8 @@
     pe = cntk.metrics.classification_error(z, label_var)
 
     reader_train = create_reader(os.path.join(data_path, 'Train-28x28_cntk_text.txt'), True, input_dim, num_output_classes)
+    max_epochs = 40
 
-<<<<<<< HEAD
-    # training config
-    epoch_size = 60000                    # for now we manually specify epoch size
-    minibatch_size = 64
-    max_epochs = 1
-
-=======
->>>>>>> 779e57cd
     # Set learning parameters
     lr_per_sample    = [0.001]*10 + [0.0005]*10 + [0.0001]
     lr_schedule      = cntk.learning_rate_schedule(lr_per_sample, cntk.learners.UnitType.sample, epoch_size)
