--- conflicted
+++ resolved
@@ -25,13 +25,8 @@
 #include "minibatchiterator.h"
 #define DATAREADER_EXPORTS  // creating the exports here
 #include "DataReader.h"
-<<<<<<< HEAD
+
 #include "commandArgUtil.h"
-
-=======
-
-#include "commandArgUtil.h"
->>>>>>> 9c3fa251
 #include "HTKMLFReader.h"
 #ifdef LEAKDETECT
 #include <vld.h> // for memory leak detection
@@ -53,36 +48,36 @@
     //DATAREADER_API IDataReader* DataReaderFactory(void)
 
     template<class ElemType>
-        void HTKMLFReader<ElemType>::Init(const ConfigParameters& readerConfig)
-        {
-            m_mbiter = NULL;
-            m_frameSource = NULL;
-            //m_readAheadSource = NULL;
-            m_lattices = NULL;
-            m_truncated = readerConfig("Truncated", "false");
-            m_convertLabelsToTargets = false;
-
-            m_numberOfuttsPerMinibatch = readerConfig("nbruttsineachrecurrentiter", "1");
-
-            if (m_numberOfuttsPerMinibatch < 1)
-            {
-                LogicError("nbrUttsInEachRecurrentIter cannot be less than 1.");
-            }
-
-            if (!m_truncated && m_numberOfuttsPerMinibatch != 1)
-            {
-                LogicError("nbrUttsInEachRecurrentIter has to be 1 if Truncated is set to false.");
-            }
-
-            m_actualnumberOfuttsPerMinibatch = m_numberOfuttsPerMinibatch;
-            m_sentenceEnd.assign(m_numberOfuttsPerMinibatch, true);
-            m_processedFrame.assign(m_numberOfuttsPerMinibatch, 0);
-            m_toProcess.assign(m_numberOfuttsPerMinibatch,0);
-            m_switchFrame.assign(m_numberOfuttsPerMinibatch,0);
-            m_noData = false;
-
-
-            string command(readerConfig("action",L"")); //look up in the config for the master command to determine whether we're writing output (inputs only) or training/evaluating (inputs and outputs)
+    void HTKMLFReader<ElemType>::Init(const ConfigParameters& readerConfig)
+    {
+        m_mbiter = NULL;
+        m_frameSource = NULL;
+        //m_readAheadSource = NULL;
+        m_lattices = NULL;
+
+        m_truncated = readerConfig("Truncated", "false");
+        m_convertLabelsToTargets = false;
+
+        m_numberOfuttsPerMinibatch = readerConfig("nbruttsineachrecurrentiter", "1");
+
+        if (m_numberOfuttsPerMinibatch < 1)
+        {
+            LogicError("nbrUttsInEachRecurrentIter cannot be less than 1.");
+        }
+
+        if (!m_truncated && m_numberOfuttsPerMinibatch != 1)
+        {
+            LogicError("nbrUttsInEachRecurrentIter has to be 1 if Truncated is set to false.");
+        }
+
+        m_actualnumberOfuttsPerMinibatch = m_numberOfuttsPerMinibatch;
+        m_sentenceEnd.assign(m_numberOfuttsPerMinibatch, true);
+        m_processedFrame.assign(m_numberOfuttsPerMinibatch, 0);
+        m_toProcess.assign(m_numberOfuttsPerMinibatch,0);
+        m_switchFrame.assign(m_numberOfuttsPerMinibatch,0);
+        m_noData = false;
+
+        string command(readerConfig("action",L"")); //look up in the config for the master command to determine whether we're writing output (inputs only) or training/evaluating (inputs and outputs)
 
             if (readerConfig.Exists("legacyMode"))
                 RuntimeError("legacy mode has been deprecated\n");
