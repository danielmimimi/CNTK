--- conflicted
+++ resolved
@@ -1,1137 +1,1130 @@
-//
-// <copyright file="UCIFastReader.cpp" company="Microsoft">
-//     Copyright (c) Microsoft Corporation.  All rights reserved.
-// </copyright>
-//
-// UCIFastReader.cpp : Defines the exported functions for the DLL application.
-//
-
-#include "stdafx.h"
-#define DATAREADER_EXPORTS  // creating the exports here
-#include "DataReader.h"
-#include "UCIFastReader.h"
-#ifdef LEAKDETECT
-#include <vld.h> // leak detection
-#endif
-#include "fileutil.h"   // for fexists()
-
-namespace Microsoft { namespace MSR { namespace CNTK {
-
-template<class ElemType>
-size_t UCIFastReader<ElemType>::RandomizeSweep(size_t mbStartSample)
-{
-    //size_t randomRangePerEpoch = (m_epochSize+m_randomizeRange-1)/m_randomizeRange;
-    //return m_epoch*randomRangePerEpoch + epochSample/m_randomizeRange;
-    return mbStartSample/m_randomizeRange;
-}
-
-// ReadLine - Read a line
-// readSample - sample to read in global sample space
-// returns - true if we successfully read a record, otherwise false
-template<class ElemType>
-bool UCIFastReader<ElemType>::ReadRecord(size_t /*readSample*/)
-{
-    return false; // not used
-}
-
-// RecordsToRead - Determine number of records to read to populate record buffers
-// mbStartSample - the starting sample from which to read
-// tail - we are checking for possible remainer records to read (default false)
-// returns - true if we have more to read, false if we hit the end of the dataset
-template<class ElemType>
-size_t UCIFastReader<ElemType>::RecordsToRead(size_t mbStartSample, bool tail)
-{
-    assert(mbStartSample >= m_epochStartSample);
-    // determine how far ahead we need to read
-    bool randomize = Randomize();
-    // need to read to the end of the next minibatch
-    size_t epochSample = mbStartSample;
-    epochSample %= m_epochSize;
-
-    // determine number left to read for this epoch
-    size_t numberToEpoch = m_epochSize - epochSample;
-    // we will take either a minibatch or the number left in the epoch
-    size_t numberToRead = min(numberToEpoch, m_mbSize);
-    if (numberToRead == 0 && !tail)
-        numberToRead = m_mbSize;
-
-    if (randomize)
-    {
-        size_t randomizeSweep = RandomizeSweep(mbStartSample);
-        // if first read or read takes us to another randomization range
-        // we need to read at least randomization range records
-        if (randomizeSweep != m_randomordering.CurrentSeed()) // the range has changed since last time
-        {
-            numberToRead = RoundUp(epochSample, m_randomizeRange) - epochSample;
-            if (numberToRead == 0 && !tail)
-                numberToRead = m_randomizeRange;
-        }
-    }
-    return numberToRead;
-}
-
-// EnsureDataAvailable - Read enough lines so we can request a minibatch starting as requested
-// mbStartSample - the starting sample we are ensureing are good
-// endOfDataCheck - check if we are at the end of the dataset (no wraparound)
-// returns - true if we have more to read, false if we hit the end of the dataset
-template<class ElemType>
-bool UCIFastReader<ElemType>::EnsureDataAvailable(size_t mbStartSample, bool endOfDataCheck)
-{
-    assert(mbStartSample >= m_epochStartSample);
-    // determine how far ahead we need to read
-    Randomize();
-    // need to read to the end of the next minibatch
-    size_t epochSample = mbStartSample;
-    epochSample %= m_epochSize;
-    bool moreToRead = true;
-
-    size_t numberToRead = RecordsToRead(mbStartSample);
-
-    // check to see if we have the proper records read already
-    if (m_readNextSample >= mbStartSample+numberToRead && mbStartSample >= m_epochStartSample)
-        return true;
-
-    // truncate the present arrays to the location we are reading from, parser appends on these arrays
-    if (m_featureData.size() > epochSample*m_featureCount) // should be this size, if not, truncate
-        m_featureData.resize(epochSample*m_featureCount);
-    if (m_labelType != labelNone && m_labelData.size() > epochSample)
-    {
-        // make sure the labelId array is also the correct size
-        if (m_labelType == labelCategory)
-            m_labelIdData.resize(epochSample);
-        m_labelData.resize(epochSample);
-    }
-
-    int recordsRead = 0;
-    do
-    {
-        int numRead = m_parser.Parse(numberToRead-recordsRead, &m_featureData, &m_labelData);
-
-        recordsRead += numRead;
-        if (!m_endReached)
-            m_totalSamples += numRead;   // total number of records in the dataset
-
-        // we should only get less records than requested at when we hit the end of the dataset
-        if (recordsRead < numberToRead)
-        {
-            // update dataset variables
-            size_t additionalToRead = UpdateDataVariables(mbStartSample+recordsRead);
-
-            m_parser.SetFilePosition(0);  // make another pass of the dataset
-
-            // if doing and end of data check, and we are at the end
-            // or a partial minibatch was found exit now
-            if ((endOfDataCheck && recordsRead == 0) ||
-                (m_partialMinibatch && recordsRead > 0))
-            {
-                moreToRead = false;
-                break;
-            }
-
-            // get the additional number to read
-            numberToRead = recordsRead + additionalToRead;
-        }
-    }
-    while (recordsRead < numberToRead);
-    m_readNextSample += recordsRead;
-
-    // for category labels, we need to build up a list of IDs and a mapping table
-    if (m_labelType == labelCategory)
-    {
-        // loop through all the newly read records
-        for (int numberRead=0; numberRead < recordsRead; numberRead++)
-        {
-            LabelType& label = m_labelData[epochSample+numberRead];
-            // check to see if we have seen this label before
-            auto value = m_mapLabelToId.find(label);
-            LabelIdType labelId;
-            if (value == m_mapLabelToId.end())
-            {
-                if (m_labelFileToWrite.empty())
-                    RuntimeError("label found in data not specified in label mapping file: %s", label.c_str());
-                // new label so add it to the mapping tables
-                m_mapLabelToId[label] = m_labelIdMax;
-                m_mapIdToLabel[m_labelIdMax] = label;
-                labelId = m_labelIdMax++;
-
-                // if our label dimension is lower than the current labelId then increase it
-                if (m_labelDim < m_labelIdMax)
-                    m_labelDim = m_labelIdMax;
-            }
-            else
-            {
-                labelId = value->second;
-            }
-
-            // now add the label id to the label data array
-            m_labelIdData.push_back(labelId);
-        }
-    }
-    // if there more to read (always is, unless we want partial minibatches
-    return moreToRead;
-}
-
-// UpdateDataVariables - Update variables that depend on the dataset being completely read
-template<class ElemType>
-size_t UCIFastReader<ElemType>::UpdateDataVariables(size_t mbStartSample)
-{
-    // if we haven't been all the way through the file yet
-    if (!m_endReached)
-    {
-        // get the size of the dataset
-        assert(m_totalSamples*m_featureCount >= m_featureData.size());
-
-        // if they want us to determine epoch size based on dataset size, do that
-        if (m_epochSize == requestDataSize)
-        {
-            // set the epoch size to be a multiple of mbSize or randomization range
-            if (m_partialMinibatch)
-                m_epochSize = m_totalSamples;
-            else
-            {
-                size_t roundUpTo = m_mbSize;
-                if (m_randomizeRange != randomizeAuto && m_randomizeRange != randomizeNone)
-                    roundUpTo = m_randomizeRange;
-                m_epochSize = RoundUp(m_totalSamples, roundUpTo);
-            }
-        }
-
-        // make sure randomization range is within the sample bounds
-        if (m_randomizeRange > m_epochSize)
-        {
-            m_randomizeRange = m_epochSize;
-            m_randomordering.Resize(m_randomizeRange,m_randomizeRange);
-        }
-
-        // write the label file if we hit the end of the file
-        WriteLabelFile();
-
-        // we got to the end of the dataset
-        m_endReached = true;
-    }
-
-    // update the label dimension if it is not big enough, need it here because m_labelIdMax get's updated in the processing loop (after a read)
-    if (m_labelType == labelCategory && m_labelIdMax > m_labelDim)
-        m_labelDim = m_labelIdMax;  // update the label dimensions if different
-
-    bool recordsToRead = mbStartSample < m_epochStartSample + m_epochSize;    // still some to read after potential epochSize change?
-    return recordsToRead?RecordsToRead(mbStartSample):0;
-}
-
-template<class ElemType>
-void UCIFastReader<ElemType>::WriteLabelFile()
-{
-    // write out the label file if they don't have one
-    if (!m_labelFileToWrite.empty())
-    {
-        if (m_mapIdToLabel.size() > 0)
-        {
-            File labelFile(m_labelFileToWrite, fileOptionsWrite | fileOptionsText);
-            for (int i=0; i < m_mapIdToLabel.size(); ++i)
-            {
-                labelFile << m_mapIdToLabel[i] << '\n';
-            }
-            fprintf(stderr, "label file %ls written to disk\n", m_labelFileToWrite.c_str());
-            m_labelFileToWrite.clear();
-        }
-        else if (!m_cachingWriter)
-        {
-            fprintf(stderr, "WARNING: file %ls NOT written to disk yet, will be written the first time the end of the entire dataset is found.\n", m_labelFileToWrite.c_str());
-        }
-    }
-}
-
-// Destroy - cleanup and remove this class
-// NOTE: this destroys the object, and it can't be used past this point
-template<class ElemType>
-void UCIFastReader<ElemType>::Destroy()
-{
-    delete this;
-}
-
-// Init - Reader Initialize for multiple data sets
-// config - [in] configuration parameters for the datareader
-// Sample format below:
-//# Parameter values for the reader
-//reader=[
-//  # reader to use
-//  readerType=UCIFastReader
-//  miniBatchMode=Partial
-//  randomize=None
-//  features=[
-//    dim=784
-//    start=1
-//    file=c:\speech\mnist\mnist_test.txt
-//  ]
-//  labels=[
-//    dim=1
-//      start=0
-//      file=c:\speech\mnist\mnist_test.txt
-//      labelMappingFile=c:\speech\mnist\labels.txt
-//      labelDim=10
-//      labelType=Category
-//  ]
-//]
-template<class ElemType>
-template<class ConfigRecordType>
-void UCIFastReader<ElemType>::InitFromConfig(const ConfigRecordType & readerConfig)
-{
-    // See if the user wants caching
-    m_cachingReader = NULL;
-    m_cachingWriter = NULL;
-
-    // initialize the cache
-    InitCache(readerConfig);
-
-    // if we have a cache, no need to parse the text files...
-    if (m_cachingReader)
-        return;
-
-    std::vector<std::wstring> features;
-    std::vector<std::wstring> labels;
-    GetFileConfigNames(readerConfig, features, labels);
-    if (features.size() > 0)
-    {
-        m_featuresName = features[0];
-    }
-    if (labels.size() > 0)
-    {
-        m_labelsName = labels[0];
-    }
-    if (!readerConfig.Exists(m_featuresName))
-        RuntimeError("features file not found, required in configuration: i.e. 'features=[file=c:\\myfile.txt;start=1;dim=123]'");
-    bool hasLabels = readerConfig.Exists(m_labelsName);
-    if (!hasLabels)
-        fprintf(stderr, "Warning: labels are not specified.");
-    const ConfigRecordType & configFeatures = readerConfig(m_featuresName.c_str(), ConfigRecordType::Record());
-    const ConfigRecordType & configLabels   = readerConfig(m_labelsName.c_str(), ConfigRecordType::Record());
-    if (configFeatures(L"file", L"") != configLabels(L"file", L""))
-        RuntimeError("features and label files must be the same file, use separate readers to define single use files");
-
-    size_t vdim = configFeatures(L"dim");
-    //string name = configFeatures.Name();            // TODO: Aaargh!!!
-    size_t udim = configLabels(L"labelDim", (size_t)0);
-
-    // initialize all the variables
-    m_mbStartSample = m_epoch = m_totalSamples = m_epochStartSample = 0;
-    m_labelIdMax = m_labelDim = 0; 
-    m_partialMinibatch = m_endReached = false;
-    m_labelType = labelCategory;
-    m_featureCount = vdim;
-    m_readNextSample = 0;
-    m_traceLevel = readerConfig(L"traceLevel", 0);
-    m_parser.SetTraceLevel(m_traceLevel);
-
-    m_prefetchEnabled = readerConfig(L"prefetch", false);
-
-    // set the feature count to at least one (we better have one feature...)
-    assert (m_featureCount != 0);
-
-    if (readerConfig.Exists(L"randomize"))
-    {
-        string randomizeString = readerConfig(L"randomize");
-        if (!_stricmp(randomizeString.c_str(), "none"))
-        {
-            m_randomizeRange = randomizeNone;
-        }
-        else if (!_stricmp(randomizeString.c_str(), "auto"))
-        {
-            m_randomizeRange = randomizeAuto;
-        }
-        else
-        {
-            m_randomizeRange = readerConfig(L"randomize");
-        }
-    }
-    else
-    {
-        m_randomizeRange = randomizeAuto;
-    }
-
-    // determine if we partial minibatches are desired
-    std::string minibatchMode(readerConfig(L"minibatchMode","partial"));
-    m_partialMinibatch = !_stricmp(minibatchMode.c_str(),"partial");
-
-    // get start and dimensions for labels and features
-    size_t startLabels = configLabels(L"start", (size_t)0);
-    size_t dimLabels = configLabels(L"dim", (size_t)0);
-
-    size_t startFeatures = configFeatures(L"start", (size_t)0);
-    size_t dimFeatures = configFeatures(L"dim", (size_t)0);
-
-    // determine label type desired
-    std::wstring labelType;
-    if (!hasLabels)
-        labelType = L"none";
-    else
-        labelType = (wstring)configLabels(L"labelType", L"category");
-
-    //convert to lower case for case insensitive comparison
-    if (!_wcsicmp(labelType.c_str(), L"category"))
-    {
-        m_labelType = labelCategory;
-    }
-    else if (!_wcsicmp(labelType.c_str(), L"regression"))
-    {
-        m_labelType = labelRegression;
-    }
-    else if (!_wcsicmp(labelType.c_str(), L"none"))
-    {
-        m_labelType = labelNone;
-        dimLabels = 0;   // override for no labels
-    }
-
-    std::wstring file = configFeatures(L"file");
-    if (m_traceLevel > 0)
-        fprintf(stderr, "Reading UCI file %ls\n", file.c_str());
-
-    m_parser.ParseInit(file.c_str(), startFeatures, dimFeatures, startLabels, dimLabels);
-
-    // if we have labels, we need a label Mapping file, it will be a file with one label per line
-    if (m_labelType != labelNone)
-    {
-        std::wstring labelPath = configLabels(L"labelMappingFile");
-        if (fexists(labelPath))
-        {
-            // TODO: We use the old CNTK config reader for this. With BrainScript, we would have to parse the file locally here, which should be easy.
-            ConfigArray arrayLabels;
-            arrayLabels.LoadConfigFile(labelPath);
-            for (int i=0; i < arrayLabels.size(); ++i)
-            {
-                LabelType label = arrayLabels[i];
-                m_mapIdToLabel[i] = label;
-                m_mapLabelToId[label] = i;
-            }
-            m_labelIdMax = (LabelIdType)arrayLabels.size();
-        }
-        else
-        {
-            // only do label creation if we have the allow flag, should only be done as a separate command
-            // to ensure that the label file will exist for verification step in training
-            bool allowLabelCreation = readerConfig(L"allowMapCreation", false);
-            if (allowLabelCreation)
-                m_labelFileToWrite = labelPath;
-            else
-                RuntimeError("label mapping file %ls not found, can be created with a 'createLabelMap' command/action\n", labelPath.c_str());
-        }
-    }
-
-    // if we know the size of the randomization now, resize, otherwise wait until we know the epochSize in StartMinibatchLoop()
-    if (Randomize() && m_randomizeRange != randomizeAuto)
-        m_randomordering.Resize(m_randomizeRange, m_randomizeRange);
-
-    // if the value they passed in as udim is not big enough, add something on
-    if (udim < m_labelIdMax)
-        udim = m_labelIdMax;
-    m_labelDim = (LabelIdType)udim;
-
-    mOneLinePerFile = readerConfig(L"oneLinePerFile", false);
-}
-
-// InitCache - Initialize the caching reader if cache files exist, otherwise the writer
-// readerConfig - reader configuration
-template<class ElemType>
-void UCIFastReader<ElemType>::InitCache(const ScriptableObjects::IConfigRecord & readerConfig)
-{
-    // check for a writer tag first (lets us know we are caching)
-    if (readerConfig.Exists(L"writerType"))
-        InvalidArgument("UCIFastReader: Caching ('writerType') is currently not supported for BrainScript.");
-    // BrainScript cannot support this because of the manipulations of ConfigRecords, which the ScriptableObjects interface does not support (IConigRecords are immutable).
-    // TODO: We could implement an overlay IConfigRecord implementation that fakes the two values that are being added to the interface.
-    // BrainScript also cannot support this because a copy of the readerConfig is kept. IConfigRecords are not copyable.
-    // TODO: We could copy the IConfigRecordPtr. That is allowed. Not trivial to do with template magic.
-}
-template<class ElemType>
-void UCIFastReader<ElemType>::InitCache(const ConfigParameters& readerConfig)
-{
-    // first time we are called we cache our parameters
-    // Note: This is a little ugly. It is an artifact of integrating with BrainScript. Since BrainScript does not allow to copy configs, I moved that copy code here into the ConfigParameters implementation.
-    if (&readerConfig != &m_readerConfig)
-        readerConfig.CopyTo(m_readerConfig);
-
-    // check for a writer tag first (lets us know we are caching)
-    if (!readerConfig.Exists(L"writerType"))
-        return;
-
-    // first try to open the binary cache
-    bool found = false;
-    try
-    {
-        // TODO: need to go down to all levels, maybe search for sectionType
-        ConfigArray filesList(',');
-        vector<std::wstring> names;
-        if (readerConfig.Exists(L"wfile"))
-        {
-            filesList.push_back(readerConfig(L"wfile"));
-            if (fexists(readerConfig(L"wfile")))
-                found = true;
-        }
-        FindConfigNames(readerConfig, "wfile", names);
-        for (const auto & name : names)
-        {
-            ConfigParameters config = readerConfig(name);
-            filesList.push_back(config("wfile"));
-            if (fexists(config("wfile")))
-                found = true;
-        }
-
-        // if we have a file already, we are going to read the cached files
-        if (found)
-        {
-            ConfigParameters config;
-            readerConfig.CopyTo(config);
-            // mmodify the config so the reader types look correct
-            config["readerType"] = config("writerType");
-            config["file"] = filesList;
-            m_cachingReader = new DataReader<ElemType>(config);
-        }
-        else
-        {
-            m_cachingWriter = new DataWriter<ElemType>(readerConfig);
-
-            // now get the section names for map and category types
-            std::map<std::wstring, SectionType, nocase_compare> sections;
-            m_cachingWriter->GetSections(sections);
-            for (const auto & pair : sections)
-            {
-                if (pair.second == sectionTypeCategoryLabel)
-                {
-                    m_labelsCategoryName = pair.first;
-                }
-                else if (pair.second == sectionTypeLabelMapping)
-                {
-                    m_labelsMapName = pair.first;
-                }
-            }
-        }
-    }
-    catch (runtime_error err)
-    {
-        // In case caching reader/writer cannot be created, we gracefully fail over and disable caching.
-        fprintf(stderr,"Error attemping to create Binary%s\n%s\n",found?"Reader":"Writer",err.what());
-        delete m_cachingReader;
-        m_cachingReader = NULL;
-        delete m_cachingWriter;
-        m_cachingWriter = NULL;
-    }
-    catch (...)
-    {
-        // if there is any error, just get rid of the object
-        fprintf(stderr,"Error attemping to create Binary%s\n",found?"Reader":"Writer");
-        delete m_cachingReader;
-        m_cachingReader = NULL;
-        delete m_cachingWriter;
-        m_cachingWriter = NULL;
-    }
-}
-
-// destructor - virtual so it gets called properly 
-template<class ElemType>
-UCIFastReader<ElemType>::~UCIFastReader()
-{
-    ReleaseMemory();
-    delete m_cachingReader;
-    delete m_cachingWriter;
-}
-
-// ReleaseMemory - release the memory footprint of UCIFastReader
-// used when the caching reader is taking over
-template<class ElemType>
-void UCIFastReader<ElemType>::ReleaseMemory()
-{
-    m_featuresBuffer=NULL;
-    m_labelsBuffer=NULL;
-    m_labelsIdBuffer=NULL;
-    m_featureData.clear();
-    m_labelIdData.clear();
-    m_labelData.clear();
-}
-
-//SetupEpoch - Setup the proper position in the file, and other variable settings to start a particular epoch
-template<class ElemType>
-void UCIFastReader<ElemType>::SetupEpoch()
-{
-    // if we are starting fresh (epoch zero and no data read), init everything
-    // however if we are using cachingWriter, we need to know record count, so do that first
-    if (m_epoch == 0 && m_totalSamples == 0 && m_cachingWriter != NULL)
-    {
-        m_readNextSample = m_epochStartSample = m_mbStartSample = 0;
-        m_parser.SetFilePosition(0);
-    }
-    else  // otherwise, position the read to start at the right location
-    {
-        // don't know the total number of samples yet, so count them
-        if (m_totalSamples == 0)
-        {
-            if (m_traceLevel > 0)
-                fprintf(stderr, "starting at epoch %lu counting lines to determine record count\n", (unsigned long)m_epoch);
-            m_parser.SetParseMode(ParseLineCount);
-            m_totalSamples = m_parser.Parse(size_t(-1), NULL, NULL);   
-            m_parser.SetParseMode(ParseNormal);
-            m_parser.SetFilePosition(0);
-            m_mbStartSample = 0;
-            UpdateDataVariables(0); // update all the variables since we read to the end...
-            if (m_traceLevel > 0)
-                fprintf(stderr, "\n %lu records found\n", (unsigned long)m_totalSamples);
-        }
-
-        // make sure we are in the correct location for mid-dataset epochs
-        size_t mbStartSample = m_epoch * m_epochSize;
-
-        size_t fileRecord = m_totalSamples?mbStartSample % m_totalSamples:0;
-        fprintf(stderr, "starting epoch %lu at record count %lu, and file position %lu\n", (unsigned long)m_epoch, (unsigned long)mbStartSample, (unsigned long)fileRecord);
-        size_t currentFileRecord = m_mbStartSample % m_totalSamples;
-
-        // reset the next read sample
-        m_readNextSample = mbStartSample;
-        if (currentFileRecord == fileRecord)
-        {
-            fprintf(stderr, "already there from last epoch\n");
-
-            // we have a slight delima here, if we haven't determined the end of the file yet
-            // and the user told us to find how many records are in the file, we can't distinguish "almost done"
-            // with a file (a character away) and the middle of the file. So read ahead a record to see if it's there.
-            bool endReached = m_endReached;
-            if (!endReached)
-            {
-                if (!m_parser.HasMoreData())
-                {
-                    endReached = true;
-                    UpdateDataVariables(mbStartSample);
-                    assert(m_endReached);
-                }
-            }
-            // move the read pointer to the end since we have everything already in memory.
-            if (endReached && m_epochStartSample % m_totalSamples == fileRecord
-                && m_featureData.size() >= m_epochSize*m_featureCount)
-            {
-                m_readNextSample = mbStartSample + m_epochSize;    
-                // write the label file here to make sure we do it somewhere. We know the entire dataset has been read at this point
-                WriteLabelFile();   
-            }
-
-        }
-        // not the right position, need to get there
-        else
-        {   
-            // if we are already past the desired record, start at the beginning again
-            if (currentFileRecord > fileRecord)
-            {
-                m_parser.SetFilePosition(0); 
-                currentFileRecord = 0;
-            }
-            fprintf(stderr, "reading from record %lu to %lu to be positioned properly for epoch\n", (unsigned long)currentFileRecord, (unsigned long)fileRecord);
-            m_parser.SetParseMode(ParseLineCount);
-            m_parser.Parse(fileRecord-currentFileRecord, NULL, NULL);
-            m_parser.SetParseMode(ParseNormal);
-            if (!m_labelFileToWrite.empty())
-            {
-                fprintf(stderr, "WARNING: file %ls NOT written to disk, label file will only be written when starting epochs at the beginning of the dataset\n", m_labelFileToWrite.c_str());
-                m_labelFileToWrite.clear();
-                RuntimeError("LabelMappingFile not provided in config, must be provided if not starting from epoch Zero (0)");
-            }
-        }
-        m_epochStartSample = m_mbStartSample = mbStartSample;
-    }
-}
-
-// utility function to round an integer up to a multiple of size
-size_t RoundUp(size_t value, size_t size) 
-{
-    return ((value + size -1)/size)*size;
-}
-
-template<class ElemType>
-void UCIFastReader<ElemType>::SetNumParallelSequences(const size_t sz) 
-{
-    mRequestedNumParallelSequences = sz; 
-    if (mOneLinePerFile)
-        m_mbSize = mRequestedNumParallelSequences;
-};
-
-//StartMinibatchLoop - Startup a minibatch loop 
-// mbSize - [in] size of the minibatch (number of Samples, etc.)
-// epoch - [in] epoch number for this loop, if > 0 the requestedEpochSamples must be specified (unless epoch zero was completed this run)
-// requestedEpochSamples - [in] number of samples to randomize, defaults to requestDataSize which uses the number of samples there are in the dataset
-//   this value must be a multiple of mbSize, if it is not, it will be rounded up to one.
-template<class ElemType>
-void UCIFastReader<ElemType>::StartDistributedMinibatchLoop(size_t mbSize, size_t epoch, size_t subsetNum, size_t numSubsets, size_t requestedEpochSamples /*= requestDataSize */)
-{
-    m_subsetNum = subsetNum;
-    m_numSubsets = numSubsets;
-
-    if (mOneLinePerFile)
-        mbSize = mRequestedNumParallelSequences; /// each file has only one observation, therefore the number of data to read is the number of files
-
-    // if we aren't currently caching, see if we can use a cache
-    if (!m_cachingReader && !m_cachingWriter)
-    {
-        InitCache(m_readerConfig);
-        if (m_cachingReader)
-            ReleaseMemory();    // free the memory used by the UCIFastReader
-    }
-
-    // if we are reading from the cache, do so now and return
-    if (m_cachingReader)
-    {
-        m_cachingReader->StartMinibatchLoop(mbSize, epoch, requestedEpochSamples);
-        return;
-    } 
-
-    // if we are reallocating bigger, release the original
-    if (mbSize > m_mbSize)
-    {
-        m_featuresBuffer = NULL;
-        m_labelsBuffer = NULL;
-        m_labelsIdBuffer = NULL;
-    }
-
-    m_mbSize = mbSize;
-    if (requestedEpochSamples == requestDataSize)
-    {
-        if (!m_endReached)
-        {
-            m_epochSize = requestDataSize;
-        }
-    }
-    else
-    {
-        m_epochSize = requestedEpochSamples;
-        if (!m_partialMinibatch)
-            m_epochSize = RoundUp(requestedEpochSamples, mbSize);
-        if (m_epochSize != requestedEpochSamples)
-            fprintf(stderr, "epochSize rounded up to %d to fit an integral number of minibatches\n", (int)m_epochSize);
-    }
-    
-    // set the randomization range for randomizationAuto
-    // or if it's invalid less than the minibatch size, we need to make it at least minibatch size
-    if (m_randomizeRange != randomizeNone)
-    {
-        if (m_epochSize != requestDataSize && m_randomizeRange == randomizeAuto)
-        {
-            m_randomizeRange = m_epochSize;
-        }
-        m_randomizeRange = max(m_randomizeRange, m_mbSize);
-        if (m_randomizeRange != randomizeAuto)
-        {
-            if ((m_epochSize != requestDataSize && m_epochSize % m_randomizeRange != 0) || (m_randomizeRange % m_mbSize != 0))
-                RuntimeError("randomizeRange must be an even multiple of mbSize and an integral factor of epochSize");
-            m_randomordering.Resize(m_randomizeRange, m_randomizeRange);
-        }
-    }
-
-    // we use epochSize, which might not be set yet, so use a default value for allocations if not yet set
-    size_t epochSize = m_epochSize == requestDataSize?1000:m_epochSize;
-    m_epoch = epoch;
-    m_mbStartSample = epoch*m_epochSize;
-
-    // allocate room for the data
-    m_featureData.reserve(m_featureCount*epochSize);
-    if (m_labelType == labelCategory)
-        m_labelIdData.reserve(epochSize);
-    else if (m_labelType != labelNone)
-        m_labelData.reserve(epochSize);
-
-    SetupEpoch();
-}
-
-// function to store the LabelType in an ElemType
-// required for string labels, which can't be stored in ElemType arrays
-template<class ElemType>
-void UCIFastReader<ElemType>::StoreLabel(ElemType& labelStore, const LabelType& labelValue)
-{
-    labelStore = (ElemType)m_mapLabelToId[labelValue];
-}
-
-// GetMinibatch - Get the next minibatch (features and labels)
-// matrices - [in] a map with named matrix types (i.e. 'features', 'labels') mapped to the corresponing matrix, 
-//             [out] each matrix resized if necessary containing data. 
-// returns - true if there are more minibatches, false if no more minibatchs remain
-template<class ElemType>
-bool UCIFastReader<ElemType>::GetMinibatch(std::map<std::wstring, Matrix<ElemType>*>& matrices)
-{
-    bool minibatchesRemaining = true;
-    if (m_pendingAsyncGetMinibatch.valid())
-    {
-        // An async GetMinibatch is in flight. Wait for it to finish and swap
-        // the contents of the m_prefetchedMatrices and parameter matrices
-        minibatchesRemaining = m_pendingAsyncGetMinibatch.get();
-
-        // Now swap the m_prefetchedMatrices and parameter matrices
-        for (auto iter = matrices.begin(); iter != matrices.end(); ++iter)
-        {
-            if (m_prefetchMatrices.find(iter->first) == m_prefetchMatrices.end())
-            {
-                LogicError("No mathing prefetch matrix found for matrix named %S!", iter->first.c_str());
-            }
-
-            Matrix<ElemType>* prefetchMatrix = m_prefetchMatrices[iter->first].get();
-            std::swap(*(iter->second), *prefetchMatrix);
-        }
-    }
-    else
-    {
-        minibatchesRemaining = GetMinibatchImpl(matrices);
-
-        // Allocate prefetch matrices if we would be firing an async minibatch prefetch
-        if (minibatchesRemaining && m_prefetchEnabled)
-        {
-            // DeAllocate the existing m_prefetchMatrices
-            m_prefetchMatrices.clear();
-
-            for (auto iter = matrices.begin(); iter != matrices.end(); ++iter)
-            {
-                m_prefetchMatrices[iter->first].reset(new Matrix<ElemType>(iter->second->GetDeviceId()));
-            }
-        }
-    }
-
-    // Fire a new prefetch if there are any minibatches remaining
-    if (minibatchesRemaining && m_prefetchEnabled)
-    {
-        Matrix<ElemType>& features = *matrices[m_featuresName];
-        int deviceId = features.GetDeviceId();
-        m_pendingAsyncGetMinibatch = std::async(std::launch::async, [this, deviceId]()
-        {
-            // Set the device since this will execute on a new thread
-            Matrix<ElemType>::SetDevice(deviceId);
-
-            std::map<std::wstring, Matrix<ElemType>*> prefetchMatrices;
-            for (auto iter = m_prefetchMatrices.begin(); iter != m_prefetchMatrices.end(); ++iter)
-            {
-                prefetchMatrices[iter->first] = iter->second.get();
-            }
-
-            return GetMinibatchImpl(prefetchMatrices);
-        });
-    }
-
-    return minibatchesRemaining;
-}
-
-// GetMinibatchImpl - The actual implementation of getting the next minibatch (features and labels)
-// matrices - [in] a map with named matrix types (i.e. 'features', 'labels') mapped to the corresponing matrix, 
-//             [out] each matrix resized if necessary containing data. 
-// returns - true if there are more minibatches, false if no more minibatchs remain
-template<class ElemType>
-bool UCIFastReader<ElemType>::GetMinibatchImpl(std::map<std::wstring, Matrix<ElemType>*>& matrices)
-{
-    if (m_cachingReader)
-    {
-        return m_cachingReader->GetMinibatch(matrices);
-    }
-    // get the features array
-    if (matrices.find(m_featuresName) == matrices.end())
-        RuntimeError("Features matrix not found in config file, there should be a section '%ls=[...]' in the configuration file.", m_featuresName.c_str());
-        
-    Matrix<ElemType>& features = *matrices[m_featuresName];
-
-    // get out if they didn't call StartMinibatchLoop() first
-    if (m_mbSize == 0)
-        return false;
-
-    // check to see if we have changed epochs, if so we are done with this one.
-    if (m_mbStartSample / m_epochSize != m_epoch)
-        return false;
-
-    bool randomize = Randomize();
-    bool moreData = EnsureDataAvailable(m_mbStartSample);
-
-    // figure which sweep of the randomization we are on
-    size_t epochSample = m_mbStartSample % m_epochSize; // where the minibatch starts in this epoch
-    //size_t samplesExtra = m_totalSamples % m_epochSize; // extra samples at the end of an epoch
-    //size_t epochsDS = (m_totalSamples+m_epochSize-1)/m_epochSize; // how many epochs per dataset
-    size_t randomizeSet = randomize?RandomizeSweep(m_mbStartSample):0;
-    const auto & tmap = m_randomordering(randomizeSet);
-    size_t epochEnd = m_epochSize;
-    size_t recordStart = m_totalSamples?m_mbStartSample%m_totalSamples:m_mbStartSample;
-
-    // actual size is either what requested, or total number of samples read so far
-    size_t actualmbsize = min(m_totalSamples, m_mbSize);   // it may still return less if at end of sweep
-
-    // check for an odd sized last minibatch
-    if (epochSample + actualmbsize > epochEnd)
-    {   
-        actualmbsize = epochEnd - epochSample;
-    }
-
-    // hit the end of the dataset, we should only get here in "one=pass mode"
-    if (!moreData)
-    {
-        // make sure we take into account hitting the end of the dataset (not wrapping around)
-        actualmbsize = min(m_totalSamples-recordStart,actualmbsize);
-    }
-
-    if (m_featuresBuffer == NULL)
-    {
-        m_featuresBuffer = AllocateIntermediateBuffer(features.GetDeviceId(), m_mbSize * m_featureCount);
-        memset(m_featuresBuffer.get(), 0, sizeof(ElemType) * m_mbSize * m_featureCount);
-    }
-
-    if (m_labelsBuffer == NULL)
-    {
-        if (m_labelType == labelCategory)
-        {
-            m_labelsBuffer = AllocateIntermediateBuffer(features.GetDeviceId(), m_labelDim * m_mbSize);
-            m_labelsIdBuffer = std::shared_ptr<LabelIdType>(new LabelIdType[m_mbSize], [](LabelIdType* p) {
-                delete[] p;
-            });
-        }
-        else if (m_labelType != labelNone)
-        {
-            m_labelsBuffer = AllocateIntermediateBuffer(features.GetDeviceId(), m_mbSize);
-            m_labelsIdBuffer = NULL;
-        }
-    }
-
-    if (m_labelType == labelCategory)
-    {
-        memset(m_labelsBuffer.get(), 0, sizeof(ElemType)*m_labelDim*actualmbsize);
-        memset(m_labelsIdBuffer.get(), 0, sizeof(LabelIdType)*actualmbsize);
-    }
-    else if (m_labelType != labelNone)
-    {
-        memset(m_labelsBuffer.get(), 0, sizeof(ElemType) * 1 * actualmbsize);
-    }
-
-    if (actualmbsize > 0)
-    {
-        // loop through and copy data to matrix
-        int j = 0; // vector of vectors of feature data
-        // determine randomization base index
-        size_t randBase = 0;    // (keep compiler happy)
-        if (randomize)
-            randBase = epochSample - epochSample%m_randomizeRange;
-
-        //loop through all the samples
-        for (size_t jSample = m_mbStartSample; j < actualmbsize; ++j, ++jSample)
-        {
-            // pick the right sample with randomization if desired
-            size_t jRand = randomize?(randBase + tmap[jSample%m_randomizeRange]):jSample;
-            jRand %= m_epochSize;
-         
-            // vector of feature data goes into matrix column
-            memcpy(&m_featuresBuffer.get()[j*m_featureCount], &m_featureData[jRand*m_featureCount], sizeof(ElemType)*m_featureCount);
-
-            if (m_labelType == labelCategory)
-            {            
-                m_labelsBuffer.get()[j*m_labelDim + m_labelIdData[jRand]] = (ElemType)1;
-                m_labelsIdBuffer.get()[j] = m_labelIdData[jRand];
-            }
-            else if (m_labelType != labelNone)
-            {
-                if (m_labelType == labelRegression)
-                {
-                    m_labelsBuffer.get()[j] = (ElemType)atof(m_labelData[jRand].c_str());
-                }
-                else
-                {
-                    StoreLabel(m_labelsBuffer.get()[j], m_labelData[jRand]);
-                }
-            }
-        }
-    }
-
-    // There may be multiple parallel trainers reading at the same time in which case
-    // we will slice the data to only return the share of the current trainer's subset
-    size_t currSubsetStartCol = (actualmbsize * m_subsetNum) / m_numSubsets;
-    size_t currSubsetEndCol = (actualmbsize * (m_subsetNum + 1)) / m_numSubsets;
-    size_t currSubsetSize = currSubsetEndCol - currSubsetStartCol;
-
-    // create the respective MBLayout
-    // Every sample is returned as a sequence of 1 frame.
-<<<<<<< HEAD
-    m_pMBLayout->Init(currSubsetSize, 1, false/*means it is not sequential*/);
-=======
-    m_pMBLayout->Init(actualmbsize, 1);
->>>>>>> 3d10f209
-
-    // if we are writing out to the caching writer, do it now
-    if (m_cachingWriter && (m_subsetNum == 0))
-    {
-        map<std::wstring, void*, nocase_compare> writeBuffer;
-        writeBuffer[m_featuresName] = m_featuresBuffer.get();
-        if (m_labelType == labelCategory)
-        {
-            writeBuffer[m_labelsName] = m_labelsIdBuffer.get();
-            if (!m_labelsCategoryName.empty())
-                writeBuffer[m_labelsCategoryName] = m_labelsBuffer.get();
-        }
-        else if (m_labelType != labelNone)
-        {
-            writeBuffer[m_labelsName] = m_labelsBuffer.get();
-        }
-
-        // write out the data, on a second pass compute statistics as needed
-        bool moreToWrite = m_cachingWriter->SaveData(m_mbStartSample, writeBuffer, actualmbsize, m_totalSamples, 0);
-
-        // done writing
-        if (!moreToWrite)
-        {
-            // write out the mapping table as necessary
-            if (m_labelType == labelCategory && !m_labelsMapName.empty())
-            {
-                m_cachingWriter->SaveMapping(m_labelsMapName, m_mapIdToLabel);
-            }
-
-            WriteLabelFile();
-
-            // now close the cache writer
-            delete m_cachingWriter;
-            m_cachingWriter = NULL;
-        }
-    }
-
-    // advance to the next minibatch
-    m_mbStartSample += actualmbsize;
-
-    // if they don't want partial minibatches, skip data transfer and return
-    if (actualmbsize < m_mbSize && !m_partialMinibatch
-        || actualmbsize == 0 || currSubsetSize == 0) // no records found (end of minibatch)
-    {
-        return false;
-    }
-
-    // now transfer to the GPU as needed
-    features.SetValue(m_featureCount, currSubsetSize, features.GetDeviceId(), m_featuresBuffer.get() + (m_featureCount * currSubsetStartCol), matrixFlagNormal);
-    if (m_labelType == labelCategory)
-    {
-        auto labelEntry = matrices.find(m_labelsName);
-        if (labelEntry != matrices.end())
-        {
-            Matrix<ElemType>* labels = labelEntry->second;
-            if (labels != nullptr)
-                labels->SetValue(m_labelDim, currSubsetSize, labels->GetDeviceId(), m_labelsBuffer.get() + (m_labelDim * currSubsetStartCol), matrixFlagNormal);
-        }
-    }
-    else if (m_labelType != labelNone)
-    {
-        auto labelEntry = matrices.find(m_labelsName);
-        if (labelEntry != matrices.end())
-        {
-            Matrix<ElemType>* labels = labelEntry->second;
-            if (labels != nullptr)
-                labels->SetValue(1, currSubsetSize, labels->GetDeviceId(), m_labelsBuffer.get() + (1 * currSubsetStartCol), matrixFlagNormal);
-        }
-    }
-    // we read some records, so process them
-    return true;
-}
-
-// GetLabelMapping - Gets the label mapping from integer index to label type 
-// returns - a map from numeric datatype to native label type 
-template<class ElemType>
-const std::map<typename IDataReader<ElemType>::LabelIdType, typename IDataReader<ElemType>::LabelType>& UCIFastReader<ElemType>::GetLabelMapping(const std::wstring& sectionName)
-{
-    if (m_cachingReader)
-    {
-        return m_cachingReader->GetLabelMapping(sectionName);
-    }
-    return m_mapIdToLabel;
-}
-
-// SetLabelMapping - Sets the label mapping from integer index to label 
-// labelMapping - mapping table from label values to IDs (must be 0-n)
-// note: for tasks with labels, the mapping table must be the same between a training run and a testing run 
-template<class ElemType>
-void UCIFastReader<ElemType>::SetLabelMapping(const std::wstring& /*sectionName*/, const std::map<typename IDataReader<ElemType>::LabelIdType, LabelType>& labelMapping)
-{
-    if (m_cachingReader)
-    {
-        RuntimeError("Cannot set mapping table when the caching reader is being used");
-    }
-    m_mapIdToLabel = labelMapping;
-    m_mapLabelToId.clear();
-    for (std::pair<unsigned, LabelType> var : labelMapping)
-    {
-        m_mapLabelToId[var.second] = var.first;
-    }
-}
-
-// GetData - Gets metadata from the specified section (into CPU memory) 
-// sectionName - section name to retrieve data from
-// numRecords - number of records to read
-// data - pointer to data buffer, if NULL, dataBufferSize will be set to size of required buffer to accomidate request
-// dataBufferSize - [in] size of the databuffer in bytes
-//                  [out] size of buffer filled with data
-// recordStart - record to start reading from, defaults to zero (start of data)
-// returns: true if data remains to be read, false if the end of data was reached
-template<class ElemType>
-bool UCIFastReader<ElemType>::GetData(const std::wstring& sectionName, size_t numRecords, void* data, size_t& dataBufferSize, size_t recordStart)
-{
-    if (m_cachingReader)
-    {
-        return m_cachingReader->GetData(sectionName, numRecords, data, dataBufferSize, recordStart);
-    }
-    RuntimeError("GetData not supported in UCIFastReader");
-}
-
-template<class ElemType>
-bool UCIFastReader<ElemType>::DataEnd(EndDataType endDataType)
-{
-    if (m_cachingReader)
-    {
-        return m_cachingReader->DataEnd(endDataType);
-    }
-
-    bool ret = false;
-    switch (endDataType)
-    {
-    case endDataNull:
-        assert(false);
-        break;
-    case endDataEpoch:
-        ret = (m_mbStartSample / m_epochSize != m_epoch);
-        break;
-    case endDataSet:
-        ret = EnsureDataAvailable(m_mbStartSample, true);
-        break;
-    case endDataSentence:  // for fast reader each minibatch is considered a "sentence", so always true
-        ret = true;
-        break;
-    }
-    return ret;
-}
-
-template<class ElemType>
-unique_ptr<CUDAPageLockedMemAllocator>& UCIFastReader<ElemType>::GetCUDAAllocator(int deviceID)
-{
-    if (m_cudaAllocator != nullptr)
-    {
-        if (m_cudaAllocator->GetDeviceId() != deviceID)
-        {
-            m_cudaAllocator.reset(nullptr);
-        }
-    }
-
-    if (m_cudaAllocator == nullptr)
-    {
-        m_cudaAllocator.reset(new CUDAPageLockedMemAllocator(deviceID));
-    }
-
-    return m_cudaAllocator;
-}
-
-template<class ElemType>
-std::shared_ptr<ElemType> UCIFastReader<ElemType>::AllocateIntermediateBuffer(int deviceID, size_t numElements)
-{
-    if (deviceID >= 0)
-    {
-        // Use pinned memory for GPU devices for better copy performance
-        size_t totalSize = sizeof(ElemType) * numElements;
-        return std::shared_ptr<ElemType>((ElemType*)GetCUDAAllocator(deviceID)->Malloc(totalSize), [this, deviceID](ElemType* p) {
-            this->GetCUDAAllocator(deviceID)->Free((char*)p);
-        });
-    }
-    else
-    {
-        return std::shared_ptr<ElemType>(new ElemType[numElements], [](ElemType* p) {
-            delete[] p;
-        });
-    }
-}
-
-// instantiate all the combinations we expect to be used
-template class UCIFastReader<double>; 
-template class UCIFastReader<float>;
-}}}+//
+// <copyright file="UCIFastReader.cpp" company="Microsoft">
+//     Copyright (c) Microsoft Corporation.  All rights reserved.
+// </copyright>
+//
+// UCIFastReader.cpp : Defines the exported functions for the DLL application.
+//
+
+#include "stdafx.h"
+#define DATAREADER_EXPORTS  // creating the exports here
+#include "DataReader.h"
+#include "UCIFastReader.h"
+#ifdef LEAKDETECT
+#include <vld.h> // leak detection
+#endif
+#include "fileutil.h"   // for fexists()
+
+namespace Microsoft { namespace MSR { namespace CNTK {
+
+template<class ElemType>
+size_t UCIFastReader<ElemType>::RandomizeSweep(size_t mbStartSample)
+{
+    //size_t randomRangePerEpoch = (m_epochSize+m_randomizeRange-1)/m_randomizeRange;
+    //return m_epoch*randomRangePerEpoch + epochSample/m_randomizeRange;
+    return mbStartSample/m_randomizeRange;
+}
+
+// ReadLine - Read a line
+// readSample - sample to read in global sample space
+// returns - true if we successfully read a record, otherwise false
+template<class ElemType>
+bool UCIFastReader<ElemType>::ReadRecord(size_t /*readSample*/)
+{
+    return false; // not used
+}
+
+// RecordsToRead - Determine number of records to read to populate record buffers
+// mbStartSample - the starting sample from which to read
+// tail - we are checking for possible remainer records to read (default false)
+// returns - true if we have more to read, false if we hit the end of the dataset
+template<class ElemType>
+size_t UCIFastReader<ElemType>::RecordsToRead(size_t mbStartSample, bool tail)
+{
+    assert(mbStartSample >= m_epochStartSample);
+    // determine how far ahead we need to read
+    bool randomize = Randomize();
+    // need to read to the end of the next minibatch
+    size_t epochSample = mbStartSample;
+    epochSample %= m_epochSize;
+
+    // determine number left to read for this epoch
+    size_t numberToEpoch = m_epochSize - epochSample;
+    // we will take either a minibatch or the number left in the epoch
+    size_t numberToRead = min(numberToEpoch, m_mbSize);
+    if (numberToRead == 0 && !tail)
+        numberToRead = m_mbSize;
+
+    if (randomize)
+    {
+        size_t randomizeSweep = RandomizeSweep(mbStartSample);
+        // if first read or read takes us to another randomization range
+        // we need to read at least randomization range records
+        if (randomizeSweep != m_randomordering.CurrentSeed()) // the range has changed since last time
+        {
+            numberToRead = RoundUp(epochSample, m_randomizeRange) - epochSample;
+            if (numberToRead == 0 && !tail)
+                numberToRead = m_randomizeRange;
+        }
+    }
+    return numberToRead;
+}
+
+// EnsureDataAvailable - Read enough lines so we can request a minibatch starting as requested
+// mbStartSample - the starting sample we are ensureing are good
+// endOfDataCheck - check if we are at the end of the dataset (no wraparound)
+// returns - true if we have more to read, false if we hit the end of the dataset
+template<class ElemType>
+bool UCIFastReader<ElemType>::EnsureDataAvailable(size_t mbStartSample, bool endOfDataCheck)
+{
+    assert(mbStartSample >= m_epochStartSample);
+    // determine how far ahead we need to read
+    Randomize();
+    // need to read to the end of the next minibatch
+    size_t epochSample = mbStartSample;
+    epochSample %= m_epochSize;
+    bool moreToRead = true;
+
+    size_t numberToRead = RecordsToRead(mbStartSample);
+
+    // check to see if we have the proper records read already
+    if (m_readNextSample >= mbStartSample+numberToRead && mbStartSample >= m_epochStartSample)
+        return true;
+
+    // truncate the present arrays to the location we are reading from, parser appends on these arrays
+    if (m_featureData.size() > epochSample*m_featureCount) // should be this size, if not, truncate
+        m_featureData.resize(epochSample*m_featureCount);
+    if (m_labelType != labelNone && m_labelData.size() > epochSample)
+    {
+        // make sure the labelId array is also the correct size
+        if (m_labelType == labelCategory)
+            m_labelIdData.resize(epochSample);
+        m_labelData.resize(epochSample);
+    }
+
+    int recordsRead = 0;
+    do
+    {
+        int numRead = m_parser.Parse(numberToRead-recordsRead, &m_featureData, &m_labelData);
+
+        recordsRead += numRead;
+        if (!m_endReached)
+            m_totalSamples += numRead;   // total number of records in the dataset
+
+        // we should only get less records than requested at when we hit the end of the dataset
+        if (recordsRead < numberToRead)
+        {
+            // update dataset variables
+            size_t additionalToRead = UpdateDataVariables(mbStartSample+recordsRead);
+
+            m_parser.SetFilePosition(0);  // make another pass of the dataset
+
+            // if doing and end of data check, and we are at the end
+            // or a partial minibatch was found exit now
+            if ((endOfDataCheck && recordsRead == 0) ||
+                (m_partialMinibatch && recordsRead > 0))
+            {
+                moreToRead = false;
+                break;
+            }
+
+            // get the additional number to read
+            numberToRead = recordsRead + additionalToRead;
+        }
+    }
+    while (recordsRead < numberToRead);
+    m_readNextSample += recordsRead;
+
+    // for category labels, we need to build up a list of IDs and a mapping table
+    if (m_labelType == labelCategory)
+    {
+        // loop through all the newly read records
+        for (int numberRead=0; numberRead < recordsRead; numberRead++)
+        {
+            LabelType& label = m_labelData[epochSample+numberRead];
+            // check to see if we have seen this label before
+            auto value = m_mapLabelToId.find(label);
+            LabelIdType labelId;
+            if (value == m_mapLabelToId.end())
+            {
+                if (m_labelFileToWrite.empty())
+                    RuntimeError("label found in data not specified in label mapping file: %s", label.c_str());
+                // new label so add it to the mapping tables
+                m_mapLabelToId[label] = m_labelIdMax;
+                m_mapIdToLabel[m_labelIdMax] = label;
+                labelId = m_labelIdMax++;
+
+                // if our label dimension is lower than the current labelId then increase it
+                if (m_labelDim < m_labelIdMax)
+                    m_labelDim = m_labelIdMax;
+            }
+            else
+            {
+                labelId = value->second;
+            }
+
+            // now add the label id to the label data array
+            m_labelIdData.push_back(labelId);
+        }
+    }
+    // if there more to read (always is, unless we want partial minibatches
+    return moreToRead;
+}
+
+// UpdateDataVariables - Update variables that depend on the dataset being completely read
+template<class ElemType>
+size_t UCIFastReader<ElemType>::UpdateDataVariables(size_t mbStartSample)
+{
+    // if we haven't been all the way through the file yet
+    if (!m_endReached)
+    {
+        // get the size of the dataset
+        assert(m_totalSamples*m_featureCount >= m_featureData.size());
+
+        // if they want us to determine epoch size based on dataset size, do that
+        if (m_epochSize == requestDataSize)
+        {
+            // set the epoch size to be a multiple of mbSize or randomization range
+            if (m_partialMinibatch)
+                m_epochSize = m_totalSamples;
+            else
+            {
+                size_t roundUpTo = m_mbSize;
+                if (m_randomizeRange != randomizeAuto && m_randomizeRange != randomizeNone)
+                    roundUpTo = m_randomizeRange;
+                m_epochSize = RoundUp(m_totalSamples, roundUpTo);
+            }
+        }
+
+        // make sure randomization range is within the sample bounds
+        if (m_randomizeRange > m_epochSize)
+        {
+            m_randomizeRange = m_epochSize;
+            m_randomordering.Resize(m_randomizeRange,m_randomizeRange);
+        }
+
+        // write the label file if we hit the end of the file
+        WriteLabelFile();
+
+        // we got to the end of the dataset
+        m_endReached = true;
+    }
+
+    // update the label dimension if it is not big enough, need it here because m_labelIdMax get's updated in the processing loop (after a read)
+    if (m_labelType == labelCategory && m_labelIdMax > m_labelDim)
+        m_labelDim = m_labelIdMax;  // update the label dimensions if different
+
+    bool recordsToRead = mbStartSample < m_epochStartSample + m_epochSize;    // still some to read after potential epochSize change?
+    return recordsToRead?RecordsToRead(mbStartSample):0;
+}
+
+template<class ElemType>
+void UCIFastReader<ElemType>::WriteLabelFile()
+{
+    // write out the label file if they don't have one
+    if (!m_labelFileToWrite.empty())
+    {
+        if (m_mapIdToLabel.size() > 0)
+        {
+            File labelFile(m_labelFileToWrite, fileOptionsWrite | fileOptionsText);
+            for (int i=0; i < m_mapIdToLabel.size(); ++i)
+            {
+                labelFile << m_mapIdToLabel[i] << '\n';
+            }
+            fprintf(stderr, "label file %ls written to disk\n", m_labelFileToWrite.c_str());
+            m_labelFileToWrite.clear();
+        }
+        else if (!m_cachingWriter)
+        {
+            fprintf(stderr, "WARNING: file %ls NOT written to disk yet, will be written the first time the end of the entire dataset is found.\n", m_labelFileToWrite.c_str());
+        }
+    }
+}
+
+// Destroy - cleanup and remove this class
+// NOTE: this destroys the object, and it can't be used past this point
+template<class ElemType>
+void UCIFastReader<ElemType>::Destroy()
+{
+    delete this;
+}
+
+// Init - Reader Initialize for multiple data sets
+// config - [in] configuration parameters for the datareader
+// Sample format below:
+//# Parameter values for the reader
+//reader=[
+//  # reader to use
+//  readerType=UCIFastReader
+//  miniBatchMode=Partial
+//  randomize=None
+//  features=[
+//    dim=784
+//    start=1
+//    file=c:\speech\mnist\mnist_test.txt
+//  ]
+//  labels=[
+//    dim=1
+//      start=0
+//      file=c:\speech\mnist\mnist_test.txt
+//      labelMappingFile=c:\speech\mnist\labels.txt
+//      labelDim=10
+//      labelType=Category
+//  ]
+//]
+template<class ElemType>
+template<class ConfigRecordType>
+void UCIFastReader<ElemType>::InitFromConfig(const ConfigRecordType & readerConfig)
+{
+    // See if the user wants caching
+    m_cachingReader = NULL;
+    m_cachingWriter = NULL;
+
+    // initialize the cache
+    InitCache(readerConfig);
+
+    // if we have a cache, no need to parse the text files...
+    if (m_cachingReader)
+        return;
+
+    std::vector<std::wstring> features;
+    std::vector<std::wstring> labels;
+    GetFileConfigNames(readerConfig, features, labels);
+    if (features.size() > 0)
+    {
+        m_featuresName = features[0];
+    }
+    if (labels.size() > 0)
+    {
+        m_labelsName = labels[0];
+    }
+    if (!readerConfig.Exists(m_featuresName))
+        RuntimeError("features file not found, required in configuration: i.e. 'features=[file=c:\\myfile.txt;start=1;dim=123]'");
+    bool hasLabels = readerConfig.Exists(m_labelsName);
+    if (!hasLabels)
+        fprintf(stderr, "Warning: labels are not specified.");
+    const ConfigRecordType & configFeatures = readerConfig(m_featuresName.c_str(), ConfigRecordType::Record());
+    const ConfigRecordType & configLabels   = readerConfig(m_labelsName.c_str(), ConfigRecordType::Record());
+    if (configFeatures(L"file", L"") != configLabels(L"file", L""))
+        RuntimeError("features and label files must be the same file, use separate readers to define single use files");
+
+    size_t vdim = configFeatures(L"dim");
+    //string name = configFeatures.Name();            // TODO: Aaargh!!!
+    size_t udim = configLabels(L"labelDim", (size_t)0);
+
+    // initialize all the variables
+    m_mbStartSample = m_epoch = m_totalSamples = m_epochStartSample = 0;
+    m_labelIdMax = m_labelDim = 0; 
+    m_partialMinibatch = m_endReached = false;
+    m_labelType = labelCategory;
+    m_featureCount = vdim;
+    m_readNextSample = 0;
+    m_traceLevel = readerConfig(L"traceLevel", 0);
+    m_parser.SetTraceLevel(m_traceLevel);
+
+    m_prefetchEnabled = readerConfig(L"prefetch", false);
+    // set the feature count to at least one (we better have one feature...)
+    assert (m_featureCount != 0);
+
+    if (readerConfig.Exists(L"randomize"))
+    {
+        string randomizeString = readerConfig(L"randomize");
+        if (!_stricmp(randomizeString.c_str(), "none"))
+        {
+            m_randomizeRange = randomizeNone;
+        }
+        else if (!_stricmp(randomizeString.c_str(), "auto"))
+        {
+            m_randomizeRange = randomizeAuto;
+        }
+        else
+        {
+            m_randomizeRange = readerConfig(L"randomize");
+        }
+    }
+    else
+    {
+        m_randomizeRange = randomizeAuto;
+    }
+
+    // determine if we partial minibatches are desired
+    std::string minibatchMode(readerConfig(L"minibatchMode","partial"));
+    m_partialMinibatch = !_stricmp(minibatchMode.c_str(),"partial");
+
+    // get start and dimensions for labels and features
+    size_t startLabels = configLabels(L"start", (size_t)0);
+    size_t dimLabels = configLabels(L"dim", (size_t)0);
+
+    size_t startFeatures = configFeatures(L"start", (size_t)0);
+    size_t dimFeatures = configFeatures(L"dim", (size_t)0);
+
+    // determine label type desired
+    std::wstring labelType;
+    if (!hasLabels)
+        labelType = L"none";
+    else
+        labelType = (wstring)configLabels(L"labelType", L"category");
+
+    //convert to lower case for case insensitive comparison
+    if (!_wcsicmp(labelType.c_str(), L"category"))
+    {
+        m_labelType = labelCategory;
+    }
+    else if (!_wcsicmp(labelType.c_str(), L"regression"))
+    {
+        m_labelType = labelRegression;
+    }
+    else if (!_wcsicmp(labelType.c_str(), L"none"))
+    {
+        m_labelType = labelNone;
+        dimLabels = 0;   // override for no labels
+    }
+
+    std::wstring file = configFeatures(L"file");
+    if (m_traceLevel > 0)
+        fprintf(stderr, "Reading UCI file %ls\n", file.c_str());
+
+    m_parser.ParseInit(file.c_str(), startFeatures, dimFeatures, startLabels, dimLabels);
+
+    // if we have labels, we need a label Mapping file, it will be a file with one label per line
+    if (m_labelType != labelNone)
+    {
+        std::wstring labelPath = configLabels(L"labelMappingFile");
+        if (fexists(labelPath))
+        {
+            // TODO: We use the old CNTK config reader for this. With BrainScript, we would have to parse the file locally here, which should be easy.
+            ConfigArray arrayLabels;
+            arrayLabels.LoadConfigFile(labelPath);
+            for (int i=0; i < arrayLabels.size(); ++i)
+            {
+                LabelType label = arrayLabels[i];
+                m_mapIdToLabel[i] = label;
+                m_mapLabelToId[label] = i;
+            }
+            m_labelIdMax = (LabelIdType)arrayLabels.size();
+        }
+        else
+        {
+            // only do label creation if we have the allow flag, should only be done as a separate command
+            // to ensure that the label file will exist for verification step in training
+            bool allowLabelCreation = readerConfig(L"allowMapCreation", false);
+            if (allowLabelCreation)
+                m_labelFileToWrite = labelPath;
+            else
+                RuntimeError("label mapping file %ls not found, can be created with a 'createLabelMap' command/action\n", labelPath.c_str());
+        }
+    }
+
+    // if we know the size of the randomization now, resize, otherwise wait until we know the epochSize in StartMinibatchLoop()
+    if (Randomize() && m_randomizeRange != randomizeAuto)
+        m_randomordering.Resize(m_randomizeRange, m_randomizeRange);
+
+    // if the value they passed in as udim is not big enough, add something on
+    if (udim < m_labelIdMax)
+        udim = m_labelIdMax;
+    m_labelDim = (LabelIdType)udim;
+
+    mOneLinePerFile = readerConfig(L"oneLinePerFile", false);
+}
+
+// InitCache - Initialize the caching reader if cache files exist, otherwise the writer
+// readerConfig - reader configuration
+template<class ElemType>
+void UCIFastReader<ElemType>::InitCache(const ScriptableObjects::IConfigRecord & readerConfig)
+{
+    // check for a writer tag first (lets us know we are caching)
+    if (readerConfig.Exists(L"writerType"))
+        InvalidArgument("UCIFastReader: Caching ('writerType') is currently not supported for BrainScript.");
+    // BrainScript cannot support this because of the manipulations of ConfigRecords, which the ScriptableObjects interface does not support (IConigRecords are immutable).
+    // TODO: We could implement an overlay IConfigRecord implementation that fakes the two values that are being added to the interface.
+    // BrainScript also cannot support this because a copy of the readerConfig is kept. IConfigRecords are not copyable.
+    // TODO: We could copy the IConfigRecordPtr. That is allowed. Not trivial to do with template magic.
+}
+template<class ElemType>
+void UCIFastReader<ElemType>::InitCache(const ConfigParameters& readerConfig)
+{
+    // first time we are called we cache our parameters
+    // Note: This is a little ugly. It is an artifact of integrating with BrainScript. Since BrainScript does not allow to copy configs, I moved that copy code here into the ConfigParameters implementation.
+    if (&readerConfig != &m_readerConfig)
+        readerConfig.CopyTo(m_readerConfig);
+
+    // check for a writer tag first (lets us know we are caching)
+    if (!readerConfig.Exists(L"writerType"))
+        return;
+
+    // first try to open the binary cache
+    bool found = false;
+    try
+    {
+        // TODO: need to go down to all levels, maybe search for sectionType
+        ConfigArray filesList(',');
+        vector<std::wstring> names;
+        if (readerConfig.Exists(L"wfile"))
+        {
+            filesList.push_back(readerConfig(L"wfile"));
+            if (fexists(readerConfig(L"wfile")))
+                found = true;
+        }
+        FindConfigNames(readerConfig, "wfile", names);
+        for (const auto & name : names)
+        {
+            ConfigParameters config = readerConfig(name);
+            filesList.push_back(config("wfile"));
+            if (fexists(config("wfile")))
+                found = true;
+        }
+
+        // if we have a file already, we are going to read the cached files
+        if (found)
+        {
+            ConfigParameters config;
+            readerConfig.CopyTo(config);
+            // mmodify the config so the reader types look correct
+            config["readerType"] = config("writerType");
+            config["file"] = filesList;
+            m_cachingReader = new DataReader<ElemType>(config);
+        }
+        else
+        {
+            m_cachingWriter = new DataWriter<ElemType>(readerConfig);
+
+            // now get the section names for map and category types
+            std::map<std::wstring, SectionType, nocase_compare> sections;
+            m_cachingWriter->GetSections(sections);
+            for (const auto & pair : sections)
+            {
+                if (pair.second == sectionTypeCategoryLabel)
+                {
+                    m_labelsCategoryName = pair.first;
+                }
+                else if (pair.second == sectionTypeLabelMapping)
+                {
+                    m_labelsMapName = pair.first;
+                }
+            }
+        }
+    }
+    catch (runtime_error err)
+    {
+        // In case caching reader/writer cannot be created, we gracefully fail over and disable caching.
+        fprintf(stderr,"Error attemping to create Binary%s\n%s\n",found?"Reader":"Writer",err.what());
+        delete m_cachingReader;
+        m_cachingReader = NULL;
+        delete m_cachingWriter;
+        m_cachingWriter = NULL;
+    }
+    catch (...)
+    {
+        // if there is any error, just get rid of the object
+        fprintf(stderr,"Error attemping to create Binary%s\n",found?"Reader":"Writer");
+        delete m_cachingReader;
+        m_cachingReader = NULL;
+        delete m_cachingWriter;
+        m_cachingWriter = NULL;
+    }
+}
+
+// destructor - virtual so it gets called properly 
+template<class ElemType>
+UCIFastReader<ElemType>::~UCIFastReader()
+{
+    ReleaseMemory();
+    delete m_cachingReader;
+    delete m_cachingWriter;
+}
+
+// ReleaseMemory - release the memory footprint of UCIFastReader
+// used when the caching reader is taking over
+template<class ElemType>
+void UCIFastReader<ElemType>::ReleaseMemory()
+{
+    m_featuresBuffer=NULL;
+    m_labelsBuffer=NULL;
+    m_labelsIdBuffer=NULL;
+    m_featureData.clear();
+    m_labelIdData.clear();
+    m_labelData.clear();
+}
+
+//SetupEpoch - Setup the proper position in the file, and other variable settings to start a particular epoch
+template<class ElemType>
+void UCIFastReader<ElemType>::SetupEpoch()
+{
+    // if we are starting fresh (epoch zero and no data read), init everything
+    // however if we are using cachingWriter, we need to know record count, so do that first
+    if (m_epoch == 0 && m_totalSamples == 0 && m_cachingWriter != NULL)
+    {
+        m_readNextSample = m_epochStartSample = m_mbStartSample = 0;
+        m_parser.SetFilePosition(0);
+    }
+    else  // otherwise, position the read to start at the right location
+    {
+        // don't know the total number of samples yet, so count them
+        if (m_totalSamples == 0)
+        {
+            if (m_traceLevel > 0)
+                fprintf(stderr, "starting at epoch %lu counting lines to determine record count\n", (unsigned long)m_epoch);
+            m_parser.SetParseMode(ParseLineCount);
+            m_totalSamples = m_parser.Parse(size_t(-1), NULL, NULL);   
+            m_parser.SetParseMode(ParseNormal);
+            m_parser.SetFilePosition(0);
+            m_mbStartSample = 0;
+            UpdateDataVariables(0); // update all the variables since we read to the end...
+            if (m_traceLevel > 0)
+                fprintf(stderr, "\n %lu records found\n", (unsigned long)m_totalSamples);
+        }
+
+        // make sure we are in the correct location for mid-dataset epochs
+        size_t mbStartSample = m_epoch * m_epochSize;
+
+        size_t fileRecord = m_totalSamples?mbStartSample % m_totalSamples:0;
+        fprintf(stderr, "starting epoch %lu at record count %lu, and file position %lu\n", (unsigned long)m_epoch, (unsigned long)mbStartSample, (unsigned long)fileRecord);
+        size_t currentFileRecord = m_mbStartSample % m_totalSamples;
+
+        // reset the next read sample
+        m_readNextSample = mbStartSample;
+        if (currentFileRecord == fileRecord)
+        {
+            fprintf(stderr, "already there from last epoch\n");
+
+            // we have a slight delima here, if we haven't determined the end of the file yet
+            // and the user told us to find how many records are in the file, we can't distinguish "almost done"
+            // with a file (a character away) and the middle of the file. So read ahead a record to see if it's there.
+            bool endReached = m_endReached;
+            if (!endReached)
+            {
+                if (!m_parser.HasMoreData())
+                {
+                    endReached = true;
+                    UpdateDataVariables(mbStartSample);
+                    assert(m_endReached);
+                }
+            }
+            // move the read pointer to the end since we have everything already in memory.
+            if (endReached && m_epochStartSample % m_totalSamples == fileRecord
+                && m_featureData.size() >= m_epochSize*m_featureCount)
+            {
+                m_readNextSample = mbStartSample + m_epochSize;    
+                // write the label file here to make sure we do it somewhere. We know the entire dataset has been read at this point
+                WriteLabelFile();   
+            }
+
+        }
+        // not the right position, need to get there
+        else
+        {   
+            // if we are already past the desired record, start at the beginning again
+            if (currentFileRecord > fileRecord)
+            {
+                m_parser.SetFilePosition(0); 
+                currentFileRecord = 0;
+            }
+            fprintf(stderr, "reading from record %lu to %lu to be positioned properly for epoch\n", (unsigned long)currentFileRecord, (unsigned long)fileRecord);
+            m_parser.SetParseMode(ParseLineCount);
+            m_parser.Parse(fileRecord-currentFileRecord, NULL, NULL);
+            m_parser.SetParseMode(ParseNormal);
+            if (!m_labelFileToWrite.empty())
+            {
+                fprintf(stderr, "WARNING: file %ls NOT written to disk, label file will only be written when starting epochs at the beginning of the dataset\n", m_labelFileToWrite.c_str());
+                m_labelFileToWrite.clear();
+                RuntimeError("LabelMappingFile not provided in config, must be provided if not starting from epoch Zero (0)");
+            }
+        }
+        m_epochStartSample = m_mbStartSample = mbStartSample;
+    }
+}
+
+// utility function to round an integer up to a multiple of size
+size_t RoundUp(size_t value, size_t size) 
+{
+    return ((value + size -1)/size)*size;
+}
+
+template<class ElemType>
+void UCIFastReader<ElemType>::SetNumParallelSequences(const size_t sz) 
+{
+    mRequestedNumParallelSequences = sz; 
+    if (mOneLinePerFile)
+        m_mbSize = mRequestedNumParallelSequences;
+};
+
+//StartMinibatchLoop - Startup a minibatch loop 
+// mbSize - [in] size of the minibatch (number of Samples, etc.)
+// epoch - [in] epoch number for this loop, if > 0 the requestedEpochSamples must be specified (unless epoch zero was completed this run)
+// requestedEpochSamples - [in] number of samples to randomize, defaults to requestDataSize which uses the number of samples there are in the dataset
+//   this value must be a multiple of mbSize, if it is not, it will be rounded up to one.
+template<class ElemType>
+void UCIFastReader<ElemType>::StartDistributedMinibatchLoop(size_t mbSize, size_t epoch, size_t subsetNum, size_t numSubsets, size_t requestedEpochSamples /*= requestDataSize */)
+{
+    m_subsetNum = subsetNum;
+    m_numSubsets = numSubsets;
+    if (mOneLinePerFile)
+        mbSize = mRequestedNumParallelSequences; /// each file has only one observation, therefore the number of data to read is the number of files
+
+    // if we aren't currently caching, see if we can use a cache
+    if (!m_cachingReader && !m_cachingWriter)
+    {
+        InitCache(m_readerConfig);
+        if (m_cachingReader)
+            ReleaseMemory();    // free the memory used by the UCIFastReader
+    }
+
+    // if we are reading from the cache, do so now and return
+    if (m_cachingReader)
+    {
+        m_cachingReader->StartMinibatchLoop(mbSize, epoch, requestedEpochSamples);
+        return;
+    } 
+
+        // if we are reallocating bigger, release the original
+    if (mbSize > m_mbSize)
+    {
+        m_featuresBuffer = NULL;
+        m_labelsBuffer = NULL;
+            m_labelsIdBuffer = NULL;
+        }
+
+    m_mbSize = mbSize;
+    if (requestedEpochSamples == requestDataSize)
+    {
+        if (!m_endReached)
+        {
+            m_epochSize = requestDataSize;
+        }
+    }
+    else
+    {
+        m_epochSize = requestedEpochSamples;
+        if (!m_partialMinibatch)
+            m_epochSize = RoundUp(requestedEpochSamples, mbSize);
+        if (m_epochSize != requestedEpochSamples)
+            fprintf(stderr, "epochSize rounded up to %d to fit an integral number of minibatches\n", (int)m_epochSize);
+    }
+    
+    // set the randomization range for randomizationAuto
+    // or if it's invalid less than the minibatch size, we need to make it at least minibatch size
+    if (m_randomizeRange != randomizeNone)
+    {
+        if (m_epochSize != requestDataSize && m_randomizeRange == randomizeAuto)
+        {
+            m_randomizeRange = m_epochSize;
+        }
+        m_randomizeRange = max(m_randomizeRange, m_mbSize);
+        if (m_randomizeRange != randomizeAuto)
+        {
+            if ((m_epochSize != requestDataSize && m_epochSize % m_randomizeRange != 0) || (m_randomizeRange % m_mbSize != 0))
+                RuntimeError("randomizeRange must be an even multiple of mbSize and an integral factor of epochSize");
+            m_randomordering.Resize(m_randomizeRange, m_randomizeRange);
+        }
+    }
+
+    // we use epochSize, which might not be set yet, so use a default value for allocations if not yet set
+    size_t epochSize = m_epochSize == requestDataSize?1000:m_epochSize;
+    m_epoch = epoch;
+    m_mbStartSample = epoch*m_epochSize;
+
+    // allocate room for the data
+    m_featureData.reserve(m_featureCount*epochSize);
+    if (m_labelType == labelCategory)
+        m_labelIdData.reserve(epochSize);
+    else if (m_labelType != labelNone)
+        m_labelData.reserve(epochSize);
+
+    SetupEpoch();
+}
+
+// function to store the LabelType in an ElemType
+// required for string labels, which can't be stored in ElemType arrays
+template<class ElemType>
+void UCIFastReader<ElemType>::StoreLabel(ElemType& labelStore, const LabelType& labelValue)
+{
+    labelStore = (ElemType)m_mapLabelToId[labelValue];
+}
+
+// GetMinibatch - Get the next minibatch (features and labels)
+// matrices - [in] a map with named matrix types (i.e. 'features', 'labels') mapped to the corresponing matrix, 
+//             [out] each matrix resized if necessary containing data. 
+// returns - true if there are more minibatches, false if no more minibatchs remain
+template<class ElemType>
+bool UCIFastReader<ElemType>::GetMinibatch(std::map<std::wstring, Matrix<ElemType>*>& matrices)
+{
+    bool minibatchesRemaining = true;
+    if (m_pendingAsyncGetMinibatch.valid())
+    {
+        // An async GetMinibatch is in flight. Wait for it to finish and swap
+        // the contents of the m_prefetchedMatrices and parameter matrices
+        minibatchesRemaining = m_pendingAsyncGetMinibatch.get();
+
+        // Now swap the m_prefetchedMatrices and parameter matrices
+        for (auto iter = matrices.begin(); iter != matrices.end(); ++iter)
+        {
+            if (m_prefetchMatrices.find(iter->first) == m_prefetchMatrices.end())
+            {
+                LogicError("No mathing prefetch matrix found for matrix named %S!", iter->first.c_str());
+            }
+
+            Matrix<ElemType>* prefetchMatrix = m_prefetchMatrices[iter->first].get();
+            std::swap(*(iter->second), *prefetchMatrix);
+        }
+    }
+    else
+    {
+        minibatchesRemaining = GetMinibatchImpl(matrices);
+
+        // Allocate prefetch matrices if we would be firing an async minibatch prefetch
+        if (minibatchesRemaining && m_prefetchEnabled)
+        {
+            // DeAllocate the existing m_prefetchMatrices
+            m_prefetchMatrices.clear();
+
+            for (auto iter = matrices.begin(); iter != matrices.end(); ++iter)
+            {
+                m_prefetchMatrices[iter->first].reset(new Matrix<ElemType>(iter->second->GetDeviceId()));
+            }
+        }
+    }
+
+    // Fire a new prefetch if there are any minibatches remaining
+    if (minibatchesRemaining && m_prefetchEnabled)
+    {
+        Matrix<ElemType>& features = *matrices[m_featuresName];
+        int deviceId = features.GetDeviceId();
+        m_pendingAsyncGetMinibatch = std::async(std::launch::async, [this, deviceId]()
+        {
+            // Set the device since this will execute on a new thread
+            Matrix<ElemType>::SetDevice(deviceId);
+
+            std::map<std::wstring, Matrix<ElemType>*> prefetchMatrices;
+            for (auto iter = m_prefetchMatrices.begin(); iter != m_prefetchMatrices.end(); ++iter)
+            {
+                prefetchMatrices[iter->first] = iter->second.get();
+            }
+
+            return GetMinibatchImpl(prefetchMatrices);
+        });
+    }
+
+    return minibatchesRemaining;
+}
+
+// GetMinibatchImpl - The actual implementation of getting the next minibatch (features and labels)
+// matrices - [in] a map with named matrix types (i.e. 'features', 'labels') mapped to the corresponing matrix, 
+//             [out] each matrix resized if necessary containing data. 
+// returns - true if there are more minibatches, false if no more minibatchs remain
+template<class ElemType>
+bool UCIFastReader<ElemType>::GetMinibatchImpl(std::map<std::wstring, Matrix<ElemType>*>& matrices)
+{
+    if (m_cachingReader)
+    {
+        return m_cachingReader->GetMinibatch(matrices);
+    }
+    // get the features array
+    if (matrices.find(m_featuresName) == matrices.end())
+        RuntimeError("Features matrix not found in config file, there should be a section '%ls=[...]' in the configuration file.", m_featuresName.c_str());
+        
+    Matrix<ElemType>& features = *matrices[m_featuresName];
+
+    // get out if they didn't call StartMinibatchLoop() first
+    if (m_mbSize == 0)
+        return false;
+
+    // check to see if we have changed epochs, if so we are done with this one.
+    if (m_mbStartSample / m_epochSize != m_epoch)
+        return false;
+
+    bool randomize = Randomize();
+    bool moreData = EnsureDataAvailable(m_mbStartSample);
+
+    // figure which sweep of the randomization we are on
+    size_t epochSample = m_mbStartSample % m_epochSize; // where the minibatch starts in this epoch
+    //size_t samplesExtra = m_totalSamples % m_epochSize; // extra samples at the end of an epoch
+    //size_t epochsDS = (m_totalSamples+m_epochSize-1)/m_epochSize; // how many epochs per dataset
+    size_t randomizeSet = randomize?RandomizeSweep(m_mbStartSample):0;
+    const auto & tmap = m_randomordering(randomizeSet);
+    size_t epochEnd = m_epochSize;
+    size_t recordStart = m_totalSamples?m_mbStartSample%m_totalSamples:m_mbStartSample;
+
+    // actual size is either what requested, or total number of samples read so far
+    size_t actualmbsize = min(m_totalSamples, m_mbSize);   // it may still return less if at end of sweep
+
+    // check for an odd sized last minibatch
+    if (epochSample + actualmbsize > epochEnd)
+    {   
+        actualmbsize = epochEnd - epochSample;
+    }
+
+    // hit the end of the dataset, we should only get here in "one=pass mode"
+    if (!moreData)
+    {
+        // make sure we take into account hitting the end of the dataset (not wrapping around)
+        actualmbsize = min(m_totalSamples-recordStart,actualmbsize);
+    }
+
+    if (m_featuresBuffer == NULL)
+    {
+        m_featuresBuffer = AllocateIntermediateBuffer(features.GetDeviceId(), m_mbSize * m_featureCount);
+        memset(m_featuresBuffer.get(), 0, sizeof(ElemType) * m_mbSize * m_featureCount);
+    }
+
+    if (m_labelsBuffer == NULL)
+    {
+    if (m_labelType == labelCategory)
+    {
+            m_labelsBuffer = AllocateIntermediateBuffer(features.GetDeviceId(), m_labelDim * m_mbSize);
+            m_labelsIdBuffer = std::shared_ptr<LabelIdType>(new LabelIdType[m_mbSize], [](LabelIdType* p) {
+                delete[] p;
+            });
+    }
+    else if (m_labelType != labelNone)
+    {
+            m_labelsBuffer = AllocateIntermediateBuffer(features.GetDeviceId(), m_mbSize);
+            m_labelsIdBuffer = NULL;
+        }
+    }
+
+    if (m_labelType == labelCategory)
+    {
+        memset(m_labelsBuffer.get(), 0, sizeof(ElemType)*m_labelDim*actualmbsize);
+        memset(m_labelsIdBuffer.get(), 0, sizeof(LabelIdType)*actualmbsize);
+    }
+    else if (m_labelType != labelNone)
+    {
+        memset(m_labelsBuffer.get(), 0, sizeof(ElemType) * 1 * actualmbsize);
+    }
+
+    if (actualmbsize > 0)
+    {
+        // loop through and copy data to matrix
+        int j = 0; // vector of vectors of feature data
+        // determine randomization base index
+        size_t randBase = 0;    // (keep compiler happy)
+        if (randomize)
+            randBase = epochSample - epochSample%m_randomizeRange;
+
+        //loop through all the samples
+        for (size_t jSample = m_mbStartSample; j < actualmbsize; ++j, ++jSample)
+        {
+            // pick the right sample with randomization if desired
+            size_t jRand = randomize?(randBase + tmap[jSample%m_randomizeRange]):jSample;
+            jRand %= m_epochSize;
+         
+            // vector of feature data goes into matrix column
+            memcpy(&m_featuresBuffer.get()[j*m_featureCount], &m_featureData[jRand*m_featureCount], sizeof(ElemType)*m_featureCount);
+
+            if (m_labelType == labelCategory)
+            {            
+                m_labelsBuffer.get()[j*m_labelDim + m_labelIdData[jRand]] = (ElemType)1;
+                m_labelsIdBuffer.get()[j] = m_labelIdData[jRand];
+            }
+            else if (m_labelType != labelNone)
+            {
+                if (m_labelType == labelRegression)
+                {
+                    m_labelsBuffer.get()[j] = (ElemType)atof(m_labelData[jRand].c_str());
+                }
+                else
+                {
+                    StoreLabel(m_labelsBuffer.get()[j], m_labelData[jRand]);
+                }
+            }
+        }
+    }
+
+    // There may be multiple parallel trainers reading at the same time in which case
+    // we will slice the data to only return the share of the current trainer's subset
+    size_t currSubsetStartCol = (actualmbsize * m_subsetNum) / m_numSubsets;
+    size_t currSubsetEndCol = (actualmbsize * (m_subsetNum + 1)) / m_numSubsets;
+    size_t currSubsetSize = currSubsetEndCol - currSubsetStartCol;
+    // create the respective MBLayout
+    // Every sample is returned as a sequence of 1 frame.
+    m_pMBLayout->Init(currSubsetSize, 1);
+
+    // if we are writing out to the caching writer, do it now
+    if (m_cachingWriter && (m_subsetNum == 0))
+    {
+        map<std::wstring, void*, nocase_compare> writeBuffer;
+        writeBuffer[m_featuresName] = m_featuresBuffer.get();
+        if (m_labelType == labelCategory)
+        {
+            writeBuffer[m_labelsName] = m_labelsIdBuffer.get();
+            if (!m_labelsCategoryName.empty())
+                writeBuffer[m_labelsCategoryName] = m_labelsBuffer.get();
+        }
+        else if (m_labelType != labelNone)
+        {
+            writeBuffer[m_labelsName] = m_labelsBuffer.get();
+        }
+
+        // write out the data, on a second pass compute statistics as needed
+        bool moreToWrite = m_cachingWriter->SaveData(m_mbStartSample, writeBuffer, actualmbsize, m_totalSamples, 0);
+
+        // done writing
+        if (!moreToWrite)
+        {
+            // write out the mapping table as necessary
+            if (m_labelType == labelCategory && !m_labelsMapName.empty())
+            {
+                m_cachingWriter->SaveMapping(m_labelsMapName, m_mapIdToLabel);
+            }
+
+            WriteLabelFile();
+
+            // now close the cache writer
+            delete m_cachingWriter;
+            m_cachingWriter = NULL;
+        }
+    }
+
+    // advance to the next minibatch
+    m_mbStartSample += actualmbsize;
+
+    // if they don't want partial minibatches, skip data transfer and return
+    if (actualmbsize < m_mbSize && !m_partialMinibatch
+        || actualmbsize == 0 || currSubsetSize == 0) // no records found (end of minibatch)
+    {
+        return false;
+    }
+
+    // now transfer to the GPU as needed
+    features.SetValue(m_featureCount, currSubsetSize, features.GetDeviceId(), m_featuresBuffer.get() + (m_featureCount * currSubsetStartCol), matrixFlagNormal);
+    if (m_labelType == labelCategory)
+    {
+        auto labelEntry = matrices.find(m_labelsName);
+        if (labelEntry != matrices.end())
+        {
+            Matrix<ElemType>* labels = labelEntry->second;
+            if (labels != nullptr)
+                labels->SetValue(m_labelDim, currSubsetSize, labels->GetDeviceId(), m_labelsBuffer.get() + (m_labelDim * currSubsetStartCol), matrixFlagNormal);
+        }
+    }
+    else if (m_labelType != labelNone)
+    {
+        auto labelEntry = matrices.find(m_labelsName);
+        if (labelEntry != matrices.end())
+        {
+            Matrix<ElemType>* labels = labelEntry->second;
+            if (labels != nullptr)
+                labels->SetValue(1, currSubsetSize, labels->GetDeviceId(), m_labelsBuffer.get() + (1 * currSubsetStartCol), matrixFlagNormal);
+        }
+    }
+    // we read some records, so process them
+    return true;
+}
+
+// GetLabelMapping - Gets the label mapping from integer index to label type 
+// returns - a map from numeric datatype to native label type 
+template<class ElemType>
+const std::map<typename IDataReader<ElemType>::LabelIdType, typename IDataReader<ElemType>::LabelType>& UCIFastReader<ElemType>::GetLabelMapping(const std::wstring& sectionName)
+{
+    if (m_cachingReader)
+    {
+        return m_cachingReader->GetLabelMapping(sectionName);
+    }
+    return m_mapIdToLabel;
+}
+
+// SetLabelMapping - Sets the label mapping from integer index to label 
+// labelMapping - mapping table from label values to IDs (must be 0-n)
+// note: for tasks with labels, the mapping table must be the same between a training run and a testing run 
+template<class ElemType>
+void UCIFastReader<ElemType>::SetLabelMapping(const std::wstring& /*sectionName*/, const std::map<typename IDataReader<ElemType>::LabelIdType, LabelType>& labelMapping)
+{
+    if (m_cachingReader)
+    {
+        RuntimeError("Cannot set mapping table when the caching reader is being used");
+    }
+    m_mapIdToLabel = labelMapping;
+    m_mapLabelToId.clear();
+    for (std::pair<unsigned, LabelType> var : labelMapping)
+    {
+        m_mapLabelToId[var.second] = var.first;
+    }
+}
+
+// GetData - Gets metadata from the specified section (into CPU memory) 
+// sectionName - section name to retrieve data from
+// numRecords - number of records to read
+// data - pointer to data buffer, if NULL, dataBufferSize will be set to size of required buffer to accomidate request
+// dataBufferSize - [in] size of the databuffer in bytes
+//                  [out] size of buffer filled with data
+// recordStart - record to start reading from, defaults to zero (start of data)
+// returns: true if data remains to be read, false if the end of data was reached
+template<class ElemType>
+bool UCIFastReader<ElemType>::GetData(const std::wstring& sectionName, size_t numRecords, void* data, size_t& dataBufferSize, size_t recordStart)
+{
+    if (m_cachingReader)
+    {
+        return m_cachingReader->GetData(sectionName, numRecords, data, dataBufferSize, recordStart);
+    }
+    RuntimeError("GetData not supported in UCIFastReader");
+}
+
+template<class ElemType>
+bool UCIFastReader<ElemType>::DataEnd(EndDataType endDataType)
+{
+    if (m_cachingReader)
+    {
+        return m_cachingReader->DataEnd(endDataType);
+    }
+
+    bool ret = false;
+    switch (endDataType)
+    {
+    case endDataNull:
+        assert(false);
+        break;
+    case endDataEpoch:
+        ret = (m_mbStartSample / m_epochSize != m_epoch);
+        break;
+    case endDataSet:
+        ret = EnsureDataAvailable(m_mbStartSample, true);
+        break;
+    case endDataSentence:  // for fast reader each minibatch is considered a "sentence", so always true
+        ret = true;
+        break;
+    }
+    return ret;
+}
+
+template<class ElemType>
+unique_ptr<CUDAPageLockedMemAllocator>& UCIFastReader<ElemType>::GetCUDAAllocator(int deviceID)
+{
+    if (m_cudaAllocator != nullptr)
+    {
+        if (m_cudaAllocator->GetDeviceId() != deviceID)
+        {
+            m_cudaAllocator.reset(nullptr);
+        }
+    }
+
+    if (m_cudaAllocator == nullptr)
+    {
+        m_cudaAllocator.reset(new CUDAPageLockedMemAllocator(deviceID));
+    }
+
+    return m_cudaAllocator;
+}
+
+template<class ElemType>
+std::shared_ptr<ElemType> UCIFastReader<ElemType>::AllocateIntermediateBuffer(int deviceID, size_t numElements)
+{
+    if (deviceID >= 0)
+    {
+        // Use pinned memory for GPU devices for better copy performance
+        size_t totalSize = sizeof(ElemType) * numElements;
+        return std::shared_ptr<ElemType>((ElemType*)GetCUDAAllocator(deviceID)->Malloc(totalSize), [this, deviceID](ElemType* p) {
+            this->GetCUDAAllocator(deviceID)->Free((char*)p);
+        });
+    }
+    else
+    {
+        return std::shared_ptr<ElemType>(new ElemType[numElements], [](ElemType* p) {
+            delete[] p;
+        });
+    }
+}
+
+// instantiate all the combinations we expect to be used
+template class UCIFastReader<double>; 
+template class UCIFastReader<float>;
+}}}