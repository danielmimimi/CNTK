{
 "cells": [
  {
   "cell_type": "markdown",
   "metadata": {
    "deletable": true,
    "editable": true
   },
   "source": [
    "# Tutorial 104: Time Series Basics with Pandas and Finance Data\n",
    "\n",
    "Contributed by: Avi Thaker\n",
    "November 20, 2016\n",
    "\n",
    "This tutorial will introduce the use of the Cognitive Toolkit for time series data. We show how to prepare time series data for deep learning algorithms. We will cover training a neural network and evaluating the neural network model. We will also look at the predictive potential on classification of an Exchange-traded Funds ([ETF](https://en.wikipedia.org/wiki/Exchange-traded_fund)), and in this simplified setting how one could trade it. This tutorial serves **only** as an example of how to use neural networks for time series analysis. \n",
    "    \n",
    "It is important to note that the stock market is extremely noisy and is difficult to predict. This is best done by professionals with domain expertise. It is more important to make sure the model is correct before setting up a trading system (there are many factors to consider including but not limited to: [curve fitting bias](https://en.wikipedia.org/wiki/Overfitting), [forward looking bias](http://www.investopedia.com/terms/l/lookaheadbias.asp?lgl=no-infinite), profitability etc.). The learnings and anecdotes presented in this tutorial is only for exemplary purposes with the goal of introducing an approach to analyze time series data.\n",
    "\n",
    "This tutorial introduces how to use pandas_datareader package and pandas. Please note, this tutorial will utilize the numpy interface to CNTK which interfaces well with [Pandas dataframes](http://pandas.pydata.org/pandas-docs/stable/generated/pandas.DataFrame.html) (a structure that is well suited towards timeseries analysis). \n"
   ]
  },
  {
   "cell_type": "code",
   "execution_count": 1,
   "metadata": {
    "collapsed": true,
    "deletable": true,
    "editable": true
   },
   "outputs": [],
   "source": [
    "from __future__ import print_function\n",
    "import datetime\n",
    "import numpy as np\n",
    "import os\n",
    "import pandas as pd\n",
    "pd.options.mode.chained_assignment = None  # default='warn'\n",
    "\n",
    "import cntk as C\n",
    "import cntk.tests.test_utils\n",
    "cntk.tests.test_utils.set_device_from_pytest_env() # (only needed for our build system)\n",
    "C.cntk_py.set_fixed_random_seed(1) # fix a random seed for CNTK components\n",
    "\n",
    "%matplotlib inline"
   ]
  },
  {
   "cell_type": "markdown",
   "metadata": {
    "deletable": true,
    "editable": true
   },
   "source": [
    "## Read data\n",
    "We first retrieve stock data using the method `get_stock_data`. This method downloads stock data on a daily timescale from Google Finance (can be modified to get data from Yahoo Finance and many other sources). [Pandas datareader]( http://pandas-datareader.readthedocs.io/en/latest/remote_data.html) shows many use cases for the data reader."
   ]
  },
  {
   "cell_type": "code",
   "execution_count": 3,
   "metadata": {
    "collapsed": true,
    "deletable": true,
    "editable": true
   },
   "outputs": [],
   "source": [
    "# A method which obtains stock data from Google finance\n",
    "# Requires an Internet connection to retrieve stock data from Google finance\n",
    "\n",
    "import time\n",
    "try:\n",
    "    from  pandas_datareader import data\n",
    "except ImportError:\n",
    "    !pip install pandas_datareader\n",
    "    from  pandas_datareader import data \n",
    "    \n",
    "# Set a random seed\n",
    "np.random.seed(123)\n",
    "\n",
    "def get_stock_data(contract, s_year, s_month, s_day, e_year, e_month, e_day):\n",
    "    \"\"\"\n",
    "    Args:\n",
    "        contract (str): the name of the stock/etf\n",
    "        s_year (int): start year for data\n",
    "        s_month (int): start month\n",
    "        s_day (int): start day\n",
    "        e_year (int): end year\n",
    "        e_month (int): end month\n",
    "        e_day (int): end day\n",
    "    Returns:\n",
    "        Pandas Dataframe: Daily OHLCV bars\n",
    "    \"\"\"\n",
    "    start = datetime.datetime(s_year, s_month, s_day)\n",
    "    end = datetime.datetime(e_year, e_month, e_day)\n",
    "    \n",
    "    retry_cnt, max_num_retry = 0, 3\n",
    "    \n",
    "    while(retry_cnt < max_num_retry):\n",
    "        try:\n",
    "            bars = data.DataReader(contract,\"google\", start, end)\n",
    "            return bars\n",
    "        except:\n",
    "            retry_cnt += 1\n",
    "            time.sleep(np.random.randint(1,10)) \n",
    "            \n",
    "    print(\"Google Finance is not reachable\")\n",
    "    raise Exception('Google Finance is not reachable')"
   ]
  },
  {
   "cell_type": "code",
   "execution_count": 4,
   "metadata": {
    "collapsed": false,
    "deletable": true,
    "editable": true
   },
   "outputs": [
    {
     "name": "stdout",
     "output_type": "stream",
     "text": [
      "File already exists data\\Stock\\stock_SPY.pkl\n"
     ]
    }
   ],
   "source": [
    "import pickle as  pkl\n",
    "\n",
    "# We search in cached stock data set with symbol SPY.               \n",
    "# Check for an environment variable defined in CNTK's test infrastructure\n",
    "envvar = 'CNTK_EXTERNAL_TESTDATA_SOURCE_DIRECTORY'\n",
    "def is_test(): return envvar in os.environ\n",
    "\n",
    "def download(data_file):\n",
    "    try:\n",
    "        data = get_stock_data(\"SPY\", 2000, 1,2,2017,1,1)\n",
    "    except:\n",
    "        raise Exception(\"Data could not be downloaded\")\n",
    "        \n",
    "    dir = os.path.dirname(data_file)\n",
    "        \n",
    "    if not os.path.exists(dir):\n",
    "        os.makedirs(dir)\n",
    "        \n",
    "    if not os.path.isfile(data_file):\n",
    "        print(\"Saving\", data_file )\n",
    "        with open(data_file, 'wb') as f:\n",
    "            pkl.dump(data, f, protocol = 2)\n",
    "    return data\n",
    "\n",
    "data_file = os.path.join(\"data\", \"Stock\", \"stock_SPY.pkl\")\n",
    "\n",
    "# Check for data in local cache\n",
    "if os.path.exists(data_file):\n",
    "        print(\"File already exists\", data_file)\n",
    "        data = pd.read_pickle(data_file) \n",
    "else: \n",
    "    # If not there we might be running in CNTK's test infrastructure\n",
    "    if is_test():\n",
    "        test_file = os.path.join(os.environ[envvar], 'Tutorials','data','stock','stock_SPY.pkl')\n",
    "        if os.path.isfile(test_file):\n",
    "            print(\"Reading data from test data directory\")\n",
    "            data = pd.read_pickle(test_file)\n",
    "        else:\n",
    "            print(\"Test data directory missing file\", test_file)\n",
    "            print(\"Downloading data from Google Finance\")\n",
    "            data = download(data_file)         \n",
    "    else:\n",
    "        # Local cache is not present and not test env\n",
    "        # download the data from Google finance and cache it in a local directory\n",
    "        # Please check if there is trade data for the chosen stock symbol during this period\n",
    "        data = download(data_file)"
   ]
  },
  {
   "cell_type": "markdown",
   "metadata": {
    "deletable": true,
    "editable": true
   },
   "source": [
<<<<<<< HEAD
    "## Building the training parameters\n",
=======
    "## Build features\n",
>>>>>>> d29ce291
    "\n",
    "The stock market behavior exhibits substantial [autocorrelation](https://en.wikipedia.org/wiki/Autocorrelation) ([reference](http://epchan.blogspot.com/2016/04/mean-reversion-momentum-and-volatility.html)). We use [ETF](http://www.investopedia.com/terms/e/etf.asp) `SPY` index representing the \"market\" of stock. This is the ETF that encompasses around top 500 companies in America by market capitalization. We will trade under the assumption that there is some short term autocorrelation that have predictive power in the market. \n",
    "\n",
    "**Goal**\n",
    "\n",
    "* Whether or not the next data for the given stock/ETF will be above or below the current day.\n",
    "\n",
    "**Model features**\n",
    "\n",
    "* The previous 8 days, classified if greater than the current day,\n",
    "\n",
    "* The volume changes as a percentage,\n",
    "\n",
    "* The percentage change from the previous day.\n",
    "\n",
    "Note, we are not feeding the neural network the price itself. Financial timeseries data are noisy. It is important not to overfit the data. There is a lot we can do here (smoothing, adding more features, etc.), but we will keep this tutorial simple, and demonstrate CNTK's ability to interface with timeseries data. "
   ]
  },
  {
   "cell_type": "code",
   "execution_count": 5,
   "metadata": {
    "collapsed": false,
    "deletable": true,
    "editable": true
   },
   "outputs": [
    {
     "data": {
      "text/html": [
       "<div>\n",
       "<table border=\"1\" class=\"dataframe\">\n",
       "  <thead>\n",
       "    <tr style=\"text-align: right;\">\n",
       "      <th></th>\n",
       "      <th>Open</th>\n",
       "      <th>High</th>\n",
       "      <th>Low</th>\n",
       "      <th>Close</th>\n",
       "      <th>Volume</th>\n",
       "      <th>diff</th>\n",
       "      <th>v_diff</th>\n",
       "      <th>p_1</th>\n",
       "      <th>p_2</th>\n",
       "      <th>p_3</th>\n",
       "      <th>p_4</th>\n",
       "      <th>p_5</th>\n",
       "      <th>p_6</th>\n",
       "      <th>p_7</th>\n",
       "      <th>p_8</th>\n",
       "    </tr>\n",
       "    <tr>\n",
       "      <th>Date</th>\n",
       "      <th></th>\n",
       "      <th></th>\n",
       "      <th></th>\n",
       "      <th></th>\n",
       "      <th></th>\n",
       "      <th></th>\n",
       "      <th></th>\n",
       "      <th></th>\n",
       "      <th></th>\n",
       "      <th></th>\n",
       "      <th></th>\n",
       "      <th></th>\n",
       "      <th></th>\n",
       "      <th></th>\n",
       "      <th></th>\n",
       "    </tr>\n",
       "  </thead>\n",
       "  <tbody>\n",
       "    <tr>\n",
       "      <th>2001-02-05</th>\n",
       "      <td>134.80</td>\n",
       "      <td>135.94</td>\n",
       "      <td>134.75</td>\n",
       "      <td>135.79</td>\n",
       "      <td>4280900</td>\n",
       "      <td>0.000000</td>\n",
       "      <td>0.000000</td>\n",
       "      <td>0</td>\n",
       "      <td>0</td>\n",
       "      <td>0</td>\n",
       "      <td>0</td>\n",
       "      <td>0</td>\n",
       "      <td>0</td>\n",
       "      <td>0</td>\n",
       "      <td>0</td>\n",
       "    </tr>\n",
       "    <tr>\n",
       "      <th>2001-02-06</th>\n",
       "      <td>135.30</td>\n",
       "      <td>136.70</td>\n",
       "      <td>135.22</td>\n",
       "      <td>135.39</td>\n",
       "      <td>7092200</td>\n",
       "      <td>0.002954</td>\n",
       "      <td>0.396393</td>\n",
       "      <td>0</td>\n",
       "      <td>0</td>\n",
       "      <td>0</td>\n",
       "      <td>0</td>\n",
       "      <td>0</td>\n",
       "      <td>0</td>\n",
       "      <td>0</td>\n",
       "      <td>0</td>\n",
       "    </tr>\n",
       "    <tr>\n",
       "      <th>2001-02-07</th>\n",
       "      <td>134.72</td>\n",
       "      <td>135.40</td>\n",
       "      <td>133.68</td>\n",
       "      <td>134.69</td>\n",
       "      <td>5689800</td>\n",
       "      <td>0.005197</td>\n",
       "      <td>0.246476</td>\n",
       "      <td>0</td>\n",
       "      <td>0</td>\n",
       "      <td>0</td>\n",
       "      <td>0</td>\n",
       "      <td>0</td>\n",
       "      <td>0</td>\n",
       "      <td>0</td>\n",
       "      <td>0</td>\n",
       "    </tr>\n",
       "    <tr>\n",
       "      <th>2001-02-08</th>\n",
       "      <td>134.80</td>\n",
       "      <td>135.40</td>\n",
       "      <td>133.10</td>\n",
       "      <td>133.12</td>\n",
       "      <td>5876800</td>\n",
       "      <td>0.011794</td>\n",
       "      <td>0.031820</td>\n",
       "      <td>0</td>\n",
       "      <td>0</td>\n",
       "      <td>0</td>\n",
       "      <td>0</td>\n",
       "      <td>0</td>\n",
       "      <td>0</td>\n",
       "      <td>0</td>\n",
       "      <td>0</td>\n",
       "    </tr>\n",
       "    <tr>\n",
       "      <th>2001-02-09</th>\n",
       "      <td>133.35</td>\n",
       "      <td>133.35</td>\n",
       "      <td>131.26</td>\n",
       "      <td>131.84</td>\n",
       "      <td>9871200</td>\n",
       "      <td>0.009709</td>\n",
       "      <td>0.404652</td>\n",
       "      <td>0</td>\n",
       "      <td>0</td>\n",
       "      <td>0</td>\n",
       "      <td>0</td>\n",
       "      <td>0</td>\n",
       "      <td>0</td>\n",
       "      <td>0</td>\n",
       "      <td>0</td>\n",
       "    </tr>\n",
       "    <tr>\n",
       "      <th>2001-02-12</th>\n",
       "      <td>131.70</td>\n",
       "      <td>133.50</td>\n",
       "      <td>131.70</td>\n",
       "      <td>133.35</td>\n",
       "      <td>5790300</td>\n",
       "      <td>0.011324</td>\n",
       "      <td>0.704782</td>\n",
       "      <td>1</td>\n",
       "      <td>1</td>\n",
       "      <td>0</td>\n",
       "      <td>0</td>\n",
       "      <td>0</td>\n",
       "      <td>0</td>\n",
       "      <td>0</td>\n",
       "      <td>0</td>\n",
       "    </tr>\n",
       "    <tr>\n",
       "      <th>2001-02-13</th>\n",
       "      <td>133.70</td>\n",
       "      <td>134.17</td>\n",
       "      <td>132.00</td>\n",
       "      <td>132.26</td>\n",
       "      <td>6583200</td>\n",
       "      <td>0.008241</td>\n",
       "      <td>0.120443</td>\n",
       "      <td>0</td>\n",
       "      <td>1</td>\n",
       "      <td>0</td>\n",
       "      <td>0</td>\n",
       "      <td>0</td>\n",
       "      <td>0</td>\n",
       "      <td>0</td>\n",
       "      <td>0</td>\n",
       "    </tr>\n",
       "    <tr>\n",
       "      <th>2001-02-14</th>\n",
       "      <td>132.65</td>\n",
       "      <td>132.65</td>\n",
       "      <td>130.66</td>\n",
       "      <td>132.06</td>\n",
       "      <td>8390200</td>\n",
       "      <td>0.001514</td>\n",
       "      <td>0.215370</td>\n",
       "      <td>0</td>\n",
       "      <td>0</td>\n",
       "      <td>1</td>\n",
       "      <td>0</td>\n",
       "      <td>0</td>\n",
       "      <td>0</td>\n",
       "      <td>0</td>\n",
       "      <td>0</td>\n",
       "    </tr>\n",
       "    <tr>\n",
       "      <th>2001-02-15</th>\n",
       "      <td>132.84</td>\n",
       "      <td>133.52</td>\n",
       "      <td>131.99</td>\n",
       "      <td>133.34</td>\n",
       "      <td>5881800</td>\n",
       "      <td>0.009600</td>\n",
       "      <td>0.426468</td>\n",
       "      <td>1</td>\n",
       "      <td>1</td>\n",
       "      <td>0</td>\n",
       "      <td>1</td>\n",
       "      <td>1</td>\n",
       "      <td>0</td>\n",
       "      <td>0</td>\n",
       "      <td>0</td>\n",
       "    </tr>\n",
       "    <tr>\n",
       "      <th>2001-02-16</th>\n",
       "      <td>131.00</td>\n",
       "      <td>131.29</td>\n",
       "      <td>129.30</td>\n",
       "      <td>130.40</td>\n",
       "      <td>6432800</td>\n",
       "      <td>0.022546</td>\n",
       "      <td>0.085655</td>\n",
       "      <td>0</td>\n",
       "      <td>0</td>\n",
       "      <td>0</td>\n",
       "      <td>0</td>\n",
       "      <td>0</td>\n",
       "      <td>0</td>\n",
       "      <td>0</td>\n",
       "      <td>0</td>\n",
       "    </tr>\n",
       "  </tbody>\n",
       "</table>\n",
       "</div>"
      ],
      "text/plain": [
       "              Open    High     Low   Close   Volume      diff    v_diff  p_1  \\\n",
       "Date                                                                           \n",
       "2001-02-05  134.80  135.94  134.75  135.79  4280900  0.000000  0.000000    0   \n",
       "2001-02-06  135.30  136.70  135.22  135.39  7092200  0.002954  0.396393    0   \n",
       "2001-02-07  134.72  135.40  133.68  134.69  5689800  0.005197  0.246476    0   \n",
       "2001-02-08  134.80  135.40  133.10  133.12  5876800  0.011794  0.031820    0   \n",
       "2001-02-09  133.35  133.35  131.26  131.84  9871200  0.009709  0.404652    0   \n",
       "2001-02-12  131.70  133.50  131.70  133.35  5790300  0.011324  0.704782    1   \n",
       "2001-02-13  133.70  134.17  132.00  132.26  6583200  0.008241  0.120443    0   \n",
       "2001-02-14  132.65  132.65  130.66  132.06  8390200  0.001514  0.215370    0   \n",
       "2001-02-15  132.84  133.52  131.99  133.34  5881800  0.009600  0.426468    1   \n",
       "2001-02-16  131.00  131.29  129.30  130.40  6432800  0.022546  0.085655    0   \n",
       "\n",
       "            p_2  p_3  p_4  p_5  p_6  p_7  p_8  \n",
       "Date                                           \n",
       "2001-02-05    0    0    0    0    0    0    0  \n",
       "2001-02-06    0    0    0    0    0    0    0  \n",
       "2001-02-07    0    0    0    0    0    0    0  \n",
       "2001-02-08    0    0    0    0    0    0    0  \n",
       "2001-02-09    0    0    0    0    0    0    0  \n",
       "2001-02-12    1    0    0    0    0    0    0  \n",
       "2001-02-13    1    0    0    0    0    0    0  \n",
       "2001-02-14    0    1    0    0    0    0    0  \n",
       "2001-02-15    1    0    1    1    0    0    0  \n",
       "2001-02-16    0    0    0    0    0    0    0  "
      ]
     },
     "execution_count": 5,
     "metadata": {},
     "output_type": "execute_result"
    }
   ],
   "source": [
    "# Feature name list\n",
    "predictor_names = []\n",
    "\n",
    "# Compute price difference as a feature\n",
    "data[\"diff\"] = np.abs((data[\"Close\"] - data[\"Close\"].shift(1)) / data[\"Close\"]).fillna(0) \n",
    "predictor_names.append(\"diff\")\n",
    "\n",
    "# Compute the volume difference as a feature\n",
    "data[\"v_diff\"] = np.abs((data[\"Volume\"] - data[\"Volume\"].shift(1)) / data[\"Volume\"]).fillna(0) \n",
    "predictor_names.append(\"v_diff\")\n",
    "\n",
    "# Compute the stock being up (1) or down (0) over different day offsets compared to current dat closing price\n",
    "num_days_back = 8\n",
    "\n",
    "for i in range(1,num_days_back+1):\n",
    "    data[\"p_\" + str(i)] = np.where(data[\"Close\"] > data[\"Close\"].shift(i), 1, 0) # i: number of look back days\n",
    "    predictor_names.append(\"p_\" + str(i))\n",
    "    \n",
    "# If you want to save the file to your local drive\n",
    "#data.to_csv(\"PATH_TO_SAVE.csv\")\n",
    "data.head(10)"
   ]
  },
  {
   "cell_type": "markdown",
   "metadata": {
    "deletable": true,
    "editable": true
   },
   "source": [
    "**What are trying to predict**\n",
    "\n",
    "Here we are trying to predict whether or not the next days' trading will be above or below the current day. We will represent a predicted up day as a 1, else a 0 if the next day is the same or below. (Note: the market is unlikely going to close at the same price as it did the previous day). "
   ]
  },
  {
   "cell_type": "code",
   "execution_count": 6,
   "metadata": {
    "collapsed": true,
    "deletable": true,
    "editable": true
   },
   "outputs": [],
   "source": [
    "data[\"next_day\"] = np.where(data[\"Close\"].shift(-1) > data[\"Close\"], 1, 0)\n",
    "data[\"next_day_opposite\"] = np.where(data[\"next_day\"]==1,0,1) # The label must be one-hot encoded\n",
    "\n",
    "# Establish the start and end date of our training timeseries (picked 2000 days before the market crash)\n",
    "training_data = data[\"2001-02-05\":\"2009-01-20\"] \n",
    "\n",
    "# We define our test data as: data[\"2008-01-02\":]\n",
    "# This example allows to include data up to current date\n",
    "\n",
    "test_data= data[\"2009-01-20\":\"2016-12-29\"] \n",
    "training_features = np.asarray(training_data[predictor_names], dtype = \"float32\")\n",
    "training_labels = np.asarray(training_data[[\"next_day\",\"next_day_opposite\"]], dtype=\"float32\")"
   ]
  },
  {
   "cell_type": "markdown",
   "metadata": {
    "collapsed": true,
    "deletable": true,
    "editable": true
   },
   "source": [
    "Here we are actually building the neural network itself. We will use a simple feedforward neural network (represented as `NN` in the plots) with 10 inputs and 50 dimensions.\n",
    "\n",
    "**Suggested exercise** Try experimenting here with different sizes and number of hidden layers. What happens when we make this network large? Do we overfit the data? "
   ]
  },
  {
   "cell_type": "code",
   "execution_count": 7,
   "metadata": {
    "collapsed": false,
    "deletable": true,
    "editable": true
   },
   "outputs": [
    {
     "name": "stdout",
     "output_type": "stream",
     "text": [
      "(2000, 10)\n"
     ]
    }
   ],
   "source": [
    "print(training_features.shape)"
   ]
  },
  {
   "cell_type": "markdown",
   "metadata": {
    "deletable": true,
    "editable": true
   },
   "source": [
    "## Model Creation\n",
    "\n",
    "We will be using a simple MLP network as our model using the `layers` library found [here](https://cntk.ai/pythondocs/layerref.html)."
   ]
  },
  {
   "cell_type": "code",
   "execution_count": 8,
   "metadata": {
    "collapsed": true,
    "deletable": true,
    "editable": true
   },
   "outputs": [],
   "source": [
    "# Lets build the network\n",
    "input_dim = 2 + num_days_back\n",
    "num_output_classes = 2 #Remember we need to have 2 since we are trying to classify if the market goes up or down 1 hot encoded\n",
    "num_hidden_layers = 2\n",
    "hidden_layers_dim = 2 + num_days_back\n",
    "input_dynamic_axes = [C.Axis.default_batch_axis()]\n",
    "input = C.input_variable(input_dim, dynamic_axes=input_dynamic_axes)\n",
    "label = C.input_variable(num_output_classes, dynamic_axes=input_dynamic_axes)\n",
    "\n",
    "def create_model(input, num_output_classes):\n",
    "    h = input\n",
    "    with C.layers.default_options(init = C.glorot_uniform()):\n",
    "        for i in range(num_hidden_layers):\n",
    "            h = C.layers.Dense(hidden_layers_dim, \n",
    "                               activation = C.relu)(h)\n",
    "        r = C.layers.Dense(num_output_classes, activation=None)(h)   \n",
    "    return r\n",
    "    \n",
    "z = create_model(input, num_output_classes)\n",
    "loss = C.cross_entropy_with_softmax(z, label)\n",
    "label_error = C.classification_error(z, label)\n",
    "lr_per_minibatch = C.learning_rate_schedule(0.125,C.UnitType.minibatch)\n",
    "trainer = C.Trainer(z, (loss, label_error), [C.sgd(z.parameters, lr=lr_per_minibatch)])"
   ]
  },
  {
   "cell_type": "code",
   "execution_count": 9,
   "metadata": {
    "collapsed": true,
    "deletable": true,
    "editable": true
   },
   "outputs": [],
   "source": [
    "#Initialize the parameters for the trainer, we will train in large minibatches in sequential order\n",
    "minibatch_size = 100\n",
    "num_minibatches = len(training_data.index) // minibatch_size\n",
    "\n",
    "#Run the trainer on and perform model training\n",
    "training_progress_output_freq = 1\n",
    "\n",
    "# Visualize the loss over minibatch\n",
    "plotdata = {\"batchsize\":[], \"loss\":[], \"error\":[]}"
   ]
  },
  {
   "cell_type": "markdown",
   "metadata": {
    "deletable": true,
    "editable": true
   },
   "source": [
    "## Training\n",
    "\n",
    "**Note**: Number of passes through the data, how we train time series data?\n",
    "\n",
    "\n",
    "This tutorial will differ from other tutorials in the sense that here we will not randomly send data to the trainer, instead each minibatch will be fed sequentially in the order of the time dimension. This is key to time series data-handling where we want to \"weigh\" the data at the end of our sample a slightly higher. You can put in multiple passes, however you will notice significant performance degradation. Try it out! Additionally, multiple passes tend to overfit the financial timeseries data. This overfitting can be mitigated using standard ML approaches such as [L1 regularization](https://en.wikipedia.org/wiki/Regularization_%28mathematics%29)."
   ]
  },
  {
   "cell_type": "code",
   "execution_count": 10,
   "metadata": {
    "collapsed": false,
    "deletable": true,
    "editable": true
   },
   "outputs": [
    {
     "name": "stdout",
     "output_type": "stream",
     "text": [
      "Number of mini batches\n",
      "20\n",
      "The shape of the training feature minibatch\n",
      "(100, 10)\n"
     ]
    }
   ],
   "source": [
    "tf = np.split(training_features,num_minibatches)\n",
    "\n",
    "print(\"Number of mini batches\")\n",
    "print(len(tf))\n",
    "\n",
    "print(\"The shape of the training feature minibatch\")\n",
    "print(tf[0].shape)\n",
    "\n",
    "tl = np.split(training_labels, num_minibatches)\n",
    "\n",
    "# It is key that we make only one pass through the data linearly in time\n",
    "num_passes = 1 \n",
    "\n",
    "# Defines a utility that prints the training progress\n",
    "def print_training_progress(trainer, mb, frequency, verbose=1):\n",
    "    training_loss = \"NA\"\n",
    "    eval_error = \"NA\"\n",
    "    if mb%frequency == 0:\n",
    "        training_loss = trainer.previous_minibatch_loss_average\n",
    "        eval_error = trainer.previous_minibatch_evaluation_average\n",
    "        if verbose: \n",
    "            print (\"Minibatch: {0}, Loss: {1:.4f}, Error: {2:.2f}%\".format(mb, training_loss, eval_error*100))\n",
    "    return mb, training_loss, eval_error"
   ]
  },
  {
   "cell_type": "code",
   "execution_count": 11,
   "metadata": {
    "collapsed": false,
    "deletable": true,
    "editable": true
   },
   "outputs": [
    {
     "name": "stdout",
     "output_type": "stream",
     "text": [
      "Minibatch: 0, Loss: 0.7874, Error: 54.00%\n",
      "Minibatch: 1, Loss: 0.7570, Error: 51.00%\n",
      "Minibatch: 2, Loss: 0.7579, Error: 61.00%\n",
      "Minibatch: 3, Loss: 0.6916, Error: 47.00%\n",
      "Minibatch: 4, Loss: 0.7127, Error: 54.00%\n",
      "Minibatch: 5, Loss: 0.7286, Error: 59.00%\n",
      "Minibatch: 6, Loss: 0.7056, Error: 50.00%\n",
      "Minibatch: 7, Loss: 0.6975, Error: 48.00%\n",
      "Minibatch: 8, Loss: 0.7059, Error: 56.00%\n",
      "Minibatch: 9, Loss: 0.7037, Error: 54.00%\n",
      "Minibatch: 10, Loss: 0.7567, Error: 60.00%\n",
      "Minibatch: 11, Loss: 0.8480, Error: 52.00%\n",
      "Minibatch: 12, Loss: 0.6917, Error: 45.00%\n",
      "Minibatch: 13, Loss: 0.7526, Error: 58.00%\n",
      "Minibatch: 14, Loss: 0.6823, Error: 47.00%\n",
      "Minibatch: 15, Loss: 0.8856, Error: 40.00%\n",
      "Minibatch: 16, Loss: 0.8299, Error: 48.00%\n",
      "Minibatch: 17, Loss: 1.1737, Error: 51.00%\n",
      "Minibatch: 18, Loss: 0.7951, Error: 53.00%\n",
      "Minibatch: 19, Loss: 0.7809, Error: 48.00%\n"
     ]
    }
   ],
   "source": [
    "# Train our neural network\n",
    "tf = np.split(training_features,num_minibatches)\n",
    "tl = np.split(training_labels, num_minibatches)\n",
    "\n",
    "for i in range(num_minibatches*num_passes): # multiply by the \n",
    "    features = np.ascontiguousarray(tf[i%num_minibatches])\n",
    "    labels = np.ascontiguousarray(tl[i%num_minibatches])\n",
    "    \n",
    "    # Specify the mapping of input variables in the model to actual minibatch data to be trained with\n",
    "    trainer.train_minibatch({input : features, label : labels})\n",
    "    batchsize, loss, error = print_training_progress(trainer, i, training_progress_output_freq, verbose=1)\n",
    "    if not (loss == \"NA\" or error ==\"NA\"):\n",
    "        plotdata[\"batchsize\"].append(batchsize)\n",
    "        plotdata[\"loss\"].append(loss)\n",
    "        plotdata[\"error\"].append(error)"
   ]
  },
  {
   "cell_type": "code",
   "execution_count": 12,
   "metadata": {
    "collapsed": false,
    "deletable": true,
    "editable": true
   },
   "outputs": [
    {
     "data": {
      "image/png": "iVBORw0KGgoAAAANSUhEUgAAAYYAAACfCAYAAAD9Ln4CAAAABHNCSVQICAgIfAhkiAAAAAlwSFlz\nAAALEgAACxIB0t1+/AAAHoZJREFUeJzt3XmYVMW5x/HvD0TEgAqIC6IG9wVQE0UiKotXxd3oxYi7\nojFed2PilojrjcYlQb3R4BaD+y7uURZ3RQVkR1REQUFAQEBBYN77R52R7qa7p3umT2/zfp6nn5k+\nXV2n+kzPeU9VnaqSmeGcc87ValLqAjjnnCsvHhicc84l8cDgnHMuiQcG55xzSTwwOOecS+KBwTnn\nXBIPDI2UpNslXZZvWkk9JH0Zb+l+2u80Sb2Lsa9qEP1txhU6bT3K8YakE+LI2xXHGqUugCssSZ8D\nGwHtzezbhO2jgZ2An5vZF2Z2Rq55pklbr8EvkjYHpgFrmFlNffKoFpL2BF4kHMsmwNrAYkDRth3M\nbEY+eZrZa0DnQqd1jY/XGKqPEU6+/Wo3SOoEtKCeJ/QCqj3pKfYdSU3j3kdDmNmbZtbKzNYBdiQc\nl3Vrt6UGBUVKUljX6HhgqE6DgRMTnp8I3JeYQNK9kq6Kfu8h6UtJF0iaLWmmpJPSpV21SZdImiPp\nM0nHJLxwoKRRkhZKmi5pQML7Xot+LpD0naTdo/ecJmlitG28pJ0T3rOLpI8kzZf0kKQ1031gSSdK\nelPSzZLmAAMkDZA0OCHN5pJqJDWJng+XdFX0vu8kvSSpTYb8J0o6MOF5U0nfSNpZUnNJgyXNjcr5\nnqR26fKpQ9KJP2qSuUrS24TaxKaS+iccq6mS+iek30fStITnX0o6X9LYqFwPSGqWb9ro9UskfR2l\nOzU6jpvV+YGCyyV9LmmWpHsktYpeaxHtp/a4vVt7/KPPOS36nJ9IOqoex9PVkweG6vQu0ErSttFJ\n8DfA/WS/Ut8IaAW0B04F/k/SulnStonSngQMkrR19Npi4HgzWxc4CPidpEOj1/aOfq4TXRW/J6kv\ncDlwXHT1fCgwL2FffYH9gI6EprCTsnyG3YFPgA2Ba6NtqbWk1Of9CIGzHdAcuDBD3g8CxyQ87wPM\nMbMx0fvXATYhHJffAT9kKWc+jiN85nWAmcAs4IDoWJ0G3BrVCGulfr6+wD7AFsCuwPH5ppV0MHAm\n0APYBuid5r2ZnEY4bnsDWxKOz9+j104m1GTbR9v/B1gaBY6bgH2iz9kdGJvj/lwBeGCoXrW1hn2B\nScBXdaT/EbjazFaa2YuEE/y2GdIa8GczW25mrwPPA0cBmNnrZjYh+n088DDhhJIoMUD1B/5qZqOi\n93xmZomd2wPNbLaZLQCeBRJrE6lmmtk/zKzGzJbV8Xlr3Wtmn0bpH82S/0PAoZLWip73i7YBLAfa\nAttYMNrMFue4/7rcY2YfR3+XlWb2vJlNBzCzEcBQYK8s7/+bmc0xs/nAc2Q/fpnS9gXujsrxA3Bl\nHuU/Brgx6tdaAlzKqgC7HFifVcdtlJl9H71WA3SW1Dz6+0/OY5+ugTwwVK/7Cf+AJwH/ziH9vJQO\n4e+BlhnSzjezpQnPpxOu+pC0u6RhUTPLAuB0wj9/JpsCn2Z5fXaOZQKoz91Ss3LJ38w+BSYCh0hq\nQajZPBi9PBh4GXhY0gxJ16lwfRxJn0nSwVGTyzxJ8wmBP9vxzef4ZUrbPqUcX5J7P1F7wvej1nSg\nedTU9i/gVeDRqInqfyU1MbNFhMB7FjBL0pCEGqkrAg8MVcrMviB0Qh8APFng7FtHJ8dam7GqRvIA\n8DSwiZmtB/yTVSeRdM0PXxKaGAohNf8lhLt9am3cwPwfJgTbw4AJZvYZgJmtMLOrzWxHYA/gEKBQ\nt2v+9Jmi2spjhGaydmbWGniF+DvzvwY6JDzfjNybkr4CNk94vjmwLKqZLDezq8xsB2BP4AjgWAAz\ne9nM9iU0W35K+B65IvHAUN1OAXpH1f9CEnClpGaS9iL0JTwavdaSUKNYLqkrye3ycwhNBImB4C7g\nQkm/AJC0paRNC1TOMcDekjaN+ksubmB+DxP6O85gVW0BST0ldYr6cxYTmkjyvR03l5N7c6AZMBew\nqO1/nzz3Ux+PAv0lbSNpbeBPebz3IeCCqOO/FXAN0bGT1EvSjpJEwnGTtFFUM2oBrCAE+JWF/EAu\nOw8M1eenKzkzm1bbdp/6Wj75pPE1MJ9wNTgYON3Mpkav/Q9wtaSFhBPIIwnl+YFwtfuWpG8ldTWz\nx6NtD0r6DniK0BGZb3lX/wBmr0b7Hwu8T+ijSEqSZ36zgHeAbiR8LsJV7ePAQmACMJxwXGoHB/4j\nl+zr2mZmC4HzCTWyeYQr7NTPVFeeeac1s+eA24HXgSnAm9FLmfpxEvO6k3Cs3iDcGLAQOC96rT2h\nNrsQGAf8hxA0mgJ/IHy/5gC/InR+uyJRnAv1SLobOBiYbWZd0rx+DHBR9HQRcIaZxTIa0zlXGNFd\nUB+aWfNSl8XFI+4aw73A/lle/wzY28x2IlQx74y5PM65epB0eNR02Aa4jlBrcVUq1sBgZm8Smhwy\nvf5uVD2GcO/9JnGWxzlXb2cS+jY+JtyxdFZpi+PiVE5zJZ1KmDvGOVdmojuEXCNRFoFBUi/CKMg9\ns6Qp9Tw/zjlXkcwsr1uaS35XkqQuwCDg0GjEZUZm5o8CPQYMGFDyMlTTw4+nH8tyfdRHMQKDyHCP\ndjQJ1xOEuXWyjX51zjlXJLE2JUl6EOgJtJX0BTAAWBMwMxsE/Jlwz/o/okEuy82sa5xlcs45l12s\ngcHMjqnj9dMIsy+6IuvZs2epi1BV/HgWTjkcy4ED4cADYetGOkNTrAPcCkmSVUpZnXOVa8UKaNcO\nLrwQLstp8dvyJgmrtM5n55wrJ++9B0uWwNChpS5J6ZTF7arOOVcupk6Fc8+FNRrx2dGbkpxzrop5\nU5JzzrkG88DgnHMuiQcG55xzSTwwOOecSxJrYJB0t6TZksZmeH1bSW9LWirpgjjL4pxz2UyYAK++\nmrztzTfh1ltLU55SKvVCPfOAs4EbYi6Hc85ldd998MYbydvWWgvuuKM05SmlUi/UM9fMPiQs+O2c\ncyXzwgthGoxEu+wCX38dHo2J9zE45xq9L76A2bNh112TtzdtCj17wrBhJSlWyVTU2L4rrrjip997\n9uxZFpNtOecq34svwv77h0CQap99wvQYxx5b/HLVx4gRIxgxYkSD8oh95LOkzYFnzaxLljQDgEVm\ndnOWND7y2TkXi8MOg9/8Bo5JMx/05MkhaHz+OSiv8cPloT4jn4tRY8i4UE+adM45V3T9+8OeGRYW\n3nZbeP754pan1GKtMSQu1APMJmWhHkkbAh8ArYAaYDGwg5ktTpOX1xiccy5P9akx+CR6zjlXxXwS\nPeeccw3mgcE551wSDwzOuUYrn9ZpM1i0KL6ylBMPDM65RqtvX3jttdzSDhkSbmltDLzz2TnXKP3w\nA2y4IUyfDq1b151+3jzo2DH8bNYs/vIVinc+O+dcjl57DXbaKbegANC2LWy1FYwcGW+5yoEHBudc\no5Ru0ry61E6PUe08MDjnGiUPDJmVdKGeKM0tkqZKGiNp5zjL45xzEGZSbd4cumScwS29vfYKP2tq\nCl+mchL3lBh7Eqa5+He6SfQkHQCcZWYHSdodGGhm3TLk5Z3PzrmCMavMSfHyVXadz3Ut1AMcBvw7\nSvsesG40f5JzzsWqMQSF+ip1H8MmwJcJz2dG25xzzpWIL9TjnHNVpOIX6pF0BzDczB6Jnk8GepjZ\n7DRpvY/BOefyVHZ9DJFsC/UMAU4AkNQNWJAuKDjnXCGYwYMPwooVDctn2jR45pnClKkclXShnijN\nbUAfYAlwspmNypCX1xiccw0yaVJYpnP69IZ1Po8eDUcfDVOmFK5scfGFepxzLoubboKpU+GOOxqW\nT00NbLABjBkDHToUpmxxKdemJOecKwv1Ge2cTpMm0KtX9Y6C9sDgnGsUFi0KE+D17l2Y/Kp5egwP\nDM65RmHoUOjWDVq2LEx+tYGhGlu4PTA45xqFjh3hkksKl99WW8FVVzX8DqdylFPns6QtgRlmtkxS\nT6ALYf6jBTGXL7EM3vnsnHN5irPz+QlgpaStgEHApsCDeZbPOedcBcg1MNSY2Qrg18CtZvYHYOP4\niuWcc65Ucg0MyyX1A04Enou2VdCqp84553KVa2A4GfgVcK2ZTZPUERicyxsl9ZE0WdLHki5K8/p6\nkp6U9JGkdyXtkHvxnXPOFVpOgcHMJprZOWb2kKTWQCszu76u90lqAtwG7A/sCPSTtF1KskuB0Wa2\nE6FGckten8A557J46in44x/jy/+DD+D44+PLvxRyCgySRkhaR1IbYBRwp6Sbc3hrV2CqmU03s+XA\nw4TFeRLtAAwDMLMpwM8ltcv5EzjnXBbPPgubbhpf/lttFSbUW7Ysvn0UW65NSeua2XfAEYTbVHcH\n/iuH96UuxDOD1Rfi+SjKF0ldgc2AMp99xDlXCWpq4MUX4YAD4tvHeuvBdtvBu+/Gt49iy3WhnjUk\nbQwcBVxW4DJcBwyUNAoYB4wGVqZL6Av1OOfyMWYMrLNOuKqPU+0o6B494t1PLoq2UI+kvsCfgbfM\n7AxJWwA3mNmRdbyvG3CFmfWJnl9MmHI7Y/+EpGlAZzNbnLLdB7g55/JyzTUwbx787W/x7ufVV2HA\nAHjrrXj3Ux9lN+22pKbAFGAf4GtgJNDPzCYlpFkX+N7Mlks6DehuZielycsDg3MuLwcdBOedB/vu\nG+9+vv8eNtkEvvoKWrSId1/5ii0wSOoA3Ap0jza9AZxrZjNyeG8fYCChP+NuM7tO0ulEi/VEtYr7\ngBpgAtDfzBamyccDg3NVbtQo2GWXhi2ik6imJkxy17RpYfLL5ocfyi8oQLyB4RXCFBi1YxeOA441\ns5jjcFIZPDA4V8Xeeivc9vnxx7BGQu/nLbeEK/7tty9d2SpZnHMltTOze81sRfT4F+C3lDrnCuaa\na+Dii5ODAoSr/r33hjPPhDlzSlO2xibXwDBP0nGSmkaP44B5cRbMOdd4vP8+jB8PJ564+mvnnQeT\nJ4eAsf32cMMN1TVmoBzl2pS0OaGP4VeAAW8DZ5vZl1nfWEDelORc9Tr88HDL59lnZ083ZUoYxdy5\nc6hhuLoV9a4kSeeZ2d/r9eb67c8Dg6tKn34aBmGddVapS1IaY8dCnz7hOOTaebtixepNTonefx82\n2ww23LAwZczV99/DZ59Bp07F3W82cfYxpHNBA97rnAM++gj22gvatCl1SUpniy1gyJD87ujJFhQg\n9EdMnNiwctXHp5+G2k+la0hgKNANZc41Tm++CfvtBwMHwjHHlLo0pdOyJey6a8PzefttuPTScHL+\n+GPo3r3u9xRap06waBFMn178fRdSQwKDt+s4V0/PPw9HHAH33w99+5a6NNVh883DALNOnaB3b1hz\nzeKXQQr7Hjq0+PsupKx9DJIWkT4ACGhhZrnOtdRg3sfgqsV334Ur5MGDYffdS12a6jNmTGiW2nbb\n0uz/rrtg+HB44IHS7D9V2U2JAT+NfP47q0Y+X5/y+jrA/YRZVZsCN0XjJFLz8cDgqsaPP2a+ojWD\nlSvrbkd35WnaNNhjj1B7KdQI7oYodudznXJcqOdMYIKZ7Qz0Am6S5P8Srqpla+a44gq49tqiFaUk\nvvgCnn661KWIR8eOcOSRoa+hUsUaGMhtoR4DWkW/twLmmdmKmMvlXNk67TS49VaYNKnutJXquuuq\na/2CVLfdFqb7rlRxB4ZcFuq5DdhB0leERXvOjblMzhXNjz/CsGH5vadDh1Br+O1vw3QQ1WbmTHj4\nYbjAb3gvW+XQZLM/Yc3n3pK2BF6R1CV1PQbwhXpcZVmyJNx51KoV9OqVX3vzGWeEzsu77goBoprc\neGOY+mKDDUpdkuIZPTqMVdl0U2gS8+V40RbqqXfmOSzUI+k54C9m9lb0fChwkZl9kJKXLVpktGwZ\nW3GdK5hvvw1rAWy/PQwaVL+O5HHjwq2P48bBRhsVvoyl8M03YRnM8eOhfftSl6Z4+vWD118P34st\ntggrym29dRh3Effgxvp0PsddY3gf2Cqaa+lr4GigX0qa6YT1o9+StCGwDfBZuszatw+jRA89FA45\npHF9sVzlmDkT9t8/rDP817/W/86Uzp3hySdh/fULW75SuuuucJJsbP+7Dz0Ufi5ZAp98Eh5Tp0Lz\n5unTX3klbLxxONeV4qKgWLerZluoZ2PgX8DG0Vv+YmYPpcnHFiwwXnoJnnkmzC2zww7w2mt+W58r\nH2aw225w1FFhsjeXbMWKMJ9QJXfMxs0Mrr8+jN7+/e9hxx0bll9ZjmMolNRxDMuXh8m3fvnLEhbK\nuTTmzq2uq3xX2cpuHEOcmjXLHBSGDoUTToAnnoDFq3VhOxcvDwqu0lVsjSGb2bNDUHjmGXjnHdhz\nTzjsMDj44LBgd6qxY8PEWytXhtsDa2rC77vuWrph9c45VwiNqikpVwsXwssvh2l9f/3rMCIx1aBB\noc+iSZPwaNo0/DzxxNCJmOqzz8KdBa5xmzw5rFPcv39x9vfFF3DqqWECvmbNirNPV/k8MBTBsmXQ\npUuY0vfmm2G99UpdIldsM2eGAWhPPx1uNzz//OLs1yzc6dSrF1x0UWHzjXNOn7vvDjX1Pn3i24fL\nrFH1MZRK8+bwwQfhZ+fO8NJLpS6RK5b588MJuUsXaNs23DVSrKAA4eR9++1hzeNPP214fosXw4UX\nhuCWatw4mDWr4fv44Qf4058a3+2plc4DQz20ahX+Qe+9F373u1C9X7iw1KVycbv88hAcxo4Nc/20\nbl38MnTsCBdfHL539a1Am8FTT4XbvefOTR/chg+HXXaB555rWHnvvDNMLd6lS8PyccXlTUkN9N13\n4YroD38Iw93L2bffhonZJk0KJ7WePcOVr8tN3E0uuVqxIoyVuOACOP74/N47bRqcfXboJ7v9dujR\nI3PaN94I+R90UKilrL12fvtatgy23DLcBOK3lZeO9zG4tG67Da6+OlTrt98+TEkwbx6cfHL6zvjG\nrlwCQDZjxoRRtPkuX3nOOWFE7e9/n9sKZwsWhPWTR4+GBx+EnXfOfV///GcICi+8kF8ZXWGVZWDI\nYaGeC4FjCdNvNwO2B9Y3swUp6TwwJFi5Ej7/fFUNYOJE6NYNTj999bQzZ4af7dvndsK78srQh9K9\ne7gyXWutgha9rI0YAZdcEu5U69y51KUpHw88ENZmPix10vws+vYNzVR77BFfuVzdyi4wRAv1fAzs\nA3xFmDvpaDObnCH9wcB5ZvZfaV6rqMBgBrfcAqecEvokCumJJ0IVv127UAOofXTv3vDh8xDalV99\nNdyKOXFiuErs3j10UlbrXVgffRTa7qdMgWuugaOPjn8WzGpXCTWvxqAcJ9H7aaEeAEm1C/WkDQyE\nCfZWmyepEi1bFk42XbrAPfeEWwxzYRbagd97LzT9nHLK6mn69AmzVMY10+zBB4cHhDtXRo4MQSJd\nG7MZPP54GO3brl14tG1buPmrzMJKWN98A3PmhJ/ffBMGIaarHc2fH5rO1lxz1aNZszCD5X//9+rp\nZ80Kd+YMHQqXXRaaPkqxiHwh1dSEW0R32y2/pp9C86BQueIODOkW6umaLqGkFkAfwlKfFW+ttUJA\neOGFcHV/+OHhTpZ0J/P580PtYuTI8FhrLejaFfbbL33eP/tZvGVP1LJlmPq5d+/0r//4IzzySDhp\n1z7mzw8zQs6YsXr65cvhscdCAGnVKvR1fPMNLF0a1iBINXNmqA21axfm76/9mWmAoVko0+LF4Wft\no3Xr9IFhjTVCn8vttxe+ZlcKY8euumMp3/6H+nj55bAfnw6/upTTvKSHAG+m9i0kqsSFeg48MNwT\nfv75sNNOoYmmY8fkNM2ahRPjaaeF2/sq6Z7v5s1DjSHRypWh0zKdpUvDKPS5c0NNoG3bcKLPdEdX\nhw75rZ3bpk3oaM/V+uuHu8oq3eWXh8XnhwwJ60X371+cprCnnoKzzgp9EF3TXvK5YquKhXoS0j4J\nPGpmD2fIq6L6GNIZNgz23tunCXeF98gj4aLj2muLvzLaY4+FO5fOPTf00zRtWtz9u+zKsfO5KTCF\n0Pn8NTAS6Gdmk1LSrUtYnKeDmf2QIa+KDwzOVasZM8KMxsOHhzmkfPLJ8lF2nc9mtlLSWcB/WHW7\n6qTEhXqipIcDL2cKCs658tahQ6ixDB0K22xT6tK4hvIBbs45V8V8Ej3nnHMN5oHBOedcEg8Mzjnn\nknhgcM45l8QDg3POuSQeGJxzziXxwOCccy6JBwbnnHNJYg8MkvpImizpY0kXZUjTU9JoSeMlDY+7\nTI4GT7LlkvnxLBw/lqUXa2CIFuq5Ddgf2BHoJ2m7lDTrAv8HHGxmnYC+cZbJBf7PV1h+PAvHj2Xp\nxV1j+GmhHjNbDtQu1JPoGOAJM5sJYGZzYy6Tc865LOIODOkW6tkkJc02QBtJwyW9L+n4mMvknHMu\ni7in3T4S2N/Mfhs9Pw7oambnJKS5Ffgl0Bv4GfAOcKCZfZKSl8+g55xz9VBW024DM4HNEp53iLYl\nmgHMNbOlwFJJrwM7AUmBId8P5pxzrn7ibkp6H9hK0uaS1gSOBoakpHkG2FNSU0lrA7sDk3DOOVcS\nJV+ox8wmS3oZGAusBAaZ2cQ4y+Wccy6zilmoxznnXHFUxMjnXAbJudxJ+lzSR9GgwpGlLk8lkXS3\npNmSxiZsay3pP5KmSHo5GpvjcpDheA6QNEPSqOjRp5RlrBSSOkgaJmmCpHGSzom25/39LPvAkMsg\nOZe3GqCnme1iZl1LXZgKcy/hu5joYuBVM9sWGAZcUvRSVa50xxPgZjP7RfR4qdiFqlArgAvMbEfg\nV8CZ0bky7+9n2QcGchsk5/IjKuNvX3bM7E1gfsrmw4D7ot/vAw4vaqEqWIbjCeE76vJgZrPMbEz0\n+2LCTTwdqMf3sxJODrkMknP5MeCVaEDhaaUuTBXYwMxmQ/jnBDYocXmqwVmSxki6y5vm8ifp58DO\nwLvAhvl+PyshMLjC625mvwAOJFQ39yx1gaqM39HRMP8AtjCznYFZwM0lLk9FkdQSeBw4N6o5pH4f\n6/x+VkJgyGWQnMuDmX0d/ZwDPEVornP1N1vShgCSNgK+KXF5KpqZzbFVt0veCexWyvJUEklrEILC\nYDN7Jtqc9/ezEgJDLoPkXI4krR1dUSDpZ8B+wPjSlqriiOQ28CHASdHvJxIGbbrcJR3P6ORV6wj8\n+5mPe4CJZjYwYVve38+KGMcQ3a42kFWD5K4rcZEqlqSOhFqCEQY4PuDHM3eSHgR6Am2B2cAA4Gng\nMWBTYDpwlJktKFUZK0mG49mL0D5eA3wOnF7bRu4yk9QdeB0YR/j/NuBSYCTwKHl8PysiMDjnnCue\nSmhKcs45V0QeGJxzziXxwOCccy6JBwbnnHNJPDA455xL4oHBOedcEg8MruxIqpH074TnTSXNkTQk\nen6IpD/WkcfGkh6Nfj8xWls8nzLUOQOlpHslHZFPvoUkabikX5Rq/656eWBw5WgJ0ElS8+j5viRM\npGhmz5rZX7NlYGZfm9lRiZvyLMOleaavKJKalroMrnx5YHDl6gXgoOj3fsBDtS8k1gCiq/aBkt6S\n9EntFXw0hcq4hPw2i66wp0i6PCGvp6JZZsdJOjXa9hegRbRIzOBo2wkJixvdl5Bvj9R9J4rKMVHS\nIEnjJb1UG/ASr/gltZU0LeHzPRUtrvKZpDMlnR+V521J6yXs4oSoTGMl7Ra9f+1oAZx3JX0o6ZCE\nfJ+RNBR4Nf8/iWssPDC4cmSEdTf6RSfRLsB7adLU2sjMugOHANdnSLMb8GtgJ6BvQhPMyWa2W/T6\nuZJam9klwPfRIjHHS9qBUIPoaWa7AOfmsO9EWwG3mlknYCFwZJbPXWtHwrz5XYFrgcXRjLjvAick\npGsRlelMwjw5AJcBQ82sG9AbuFFSi+i1XYAjzKxXhjI454HBlSczGw/8nFBbeJ7sC7c8Hb1nEpnn\nmn/FzBaY2VLgSaB2qvHzJI0hnHA7AFtH2xP31xt4zMzmR/tJnGcml31PM7Pa2suH0eeqy3Az+97M\n5gILgOei7eNS3v9QtP83gFaS1iFMjHixpNHACGBNVs1Q/IqZLcxh/64RW6PUBXAuiyHADYRJ1tbP\nkm5Zwu+ZAshqc9JL6kE46e9uZsskDQfWyrOMuew7Mc3KhH2sYNXFWep+E99jCc9rSP6/TTfXvoAj\nzWxq4guSuhH6b5zLymsMrhzVnmDvAa40swn1eG+qfSWtFzWpHA68BawLzI+CwnZAt4T0PyZ00A4j\nND+1gbC4ep77zrT9c2DX6Pe+GdLU5TdRmfYEFprZIuBl4Jyfdi7tXM+8XSPlgcGVIwMws5lmdlsu\nabM8rzWS0IQ0htAsNAp4CWgmaQLwv8A7CekHAeMkDTazidHrr0XNMzflue9M228EzpD0IdAmQ5q6\n8l0qaRRh1bNTou1XEz7XWEnjgauy5O3canzabeecc0m8xuCccy6JBwbnnHNJPDA455xL4oHBOedc\nEg8MzjnnknhgcM45l8QDg3POuST/DxlnSOw6JVX9AAAAAElFTkSuQmCC\n",
      "text/plain": [
       "<matplotlib.figure.Figure at 0x198d9ec7dd8>"
      ]
     },
     "metadata": {},
     "output_type": "display_data"
    },
    {
     "data": {
      "image/png": "iVBORw0KGgoAAAANSUhEUgAAAYwAAACfCAYAAADqDO7LAAAABHNCSVQICAgIfAhkiAAAAAlwSFlz\nAAALEgAACxIB0t1+/AAAIABJREFUeJztnXm8XPP9/5+vxL7T2PetFFVRQn+KiFojqFJCS6SWKiV8\nq1VasdVOYym1hKZoUtSullgiiDQhCUJIZLOFWCORSK7c9++Pz+cmJ5O5c8/ce86dmXvfz8djHjPn\nnM/ynjNnzvt8Pp/3IjPDcRzHcZqiQ6UFcBzHcWoDVxiO4zhOKlxhOI7jOKlwheE4juOkwhWG4ziO\nkwpXGI7jOE4qXGHUCJJulHROuWUl7S7pvXylW9DvZEndWqOvWkNSvaRNWrtuS0n2Xc41WKSdmZI2\nylI2p/VxhVFhJE2R9I2k1Qr2j45/1g0AzOwkM/tLmjaLlG2Ws42kDaMMfp3Q4vPREoenRutKGiJp\njqSvJE2X9B9Ja7agr0b7TnsNSnpWUu9FGjFb0cymZChXQ19TJM2O339mfL82636cgN8IKo8Bk4Ge\nDTskbQMsS8tuMlmgKINy70jqmHcfGdHc36Ql57BUXQN+Y2YrAd8FVgH+WrSR5im63H/7FmJAdzNb\nKSqllczs1GIFi11j5V53NXSd5oIrjOrgDuCYxPYxwIBkAUm3S7ogft5d0nuSzpD0saQPJPUqVnbh\nLv1R0ieSJkk6MnFgf0mjJM2QNFVS30S95+L7l/HJbadY53hJb8Z9YyVtl6jTWdKrkr6QNFDSUsW+\nsKRjJL0g6WpJnwB9JfWVdEeizCJP9PHJ9YJY7ytJjxeOzBJ135S0f2K7Y3wC307S0pLukPRplPN/\nklYv1k5aJO0oaVhs7wNJ10laoqBYd0kToxyXF9TvHWX+TNJjDSPLtN0DmNmXwH+AbWKbt0u6QdKj\nkmYCXSUtJenK+FtPi8eXTshxpqQPJb0v6VgSCrLwupJ0UBwJz5A0QdLeki4CdgWuTz7ta9GprZUk\n/TOeh8lKTHPF6+J5SVdI+jyer33TfP/Fdi56jX1KuMaK7ZOkPymMVj6S9A9JK8U2Gq7B3pKmAk+n\n/VHaIq4wqoPhwIqStog3x8OBOyn9dLcWsCKwDnAc8DdJK5cou1os2wu4WdLm8dgs4JdmtjLQHfi1\npAPjsd3i+0rxye1/kg4DzgV+EZ9qDwQ+S/R1GLA3sDHwg9hfY+wEvAOsCTRMdRQ+wRdu9yQo1NWB\npYHfNdL2v4AjE9v7Ap+Y2ZhYfyVgXcJ5+TUwp4ScaZgP9Int/QjoBvymoMzBwPbxdZDitI2kg4Cz\n4vHVgeeBgeUKIKkT8DNgVGJ3T+BCM1sReBG4DNgM2Da+r0v4PYk35jOAPYHNgZ+U6KsL4aHm/+K1\nsxswxcz+FOU/peBpP/k7Xk+4djcCugJHR+XUQBdgHPAd4AqgfznnoYCGa2wNFl5jhfuOBY4Gdgc2\nibJdX9DObsCWwD4tkKXmcYVRPTSMMvYi/Fk+bKL8PMKNYL6ZPUa48W/RSFkD/mxmdWY2FHgU+DmA\nmQ01szfi57HAIMIfJ0lScf0KuNzMRsU6k8wsuah+jZl9HJ92HwaSo49CPjCzG8ys3szmNvF9G7jd\nzCbG8neXaH8gcKCkZeJ2TxbehOsIN6PvWmC0mc1K2X9RzGyUmY2I7b0L3Mzi5/FSM5thZu8D/Vg4\nDXkicImZjTezeuBSYDtJ66fs/jpJnwOjCdfN/yWOPWhmw6OMc4HjgdOjHF/HvhrkOIxwfseZ2Rzg\nvBJ99gb6m9kzse1pZja+RHnBgmmxw4GzzGy2mU0FrgJ+mSg71cxusxDobgCwlqQ1SrT9QByNfBHf\nf5U4VuwaK9x3JHC1mU01s9nAH4EjtHAKz4C+ZjanjOu0TVI4ZHYqx53AUMKT+T9TlP8s3lwamA2s\n0EjZL8zsm8T2VMJoA4VppksI0xhLxdc9JfpdH5hY4vjHBTKtXaJsc6y3Pipov+h3NrOJkt4Eekh6\nhDASOjcevgNYDxgUR2V3AueY2fxmyANAHLFdDexAWH9aAniloNj7ic8LfgNgQ+AaSVc1NEe4Sa1L\nunP0WzO7rZFjC+rHabflgFekBc8AHVj4QLAO8HKBjI2NctcnPHiUSyfCuXm3oJ91E9sLfmMzm6Mg\n7ArA9EbaPMjMnm3kWLHzV7hvnShDUp4lCCPfBt7H8RFGtRCfSicD+wH3Zdz8qpKWTWxvwMIRzF3A\nA8C6ZrYKcBMLbxLFFnjfAzbNSK7C9r8m3NAaKKVs0jCI8PR4EPCGmU0CMLNvzexCM9sa+H9AD8KU\nREu4kTAy3DSex3NY/GabHDFsyMLf4D3gRDNbLb5WNbMVGkYGLSR5jj8lKNmtE32tEqeUAKYVkbGx\nRf5S10Epw4BPCSO8DQv6+aBEnaZoyiigqX0fFpGnjkUffiptgFIVuMKoLnoD3eJ0QJYIOF/SkpJ2\nJaxV3B2PrUAYgdTFeenkvP8nQD2L3hhuBX4naXsASZuWMXXSFGOA3SStH5/8z2phe4MI6yknEdY0\nAJDUVdI2ccphFuHmUF+8icUQsExcOG94iTDv/ZWZzZa0ZeyzkDMlrRLP16lRPoC/A2dL2irKt7Kk\nQ8v/uqWJUzy3AP3iaANJ60raOxa5G+gl6XuSlmPhiKwY/YFjJe0RF43XkdQwJfoxYS2gmAz1sZ+/\nSFpB0obA6YRRX6UYCJwuaSNJKxDWNQYlRvDVbinWarjCqDxJO/fJDWsDhcfKaacI04AvCE9SdxCe\nZifEY78BLpQ0A/gT8O+EPHMIf54X49xwFzO7N+77l6SvgPsJC73lyrv4FzB7Kvb/GjCSsAaySJEy\n2/sIeAnYmcT3IhgB3AvMAN4AniXesBSc024o1Swwk/CkPie+70FYNzgqnpObWKgMkvUeJExTjYrf\n7bYo5wOEtYRBkr4kfP99C+qWkqecY38gLPgOj309STDHxcweJ6ytPAOMp4RFkJmNJCwW9yOcxyGE\nkSvANcBhChZf/YrIcirhvE0iTMPeaWa3l/k9kjwcLbIaXv9ponwhtxF+/6GE6dbZUca0/bcblHcC\npWh50Y+gnPqb2WVFynQl2I4vSbBk2SPun0K4GOuBOjPrkquwjuM4TqPkqjDikH88wUzvQ8JT4xFm\n9laizMrAMGBvM/tAUicz+zQemwT80My+yE1Ix3EcJxV5T0l1ASZEc7U6wjD9oIIyRwL/MbMPABqU\nRUStIKPjOI6TgpI3YwXv2MbM1dJQaBb4Pouaz0GYP11NwYt3pKSkPbYBg+P+41sgh+M4jtNCSvph\nmNn86Ba/spnNyFGG7QmescsDL0l6yczeAXYxs2nRomOwpHFm9kJhA5J8UcpxHKdMzKwsC7A0jnuz\ngNclDSbYyTd0VDTAVwEfsNByAoKzVKG99fvAp9Gx7BtJQwkhJd4xs2mxr08k3U+Y4lpMYcQyKcRx\nmuK8887jvPPOq7QYbQY/n9ni5zM7Es6bqUmjMO6j+Y5kI4HNoq31NOAIElFZIw8SQht0JMQG2gm4\nOtqBdzCzWZKWJ9jTn99MORzHcZwW0qTCMLMBChFHvxt3vR0XsJskTmmdQrD1bjCrHSfpxHDYbjaz\ntyQ9QbA9nw/cbGZvStoYuD9ONy0B3GVmT5b/FR3HcZwsaFJhRB+JAcAUgtXS+pKOsRDErkmiM9AW\nBftuKti+EriyYN9kSgeuc3Kga9eulRahTeHnM1v8fFaWJv0wJL0CHGlmb8ft7wIDzeyHrSBfKiSZ\nr2E4juOkR1LZi95pfByWbFAWADGE8ZLlCuc4juPUNmkWvV+WdCshBDTAUSwaAtlxHMdpB6SZkloa\nOBn4cdz1PHBDNSUS8Skpx3Gc8mjOlFRJhRFNXf9pZke1VLg8cYXhOI5THpmvYcQMZBtGs1rHcRyn\nHZNmDWMSIR/CQyzq6X11blI5juM4VUcahTExvjoQsoo5juM47ZCSCiOuYaxoZr9rJXkcx3GcKiXN\nGsYurSSL4ziOU8WkmZIaE9cv7mHRNYzmBiR0HMdxapA0nt7LAJ8R8lX0iK8D0nYgaV9Jb0kaL+kP\njZTpKmm0pLHJhE1p6lYFF10Ev/1tpaVwHMfJlarN6Z2mbqKNyvlh1NdDx46w1FIwt2p8GR3HcUqS\nqR+GpLsTny8rOJY2zHhLcnqnqVt5nnwSOneGOXMqLYnjOE6ulJqS2jzxea+CY6unbL8lOb3T1K08\nN9wAv/kNdEgzu+c4jlO7lFr0LjXHk+X8T9Gc3hm2nx+zZ8OUKdCzMImg4wAXXwydOsEJJ1RaEsfJ\nhFIKYzlJnQmjkGXjZ8XXsinbb0lO7zR1F5DM89u1a9fWSbSy3HLw6qvQjNy4Thvn+eehX7/w+fDD\nYeWVKyuP0+4ZMmQIQ4YMaVEbjS56J62VimFmezTZeHD8e5uwcD0NGAH0NLNxiTJbAtcB+xJyev8P\nODzWK1k30YYHH3Sqi1/9Cg46CP7zH9hkE+jbt9ISOc4iNGfRu9ERRhqF0BQtyekNUKxuS2XKlc8+\ngzFjYM89Ky2JU2luvTWMPLfZBv7850pL4ziZkKtZbWtRNSOMiRPhxz+GDz6ozUXwF16Au++Ga6+t\ntCSO4+RMXilanbRsuimssgqMGlVpScpnyhQ47DC4667alN9xnNxxhdEcLrsMhg8vfqx7d3jkkdaV\np6XU18Mhh8Af/whnnw1XXFFpiRzHqUJSTUlJWhfYkMSah5kNzVGusmjVKamZM2HDDeG112C99RY/\nPmQInHkmjBzZOvJkxRtvwFZbhe/37LNhwdZJz1NPwRZbwPrrV1oSx0lF5ilaY6OXEayW3iQsSkNY\nsD6wWVLmQKsqjL//HQYPDtYvxairgzXWgDffhLXXbh2ZnMry/vuw/fbw+OPhvRRffQUrrdQ6cjlO\nCTK1kkpwMLCFmXmgJLPg2X11iWSDSy4J11/fejI5lcUMevcOwSebUhZz58L3vheMCzbeuHXky4L6\n+to04nAyJ81VMAlYMm9BaoIXXwx/+m7dSpc76igfXbQXbrwRZswI6z9NsfTScPzxcMEF+cuVFWaw\n9dbB8s9p96QZYcwm5MR4GlgwyjCzU3OTqlp58EE46aTaf9r68EMYOxb23rvSktQ2EybAueeGB4kl\n0vyVgNNPh803h7ffDmse1c7LL4cRxjrrVFoSpwpIs4ZxTLH9ZjYgF4maQautYZjBt9+GaadaZc4c\n2H13OPBA+NOfSpedMQMmT4bttmsd2WqNO+4IRgK/+U159S69NISUGTgwH7my5Oyzw3V/ySXhfd68\nMFJyap5cFr1jw0sRosoCvB3DjVcNVeO4V+2YwS9+EZ4Y//WvpmNgDR0Kxx0H48aFnB9ONnz9NWy2\nGTzxBGy7baWlKc33vgcDBkCXLnDhhcGoo5am1JxGycVxT1JXYALwN+AGYLyk3ZoloVNZLrssTIX0\n758uYOKuu8Kqq4apOCc7ll8e/vGP6g9I+NZbYQS1ww5hu0ePoDzq6ysrl1Mx0kzGX0XIhre7me0G\n7AP8NV+x2gg9eoQbdDXw8MPBeuvBB0OU3TRI8Pvfw+WXh9GJkx377BP8eaqZN94IBhwNa3bbbRce\nIFoY8dSpXdIojCXNbMFdz8zG41ZT6Vh7bXj00UpLEVhlleA7sm6ZOagOPjgEVXzhhXzkyoO6umC1\n9PLLlZaktvnZz8KoNEmvXmF05LRL0iiMlyXdKqlrfN0CpP4nStpX0luSxkv6Q5Hju0v6UtKo+PpT\n4tgUSa9KGi1pRNo+M2XyZLjyyubVPeCA6gkTsuuusNNO5dfr2BHOOKO2woX84x/w0EPw05/CfvsF\nK6YsePHF4JzXnjnqqHBuv/qq0pI4FSCNwjiJ4OV9any9Gfc1iaQOwPWEaaytgZ4x/0UhQ81s+/i6\nKLG/HuhqZp3NrEuaPjPnpptg2rTm1d1zzxAiZMaMbGVqbXr1grPOqrQU6TALCv622+Cdd0KMrEGD\nWt7uzJnwy1+G0Ut7ZvXVgy/Je+81XdZpc+Qa3lzSzkBfM9svbp9FCCtyWaLM7sDvzKxHkfqTgR3M\n7LMm+snHSmruXNhggzAds/nmTZcvxn77hWQ6hx6arWxO43z2GXznO9m2ecIJYbH31luzbReCFdqc\nOU17ijtOhmRqJSXp7vj+uqTXCl8p218XSD6KvB/3FfIjSWMkPSppq8R+AwZLGinp+JR9Zse998IP\nftB8ZQEheu2wYdnJlJapU1u/z2ohrbJ45ZV0Fj+PPBLih5UKCdMSxoyBk092wwKn6inlnnpafD8g\nZxleATYws9mS9gMeYKHPxy5mNk3S6gTFMc7Miq6+5pLT+4Yb4He/a1kbv/516/swPP108Ld4+20P\ndNcY334Lp54KX34J55wDP/95cW/tTz8No4uBA/M7l4cfDhdfDP/9b3jAqDTPPhvOxa67VloSJ0Oy\nyOmNmZV8AZel2ddI3Z2BxxPbZwF/aKLOZGC1Ivv7Amc0UscyZ8IEs/XWM6ury77tPJkwwWyNNcye\neabSklQ/9fVmjz9utssuZpttZta/v9ncuYuWefVVs8svz1+W++4z69zZbP78/Ptqih49zO68s9JS\nODkT75tN3seTrzShQUaZ2fYF+14zsyZdVCV1BN4G9gSmASOAnpbIzS1pTTP7OH7uAtxtZhtJWg7o\nYGazJC1PyO19vpk9WaQfa+p7NIsvvwzmqLXCjBnwox+FyKknpbJLKJ9p02D8+BBepK1gFrzaL7oo\n+BpUwiLMLDjInX12MGetFLNmhbhR775bW9e+UzZZr2GcJOl1YMuC9YvJwOtpGjez+cAphJv9G8Ag\nMxsn6URJJ8Rih0oaK2k00I+QewNgTeCFuH848HAxZZErtfSHMQsmj3vskZ+ygBC1tNqshT7/PEwp\nzZ/fdNliSEEBDh4cpoYqgRQUVqHfQ2vz2GPhoSPNtT9sWHDsdNoNjY4wJK0MrApcQphKamCmmX3e\nCrKlRpLZkCFt66m3XD78MIwsBg3KPzhit24hB8QvfpFvP2k55xyYPh1uuaXSkrQMs2Dh1alT5WQ4\n8kjYbbew9tYUn3wSDELefdfXymqQvDLu7Qy8YWYz4/ZKwPfM7H/NljRjJJmttVawDz/33PShpluT\nSZOCs1NbiPz6+OPhyfLVV9PFpMqT6dNDgLzRo4MJtNN85s2DNdcsL1vkwQeHyMe9e+crm5M5uQQf\nBG4EZiW2Z8V91cXo0TB8eBhlVKNJ6bBhkLDkqmn22Se8P9m6M4RFueyy8FTsyqLlSHDffeUl//JQ\nIe2KNCOMMWa2XcG+VIvercWCRe/6erjqKlhhhebP4/fvH0J6rLlmtkJ++ilsuil8/DEss0y2bVeC\nf/4z5IMYPLhyMnzwAXz/+yFInmc4rAzz5sF664UHos02q7Q0ThnkNcKYJOlUSUvG12mEtK3VR4cO\ncOaZzVcWH30U/C7ySBDTqRNssw0891z2bVeCI44IfiqVZOzYkMHOlUXlWGqpMMJ75plKS1LdfPst\n3HVXMNCoYdKMMNYArgW6ETyvnwb6mNn0/MVLR2ZmtX/5S5jOuvnmlrdVjIsvDkrp2muzaW/cuBAi\nO224cqd2mDs3GBUMGFD9v+/8+Z5gqzHmzQsj8UsuCQ82/fvDd7/bdL1WIJcRhplNN7MjzGwNM1vT\nzI6sJmWRmokTS4demD8/BBrM0yS1e/cQZiIL5fbNNyHfxksvtbwtp/pYeukwxXpj9S0XLoYri8X5\n5hv429/CNN2gQUFRPP/84sqiuabgFaJRcyJJvzezyyVdRxhZLIKZnZqrZFliBieeGNY2+vcvHmvo\n0UdDrojOnfOTY9ttg0KqqwtD+ZZw9dVh/n7PPbORzak+zj8//L4nnAArrphfP2YhGq+bxmbH2LHB\np+Xuu2HnnRsvd/zxwe/l+NYPldccSvlh9DCzhyUdU+y4mQ3IVbIySDUlNXdu8KK9554wRCz02eje\nPczL//KX+QmaFe+9FxTbiBGwySaVlsbJk2OOCVMZl16aXx9jxkDPnmGK02ldxo8PMbvuuSf4v7Qi\nufhh1AJlrWE89liwGT/hBPjznxf6bHz4Iay2Wm1YMB1xRBjaXnBBpSUJTJwYnqgOOij/vmbMCE/C\nlfb/aC2mTQsjyZdealnU5FL07RtCglx1VT7tt2U+/zxMK62+evPbGDwYjj46WJptvHF2sjVB1qFB\nHpb0UGOvlotbIfbbL/hsvPJKcFBqYJ11akNZvPZauHlUU0KjuXPDlN833+TfV+/ecPvt+fdTLay9\ndggZkmdu+PvvD9kJW8oXX7QfpfPxx/CHPwQl3lJ/pL32CimFDzwwTA1WMaWmpBrmbA4B1gLujNs9\ngY/N7PT8xUtHbsEHq5VPPmnZE00e9OgRXiec0HTZ5vLKK+FPNWFC9VsO1QoTJ8IuuwSflpYuXtfV\nBZ+MF19suz4Zn3wSFPgdd4TYbWeemY3TqFn472y2WVBErUBeoUFeNrMdmtpXov6+hKCCHYD+lsi2\nF4/vDjzIQt+O+yymaW2qbqKN9qUwqpGhQ+G448I8eF5WM927w/77h2RDTjZceWVQwDfdlE17p58e\nFuirZbo0S+bMCWFoDjwwjAiy9v+pqwv/nQ5p3ONaTl6Oe8tLWrCyKmljYPmUAjU7p3cZdWuPWbPC\nU12NmdSVZNddYdVV4aGcZiuHDQvrJMcdl0/77ZV588KaWFb06hV8R9JkMqw1ll02pGu+9tp8nEWX\nXLLVlEVzSSPd6cAQSUMkPQc8C/RJ2X4XYIKZTTWzOmAQUGxltJiWS1u39lhhhTBXOWJEpSXJDikE\nJMzKKbGQP/85BJbMwwu/PXP22SEkflb84AfBeKSlmd2qlfXWq7QEFSWN497jwOaElK2nAluY2RMp\n229JTu+0dWuT7t2D70caauVp7eCDg9151pgFK5Kjj86+7Vqjvr76w3B4QMI2S5NxwGPmuzOADc3s\neEmbS9rCzB7JSIZSOb1Tk0tO7zw54AA45ZSwgFaK+vrgvHXllfDDH7aObM2lY8d8FuOl4I/gBEu0\nY48NwR+rNf9Lr14hT3mtMmtWyC1z+OGw776Vk2PGjLCofs01YTqshWSR0zvNove/CTf1o81sm6hA\nhhVGsG2k7s7AeWa2b9w+i5BHttG0YjGj3w8JSiNV3Zpc9J4/P0TEHTOm9DB3wIAQYmD48Kqf32yU\n2bPdqilL7rkHLrwQRo2qztwvtcyoUWFNZ9ddw416hRUqJ4tZCOzYoQPceWfmvkd5LXpvamaXA3UA\nZjab4msOxRgJbCZpQ0lLAUcAi6yKSloz8bkLQYl9nqZuTdOxY8gr8cILjZeZMSNYY1x3Xe0qCwiW\nTT/7WfgzOi3n0END9OO//73SkrQd6uvhr38N/8nzzw8hhCqpLCAoiNtuC97glU7d24CZlXwBw4Bl\ngVFxe1NgRFP1EvX3Bd4GJgBnxX0nAifEzycDY4HRsa+dStVtpA+rSebOLX38jDPMjj22dWTJk6+/\nNuvXz2zddc32399s2LBKS1T7jB1rtvrqZtOnN6/+xRebjR+frUy1zAknmO20k9nEiZWWZHHefz/8\ndx58MNNm430z1X284ZVmSmov4E/AVsCTwC5ALzMbkoXCyoKanJJqinHjQmyZsWOzT+ZUKebODYuh\nl14avFtLhZGfPx/+/e8wPVDLo6s86dMnWCSde2559WbPDmahkyYVD8TZHpk0CdZfP5i2ViMjRgRD\nmZEjYaONMmkyc8c9SQLWA2YDOxOmooab2actETRr2qTCePddeP31cJG0NerqQgDFUoETBw4MJrrD\nhrWfuFHlMmdOiHpcrqPkAw+Ec5u3tZUZPPssdO3qSj8Lxo6FrbfO7P+Ql6f362b2/RZJljNtUmG0\nZ779FrbaKuSC8PDt2XPMMbDDDsESKG+22y6E4u/WLf++nLLIa9F7lKQdmymT46Rnzhz4yU9C6I91\n1/WbTB7U1YUkXgcf3Dr9VZtPxsCBkDDBd8ojjcLYCRguaaKk1yS9Lum1vAVrV4weHcKrt3eWWSbk\nVJ86NViF+FRU9gwdGqYC11+/dfo76qgQLuarr1qnv1I8/3zwa2iNMPxtlDRTUhsW229mU3ORqBnU\n/JTUySeH3Ny//32lJXFqmXnzms7kWFcXHk42LPq3zoef/jREMu7du/X6LMQsrKUce2wY9TiZ58NY\nRlIf4EyCeesHFuI6Ta0mZdEmOOCAME1w6aXw0UeVlsapRb79NsRxaipr3pJLtq6ygOqYlnr66fDf\n+sUvKitHjVMqH8a/Cc56zwP7AVPN7LRWlC01NT/CmDMnhNRYY42Q1KkWEjk51Ue/fvDf/8ITT1TX\ndF5dXfBU7tWrMnKZhbzZffpkG5m3xsnUSippHSVpCYKz3vYtFzN7al5hQLiY99knZAR0nOZQVxes\nki66KJsMem2FefPghhvg1FPdvDdB1gpjVFJBFG5XE21CYThOFjz9dMgZ8uabmQSsc9ouWSuM+cDX\nDZuE8CANcaTMzFZqgayZ4grDcRIceihsu+2iHuCffhqmZqotta9TMXJx3KsFXGE4ToJ33w2WUDvv\nvHDfRRfB9On5Jbhyao68HPdahKR9Jb0labykRrObS9pRUp2kQxL7pkh6VdJoSW0oPZ3j5MgGGyyq\nLADuvx8OOaR4+dbEDG65JeSccGqOXBVG2rzcsdylQGEmv3qgq5l1NrMuecrqOG2WqVPDqOPHP660\nJMFK6rnn4OKL8+2nrg6efDIoKCcz8h5hpM3L/VvgXmB6wX7RCqMgx2nT3H9/cJyrlmRLl18eIhW/\n805+fQwYEPqpJvPiNkDeN+Mm83JLWgc42MxuZPHETAYMljRS0vG5Suo4bZVqmY5qYJ11QlSDPn3y\naX/uXLjggpCV0MmUUp7eMyV9FV8zE9szJWUZGKYfkFzbSCqNXaIp7/7AyZKqYEztODWEGay4Ygjq\nWE306QMTJsCjj2bf9i23BCuxH/0o+7bbOY2OUc1sxQza/wDYILG9XtyXZAdgUMy90QnYT1KdmT1k\nZtOiLJ9Iup8wxVU0p+l5iQiUXbt2pWvXrhmI7zg1jgQPP1x9UzNLLRU80++6K9ucL7Nnh/WRRx7J\nrs02wpC3mL5mAAAJjElEQVQhQxgyZEiL2khlVhuf7Dc3s9sldQJWNLPJKep1JKRY3ROYBowAeppZ\n0YA3km4HHjaz+yQtB3Qws1mSlidk+zvfzJ4sUs/Nah2nFjHLVpldd11YVL/33uzabKM0x6y2yVUw\nSX0Jo4AtgNuBpYA7CalaS2Jm8yWdQrjZdwD6m9k4SSeGw1aYozN5118TuF+SRTnvKqYsHMepYbIe\n+Rx/PPz859m26SwgTXjzMUBnYJSZdY77XjOzbVtBvlT4CMNxHKc88nLcmxfvxhY7Wb45wjmO4zi1\nTRqFcbekm4BVomnrU8At+YrlOE67Y/r0kNfDqVrSLnrvBewdN580s8G5SlUmPiXlOG2Agw6CvfcO\nGSid3Mkt+KCktQgmrQaMNLOqSgvnCsNx2gBjx0K3biE0e6dO6etddRXsssvi8bOckuSiMCQdB5wL\nPENwqtsduMDMbmuuoFnjCsNx2ginnRY8tf/+93TlP/wQttkmKJt11slXtjZGXgrjbeD/mdlncfs7\nwDAz26LZkmaMKwzHaSN8+SVsuWVINbt9inxtp5wSUhpfeWX+srUxcvHDAD4DZia2Z8Z9juM42bLK\nKiF3R58+MHRo6bJTp8LAgfDWW60jm1My494Z8eN2wPeBBwlrGAcBr5lZr9YQMA0+wnCcNkR9fVAC\nW21Vutxxx8FaawUF45RN1iOMhlhSE+OrgQfLFcxxHCc1HTo0rSzmzQvBC6+4onVkcgBP0eo4jtMu\nySuW1OrA7wkZ85Zp2G9m3cqW0HEcx6lZ0nh63wW8BWwMnA9MAUbmKJPjOI5ThaRRGN8xs/5AnZk9\nZ2a9gdSjC0n7SnpL0nhJfyhRbkdJdZIOKbeukx0tjZfvLIqfzwzo2xceDEunfj4rSxqFURffp0nq\nLqkzsFqaxiV1AK4H9iFMafWUtGUj5S4Fnii3rpMt/ofMFj+fGbDrrnD66TBnDkOeeqrS0rRr0iiM\niyStDPwf8DvgViBtMt4uwAQzm2pmdcAgglluIb8F7gWmN6Ou4zhtmZ/8BDp3hqOOgttuC0mXnIrQ\npMIws0fMbIaZjTWzPczsh8CmKdtfF3gvsf1+3LcASesAB5vZjSyaz7vJuo7jtBOuugoeewx22KH6\n0s22I9J4ehfjDKBfRjL0A1q8PiG/iDLj/PPPr7QIbQo/nxny8MOc7//1itFchZH2F/sA2CCxvV7c\nl2QHYJDCHb8TsJ+kb1PWBSjblthxHMcpn+YqjLSTiCOBzSRtCEwDjgB6LtKQ2SYNnyXdDjxsZg9J\n6thUXcdxHKf1aFRhSJpJccUgYNk0jZvZfEmnAE8S1kv6m9k4SSeGw3ZzYZWm6qbp13Ecx8meNhEa\nxHEcx8mfNGa1VYs79mWLpCmSXpU0WtKISstTa0jqL+ljSa8l9q0q6UlJb0t6IpqoO03QyLnsK+l9\nSaPia99KylhLSFpP0jOS3pD0uqRT4/6yrs+aVRju2JcL9UBXM+tsZl0qLUwNcjvhekxyFvBUTDj2\nDPDHVpeqNil2LgGuNrPt4+vx1haqhvkWOMPMtgZ+BJwc75dlXZ81qzBwx748ELV9TVQUM3sB+KJg\n90HAgPh5AHBwqwpVozRyLiG9haaTwMw+MrMx8fMsYBzB8rSs67OWbw7u2Jc9BgyWNFLS8ZUWpo2w\nhpl9DOFPC6xRYXlqnVMkjZF0q0/vNQ9JGxES4w0H1izn+qxlheFkzy5mtj2wP2HI+uNKC9QGcSuT\n5nMDsImZbQd8BFxdYXlqDkkrEMIwnRZHGoXXY8nrs5YVRmrHPicdZjYtvn8C3E+Y9nNaxseS1gSQ\ntBaLxktzysDMPklkSrsF2LGS8tQakpYgKIs7zKwhc2pZ12ctK4wFToGSliI49j1UYZlqFknLxacP\nJC0P7A2MraxUNYlYdJ79IaBX/HwMnuK4HBY5l/GG1sAh+PVZLrcBb5rZNYl9ZV2fNe2HEc3qrmGh\nY9+lFRapZpG0MWFUYQSHzrv8fJaHpH8BXYHvAB8DfYEHgHuA9YGpwM/N7MtKyVgrNHIu9yDMvdcT\nErmd2DD/7pRG0i7AUOB1wn/cgLOBEcDdpLw+a1phOI7jOK1HLU9JOY7jOK2IKwzHcRwnFa4wHMdx\nnFS4wnAcx3FS4QrDcRzHSYUrDMdxHCcVrjCcmkJSvaR/JrY7SvpE0kNxu4ek3zfRxtqS7o6fj5F0\nXZkyNBlxVtLtkg4pp90skfSspO0r1b/TNnGF4dQaXwPbSFo6bu9FIgilmT1sZpeXasDMppnZz5O7\nypTh7DLL1xQxPbLjLIYrDKcW+S/QPX7uCQxsOJAcMcSn/GskvSjpnYYn/hhO5vVEexvEJ/K3JZ2b\naOv+GLn3dUnHxX2XAMvGBD53xH1HJxJPDUi0u3th30miHG9KulnSWEmPNyjC5AhB0nckTU58v/tj\n0ptJkk6WdHqUZ5ikVRJdHB1lek3SjrH+cjE50XBJr0jqkWj3QUlPA0+V/5M47QFXGE6tYYTcJz3j\nzXVb4H9FyjSwlpntAvQALmukzI7AT4EfAIclpnKONbMd4/HTJK1qZn8EZscEPr+UtBVhxNHVzDoD\np6XoO8lmwHVmtg0wA/hZie/dwNaEvAVdgL8As2KU4eHA0Ylyy0aZTibEEQI4B3jazHYGugFXSlo2\nHusMHGJmezQig9POcYXh1BxmNhbYiDC6eJTSSXUeiHXG0Xis/8Fm9qWZfQPcBzSEde8jaQzhRrwe\nsHncn+yvG3CPmX0R+0nG4UnT92QzaxjtvBK/V1M8a2azzexT4Evgkbj/9YL6A2P/zwMrSlqJEFTy\nLEmjgSHAUiyM+jzYzGak6N9ppyxRaQEcp5k8BFxBCFDXqUS5uYnPjSmWxXICSNqdoAx2MrO5kp4F\nlilTxjR9J8vMT/TxLQsf6Ar7TdaxxHY9i/6ni+U6EPAzM5uQPCBpZ8L6kOM0io8wnFqj4cZ7G3C+\nmb3RjLqF7CVplTg1czDwIrAy8EVUFlsCOyfKz0ssDD9DmMZaDUDSqmX23dj+KcAO8fNhjZRpisOj\nTD8GZpjZTOAJ4NQFnUvbNbNtpx3iCsOpNQzAzD4ws+vTlC2x3cAIwlTUGML00ijgcWBJSW8AFwMv\nJcrfDLwu6Q4zezMefy5O81xVZt+N7b8SOEnSK8BqjZRpqt1vJI0iZKrrHfdfSPher0kaC1xQom3H\nWQQPb+44juOkwkcYjuM4TipcYTiO4zipcIXhOI7jpMIVhuM4jpMKVxiO4zhOKlxhOI7jOKlwheE4\njuOk4v8DogYmjvhoa0AAAAAASUVORK5CYII=\n",
      "text/plain": [
       "<matplotlib.figure.Figure at 0x198da1fb3c8>"
      ]
     },
     "metadata": {},
     "output_type": "display_data"
    }
   ],
   "source": [
    "import matplotlib.pyplot as plt\n",
    "\n",
    "plt.figure(1)\n",
    "plt.subplot(211)\n",
    "plt.plot(plotdata[\"batchsize\"], plotdata[\"loss\"], 'b--')\n",
    "plt.xlabel('Minibatch number')\n",
    "plt.ylabel('Loss')\n",
    "plt.title('Minibatch run vs. Training loss ')\n",
    "plt.show()\n",
    "\n",
    "plt.subplot(212)\n",
    "plt.plot(plotdata[\"batchsize\"], plotdata[\"error\"], 'r--')\n",
    "plt.xlabel('Minibatch number')\n",
    "plt.ylabel('Label Prediction Error')\n",
    "plt.title('Minibatch run vs. Label Prediction Error ')\n",
    "plt.show()"
   ]
  },
  {
   "cell_type": "markdown",
   "metadata": {
    "deletable": true,
    "editable": true
   },
   "source": [
    "Notice the trend for the label prediction error is still close to 50%. Remember that this is time variant, therefore it is expected that the system will have some noise as it trains through time. It should be noted; the model is still learning the market. Additionally, since this time series data is so noisy, having an error rate below 50% is good (many trading firms have win-rates of near 50% and have made money nearly every day [VIRTU](https://en.wikipedia.org/wiki/Virtu_Financial#Trading_activity)). However note they are high frequency trading firm and can leverage themselves up with low winrate strategies (51%). Trying to classify and trade every single day is expensive from transaction fees perspective. Therefore, one approach would be to trade when we think we are more likely to win?\n",
    "\n",
    "Let us try this idea."
   ]
  },
  {
   "cell_type": "code",
   "execution_count": 13,
   "metadata": {
    "collapsed": false,
    "deletable": true,
    "editable": true
   },
   "outputs": [
    {
     "name": "stdout",
     "output_type": "stream",
     "text": [
      "Average error: 54.05%\n"
     ]
    }
   ],
   "source": [
    "# Now that we have trained the net, and we will do out of sample test to see how we did.\n",
    "# and then more importantly analyze how that set did\n",
    "\n",
    "test_features = np.ascontiguousarray(test_data[predictor_names], dtype = \"float32\")\n",
    "test_labels = np.ascontiguousarray(test_data[[\"next_day\",\"next_day_opposite\"]], dtype=\"float32\")\n",
    "\n",
    "avg_error = trainer.test_minibatch({input : test_features, label : test_labels})\n",
    "print(\"Average error: {0:2.2f}%\".format(avg_error * 100))"
   ]
  },
  {
   "cell_type": "markdown",
   "metadata": {
    "deletable": true,
    "editable": true
   },
   "source": [
    "Here we see that we have an error rate near 50%. At first glance this may appear to not have learned the network, but let us examine further and see if we have some predictive power."
   ]
  },
  {
   "cell_type": "code",
   "execution_count": 14,
   "metadata": {
    "collapsed": true,
    "deletable": true,
    "editable": true
   },
   "outputs": [],
   "source": [
    "out = C.softmax(z)\n",
    "predicted_label_prob = out.eval({input:test_features})\n",
    "test_data[\"p_up\"] = pd.Series(predicted_label_prob[:,0], index = test_data.index)\n",
    "test_data[\"p_down\"] = predicted_label_prob[:,1]\n",
    "test_data['long_entries'] = np.where((test_data.p_up > 0.55), 1, 0)\n",
    "test_data['short_entries'] = np.where((test_data.p_down > 0.55) , -1, 0)\n",
    "test_data['positions'] = test_data['long_entries'].fillna(0) + test_data['short_entries'].fillna(0)"
   ]
  },
  {
   "cell_type": "markdown",
   "metadata": {
    "deletable": true,
    "editable": true
   },
   "source": [
    "## Evaluation\n",
    "Here we take the output of our test set and compute the probabilities from the softmax function. Since we have probabilities we want to trade when there is a \"higher\" chance that we will be right, instead of just a >50% chance that the market will go in one direction. The goal is to find a signal, instead of trying to classify the market. Since the market is so noisy we want to only trade when we have an \"edge\" on the market. Moreover, trading frequently has higher fees (you have to pay each time you trade).\n",
    "\n",
    "We will say that if the prediction probability is greater than 55% (in either direction) we will take a position in the market. If it shows that the market will be up the next day with greater than 55% probability, we will take a 1-day long. If it is greater than a 55% chance that the next day will be below today's position we will take 1-day [short] (http://www.investopedia.com/university/shortselling/shortselling1.asp)(the same as borrowing a stock and buying it back). \n",
    "\n",
    "We will then evaluate this timeseries performance by looking at some more metrics: average monthly return, standard deviation of monthly returns, the [Sharpe ratio](http://www.investopedia.com/terms/s/sharperatio.asp), and the [Maximum drawdown](https://en.wikipedia.org/wiki/Drawdown_%28economics%29). The Sharpe ratio is the average return minus the risk free rate (which is basically zero) over the standard deviation of returns normalized to a year. \n",
    "\n",
    "$$Sharpe = \\frac{r_p - r_f}{\\sigma_p}$$\n",
    "$$r_p = \\text{portfolio return}$$\n",
    "$$r_f = \\text{risk free rate}$$\n",
    "$$\\sigma_p = \\text{standard deviation of portfolio return}$$\n",
    "\n",
    "Generally, the higher the Sharpe ratio, the better you are taking less risk for each unit of reward. This assumes the mean return and standard deviation are sufficient to describe the distribution of returns, akin to an assumption of normally distributed returns.\n",
    "\n",
    "A trading strategy can be profitable even if the winrate is 50% or lower, if the wins are greater than the losses you can have a less than 50% winrate and still make some money (usually classified as momentum strategies). Finally, even if we do not beat the market by trading it individually, we can still outperform it by trading multiple assets that are uncorrelated with each other (or trade a basket of stocks to get market exposure; we are not trading each at the same time). However, that will not be covered in this tutorial. "
   ]
  },
  {
   "cell_type": "code",
   "execution_count": 15,
   "metadata": {
    "collapsed": true,
    "deletable": true,
    "editable": true
   },
   "outputs": [],
   "source": [
    "def create_drawdowns(equity_curve):\n",
    "    \"\"\"\n",
    "    Calculate the largest peak-to-trough drawdown of the PnL curve\n",
    "    as well as the duration of the drawdown. Requires that the \n",
    "    pnl_returns is a pandas Series.\n",
    "\n",
    "    Parameters:\n",
    "    pnl - A pandas Series representing period percentage returns.\n",
    "\n",
    "    Returns:\n",
    "    drawdown, duration - Highest peak-to-trough drawdown and duration.\n",
    "    \"\"\"\n",
    "\n",
    "    # Calculate the cumulative returns curve \n",
    "    # and set up the High Water Mark\n",
    "    # Then create the drawdown and duration series\n",
    "    hwm = [0]\n",
    "    eq_idx = equity_curve.index\n",
    "    drawdown = pd.Series(index = eq_idx)\n",
    "    duration = pd.Series(index = eq_idx)\n",
    "\n",
    "    # Loop over the index range\n",
    "    for t in range(1, len(eq_idx)):\n",
    "        cur_hwm = max(hwm[t-1], equity_curve[t])\n",
    "        hwm.append(cur_hwm)\n",
    "        drawdown[t]= (hwm[t] - equity_curve[t]) \n",
    "        duration[t]= 0 if drawdown[t] == 0 else duration[t-1] + 1\n",
    "    return drawdown.max(), duration.max()"
   ]
  },
  {
   "cell_type": "code",
   "execution_count": 16,
   "metadata": {
    "collapsed": false,
    "deletable": true,
    "editable": true
   },
   "outputs": [
    {
     "data": {
      "image/png": "iVBORw0KGgoAAAANSUhEUgAAAYsAAAEZCAYAAABmTgnDAAAABHNCSVQICAgIfAhkiAAAAAlwSFlz\nAAALEgAACxIB0t1+/AAAIABJREFUeJzt3XucXXV57/HPN1yUAEm4lOBwmQkXQ+AokQKWiiQQQCgV\nqG0Bo0giHqvES6tWEkcN9hADVMWqsafxAAlKRJCqYCl3hksLhEhGLgnTEM0mZMwIRAIxCRDynD/W\nmlk7w+zLTPY1+b5fr3ll/dZtP/vJ7P3M+v3WRRGBmZlZMcPqHYCZmTU+FwszMyvJxcLMzEpysTAz\ns5JcLMzMrCQXCzMzK8nFwgZN0r9Kaq/Qvg6Q9LIkpe17JX20EvtO93erpPMrtb9BvO6lkp6X1F2D\n1/qtpJOGuG3BfBf7v5E0WdJtRfZ7vKSlQ4nJGpOLhW1B0gpJ6yWtlbRG0oOS/q73CwMgIj4ZEbPK\n2FfJL7GIWBkRI6ICF/xIminp2n77/4uI+OHW7nuQcRwAfA44LCJaBlg+QdIb6RfxWklLJU2pZYzl\nKPZ/ExELIuK03rakzZIOylv+YESMq1WsVn0uFtZfAGdExEigFbgMuBi4qtIvJGmHSu+zQbQCL0TE\ni0XWWZV+EY8EpgM/kHRY/5WaKEe+uncb52JhAxFARLwSEb8EzgUukHQ4gKRrJP1TOr2XpFsk/UHS\ni5LuS+dfCxwI3JL+Bf0FSa3pX6AflZQD7s6bl/+7eIikR9K/un8maVS6zwmSVm4RaHr0Iul9wJeA\ncyW9Imlxujy/60SSvpwePa2WNE/SiHRZbxwfkZST9HtJXyqYIGmEpGvT9X7b2y0naRJwB9CSvu+r\nSyU7In4B/AE4fKAcpfs9U9KT6dHePQMUlmMlPZX+H1wlaed0u1Hp/8/v02W3SNqv37aF8j3Q/03v\n+79A0gPp9H0kvzOPp+/5b/v/X0l6m6SfpnEsl/TpvGXHSHo0ff3fSfpGqZxZ7blYWEkR8SjwHPDe\nARZ/HlgJ7AXsQ/KFTUR8BHgW+Mv0L+j8L4ATgMOA9/W+RL99ng9MAfYF3gC+mx9OgRhvB74O/CQi\ndo+Idw2w2lTgI8AE4CBgd+B7/dZ5D3AocDLwVUljB3q9dLvdgTZgIvARSVMj4m7gdKA7fd9Fx1/S\nAvZXwEjgibxFfTmSdCiwAPgM8CfAf5IU4R3z1p8MnAIcDIwFvpzOHwZcDRxAUrzXD/CeB53v/GUR\nMSFtvyN9zzfmL0+7MG8BFgNvAyYBn5V0SrrevwDfTo+yDgZuKPKaVicuFlaubmDPAea/TvIFMCYi\n3oiI/+q3XP3aAcyMiA0R8WqB1/phRCyNiA3AV4C/zR8z2QqTgW9FRC4i1gMzgPPy/nIO4JKIeC0i\nHgd+DRzZfyfp+ucC0yNifUTkgG+SfOmWaz9Ja4DnSd7jhyNiWV4c+Tk6F/hlRNwTEW8A3wB2Af48\nb3/fjYjuiHgJmAV8ECAi1kTEzyLi1Yj4IzCbpBDl65/vc4aY70LbHAvsHRGz0t+RFcD/A85Ll79O\ncnSzV5rPhUN4basyFwsr137AmgHm/zOwHLhD0jOSLi5jX8+VWJ7f1ZQDdgL2LivK4lrS/eXve0dg\ndN68nrzp9cBuA+xn73S7Z/vtq3/3TjGrImLPiNg7Io7K+2u8V36Otog7HXBe2e/18tfPpdsgaRdJ\n/5Z2vb0E3AeM6lcMqpXvXgeSFsf05w8khXqfdPlHSY6Gnk67w86o4GtbhbhYWEmSjiH58nmg/7KI\nWBcRX4iIg4Ezgc9JOrF3cYFdlhoMPSBvupXkL88XgD8Cw/Pi2oGkW6bc/Xan++u/756BVy/ohXS7\n/vtaNcj9FJP/XvrHDUmOnuvXzo+l95TdL5B0qx0TEaPIjipUZNvXSN5jpawEfpMWxz0jYo+IGBkR\n7weIiOURMTki/gS4AvippF0q+PpWAS4WVpCk3SX9JfBjkq6KJQOsc4akg9PmK8Amkn5vSL6ED+q/\nyUAv1a/9YUmHSRoOfA24Mf1r+n+At0o6Pe2v/zKwc952PUBbkS6UHwP/IKlN0m4k3TXXR8TmIrG9\nSbr+DcAsSbtJagX+AajUKbr947gBOEPSiZJ2lPQFYCPwUN460yTtJ2lPknGj69P5uwEbgJfTZZcM\n8HqF8j1QLIWs5s3/170WAq9I+qKkt0raQdIRko4GkPQhSb1HMmtJCuXmAvuyOnGxsIHcImktSTfL\nDJI+8kIDtYcCd0l6BfgvYE5E3J8umw18Je16+Fw6b6C//qPf9A+B+SR/He8MfBYgIl4GLiI5jfc5\nkuKU/9f1jSRfbi9KWjTAvq9O930/SdfZepJB44HiKBRrr8+k2/8m3d+PIuKaIusPxhavGxH/A3yY\nZGD6eeAM4P0RsSlv/QUkZ2E9AywjKYQA3yY5GnsB+G/g1gFea8B8DxBLsXxcAlyb/l//Tb/4NwN/\nCYwHfgv8HvgBMCJd5TTgKUkvA1cC5xYZz7I6UbUffiTpH4ALSf5SeILkjJRdgZ+QHPKuAM6JiLXp\n+jNIvpg2AZ+NiDuqGqCZmZVU1WIhqQV4kORK1tck/YTkL5vDgRcj4op0QHSPiJiu5Dz+64BjgP2B\nu4BDK3F1r5mZDV0tuqF2AHZN+5h3IRkEPIvksJf037PT6TNJ+pA3pafXLSM57c7MzOqoqsUiIrpJ\nzj9/lqRIrI2Iu4DREdGTrrOa7BS6/djyNL5VDO50RDMzq4KqFov0tgFnkYxNtJAcYXyIwQ0kmplZ\nne1YepWtcjLJ+dVrACT9jOSq0x5JoyOiR9K+JGdHQHIkkX/O9/4McO66JBcXM7MhiIgh3Q2h2mMW\nzwJ/lp5bLZJ7wiwBbia5Fw3ABcAv0umbSW6/sLOkMcAhJOdov0lE+CeCmTNn1j2GRvlxLpwL56L4\nz9ao6pFFRCyU9FOSG4i9nv47l+QGbDcouRtoDjgnXX+JpBtICsrrwEWxte9wG7dixYp6h9AwnIuM\nc5FxLiqj2t1QRMTXSK4KzbeGpItqoPVnk1zMZWZmDcJXcDe5KVOm1DuEhuFcZJyLjHNRGVW/grsa\nJLl3ysxskCQRDTrAbVXW0dFR7xAahnORaeRctLW1Ick/Vfxpa2ur+P9b1ccszMzy5XK5rT4zx4pT\nRZ4V1m+fzfif5m4os+aVdoXUO4xtWqEcuxvKzMyqysWiyTVy33StORcZ58IqzcXCzMxK8piFmdXU\nQP3pc+YsoLt7XdVes6VlN6ZNm1y1/TeaaoxZ+GwoM6u77u51tLZ+vGr7z+XmVm3f2wt3QzU5901n\nnIuMczE0Y8aM4bLLLuOII45gr7324sILL+S1114ruP78+fN573vfu8W8YcOG8Zvf/AaAqVOn8slP\nfpJTTz2VESNGcOKJJ/Lss89W9T1Ui4uFmVmeBQsWcOedd7J8+XK6urq49NJLi67f/5qG/u0FCxYw\nc+ZMXnzxRY488kg+9KEPVTzmWnCxaHITJ06sdwgNw7nIOBdD9+lPf5qWlhZGjRpFe3s7P/7xjwe1\nff+xgjPOOIP3vOc97LTTTsyaNYuHHnqIVave9JiehudiYWaWZ//99++bbm1tpbu7e6v2d8AB2fPc\ndt11V/bcc8+t3mc9uFg0OfdNZ5yLjHMxdCtXruybzuVytLS0FFx31113Zf369X3t1atXF93funXr\nWLNmTdF9NioXCzOzPHPmzGHVqlWsWbOGr3/965x33nkF1z3yyCN56qmnePzxx3n11Vf52te+9qYx\ni1tvvZX//u//5rXXXuMrX/kKxx13HPvtt1+130bF+dTZJue+6YxzkWm2XLS07FbV01tbWnYre93J\nkydz6qmn8rvf/Y6zzz6b9vb2guseeuihfPWrX2XSpEkMHz6c2bNnM3fulu9j8uTJXHLJJTz00EP8\n6Z/+KT/60Y+G/D7qyRflmVlNNfKNBMeMGcNVV13FSSedVJH9TZ06lQMOOIB/+qd/qsj+yuUbCdqb\nuG8641xknAurtKoWC0lvl7RY0mPpv2slfUbSHpLukNQl6XZJI/O2mSFpmaSlkk6tZnxmZvkGeg7E\n7Nmz2X333RkxYsQWP2ecccaQ9tesatYNJWkY8BzwbuBTwIsRcYWki4E9ImK6pMOB64BjgP2Bu4BD\n+/c5uRvKrHk1cjfUtqLZu6FOBpZHxErgLGB+On8+cHY6fSZwfURsiogVwDLg2BrGaGZmA6hlsTgX\nWJBOj46IHoCIWA3sk87fD1iZt82qdJ4V4L7pjHORcS6s0mpy6qyknUiOGi5OZ/U/PvIxqVVFqVtf\nN8Otq+dcNYfuF4tf8duyVwvTLpxWo4hse1Sr6yxOB34VES+k7R5JoyOiR9K+wO/T+auAA/K22z+d\n9yZTpkyhra0NgFGjRjF+/Pi+c8t7/6raHtoTJ05sqHgard3dvY6NG98OwNixyfKuro6+di43t6Hi\nHaj90MKHGH3UaMYePTaJf1FXEn9e+6GFD/UVi/5HFfWOv3/baqejo4N58+YB9H1fDlVNBrgl/Ri4\nLSLmp+3LgTURcXmBAe53k3Q/3YkHuG0rtLfPLfqchFxuLrNmVe85CpXQfkU7rZNai66TuzvHrC/O\nqlFEW8cD3NXXlAPckoaTDG7/e97sy4FTJHUBk4DLACJiCXADsAS4FbjIVaE4901nnIuMc1E/+c+z\n2JZUvRsqItYDf9Jv3hqSAjLQ+rOB2dWOy8waRznjMlujlmM629K1Ffl8b6gm537gjHORabZcdL/Y\nXbKrbWvk7s5Vbd/9baudIb7dh5lZarCPVQX453/+Z1paWth///255pprtjiyePnll/nIRz7CPvvs\nw5gxY5g1KxtXamtrY/HixQBcd911DBs2jKVLlwJw9dVX84EPfACAr33ta5x77rlccMEFjBgxgne8\n4x089thjlX7rJblYNDn3TWeci4xzMXSDeazqbbfdxre+9S3uvvtuli1bxl133bXF8k996lO88sor\nrFixgo6ODq699lquueYaACZMmND3/3T//fdz8MEHc//99wNw3333MWHChL793HLLLUyePJm1a9fy\n/ve/n2nTan+atIuFmVmewTxW9cYbb2Tq1KmMGzeOXXbZhUsuuaSvG2rz5s385Cc/4bLLLmP48OG0\ntrby+c9/nh/+8IdAUizuu+8+AB544AFmzJjR1+5fLI4//nje9773IYnzzz+fxx9/vFpvvyAXiybX\nbH3T1eRcZJyLoRvMY1W7u7u3eGxqa2s27vLCCy+wadMmDjzwwC2W9z5/e8KECTzwwAOsXr2azZs3\nc8455/Dggw+Sy+V4+eWXGT9+fN92++67b9/08OHD2bhxI5s3b966NzpILhZmZnkG81jVt73tbW9a\nv3fMYu+992annXYil8ttsbz3KXkHH3wwu+yyC9/97nc54YQT2G233dh3332ZO3cuxx9/fKXf1lZz\nsWhy7pvOOBcZ52LoBvNY1XPOOYd58+axdOlS1q9fv8VDjoYNG8Y555xDe3s769atI5fLceWVV3L+\n+ef3rTNhwgS+973v9XU5TZw4cYt2IfU448qnzppZ3bXs1VLV01tb9ip8dNDfYB6retppp/H3f//3\nnHTSSeywww5ceumlLFiwoG/5d77zHT796U9z0EEHscsuu/Dxj3+cqVOn9i2fMGEC119/PSeccEJf\n+5vf/GZfu5B6XMvhx6raNs23+2g8jXy7j0o/VrVemvJ2H2Zm1vxcLJqc+6YzzkXGuRiaSj9WdVvi\nMQszs9RANwCcMWMGM2bMqEM0jcVHFk3O59NnnIuMc2GV5mJhZmYluVg0OfdNZ5yLjHNhleYxCzOr\nqdbW1m32mQ+NIv+2I5XiYtHk3DedcS4yjZyLFStW1DsEGwJ3Q5mZWUkuFk3OfdMZ5yLjXGSci8qo\nerGQNFLSjZKWSnpK0rsl7SHpDkldkm6XNDJv/RmSlqXrn1rt+MzMrLRaHFn8C3BrRIwDjgSeBqYD\nd0XEWOAeYAaApMOBc4BxwOnA9+WRsKIauW+61pyLjHORcS4qo6rFQtII4L0RcQ1ARGyKiLXAWcD8\ndLX5wNnp9JnA9el6K4BlwLHVjNHMzEqr9pHFGOAFSddIekzSXEnDgdER0QMQEauBfdL19wNW5m2/\nKp1nBbg/NuNcZJyLjHNRGdU+dXZH4ChgWkQsknQlSRdU/3vnDvp+xVOmTKGtrQ2AUaNGMX78+L7D\nzd5fDre3r3av/su7upL22LEDtxsl/kLt3PIcG0duZOzRY5P4F3Ul8ee1e5b3bPH+Ozs7Gyb+erc7\nOzsbKp5atjs6Opg3bx5A3/flUFX1eRaSRgMPRcRBaft4kmJxMDAxInok7QvcGxHjJE0HIiIuT9e/\nDZgZEY/026+fZ2Fl8fMszDIN+zyLtKtppaS3p7MmAU8BNwNT0nkXAL9Ip28GzpO0s6QxwCHAwmrG\naGZmpdXibKjPANdJ6iQ5G+rrwOXAKZK6SArIZQARsQS4AVgC3Apc5EOI4vp3wWzPnIuMc5FxLiqj\n6rf7iIhfA8cMsOjkAuvPBmZXNSgzMxsUX8Hd5HoHtcy5yOdcZJyLynCxMDOzklwsmpz7YzPORca5\nyDgXleFiYWZmJblYNDn3x2aci4xzkXEuKsPFwszMSnKxaHLuj804FxnnIuNcVIaLhZmZleRi0eTc\nH5txLjLORca5qAwXCzMzK8nFosm5PzbjXGSci4xzURkuFmZmVpKLRZNzf2zGucg4FxnnojJcLMzM\nrCQXiybn/tiMc5FxLjLORWW4WJiZWUkuFk3O/bEZ5yLjXGSci8pwsTAzs5JcLJqc+2MzzkXGucg4\nF5VR9WIhaYWkX0taLGlhOm8PSXdI6pJ0u6SReevPkLRM0lJJp1Y7PjMzK60WRxabgYkR8a6IODad\nNx24KyLGAvcAMwAkHQ6cA4wDTge+L0k1iLFpuT8241xknIuMc1EZtSgWGuB1zgLmp9PzgbPT6TOB\n6yNiU0SsAJYBx2JmZnVVi2IRwJ2SHpX0sXTe6IjoAYiI1cA+6fz9gJV5265K51kB7o/NOBcZ5yLj\nXFTGjjV4jfdExO8k/Qlwh6QukgKSr3+7pClTptDW1gbAqFGjGD9+fN/hZu8vh9vbV7tX/+VdXUl7\n7NiB240Sf6F2bnmOjSM3MvbosUn8i7qS+PPaPct7tnj/nZ2dDRN/vdudnZ0NFU8t2x0dHcybNw+g\n7/tyqBQx6O/pob+YNBNYB3yMZByjR9K+wL0RMU7SdCAi4vJ0/duAmRHxSL/9RC3jtubV3j6X1taP\nF1yey81l1qzCyxtB+xXttE5qLbpO7u4cs744q0YRWbOSREQMaRy4qt1QkoZL2i2d3hU4FXgCuBmY\nkq52AfCLdPpm4DxJO0saAxwCLKxmjGZmVlq1xyxGAw9KWgw8DNwSEXcAlwOnpF1Sk4DLACJiCXAD\nsAS4FbjIhxDF9e+C2Z45FxnnIuNcVEZZYxaS3hERTwx25xHxW2D8APPXACcX2GY2MHuwr2VmZtVT\n7pHF9yUtlHRR/gV0Vn+9g1rmXORzLjLORWWUVSwi4r3Ah4ADgF9JWiDplKpGZmZmDaPsMYuIWAZ8\nGbgYmAB8R9LTkj5QreCsNPfHZpyLjHORcS4qo6xiIemdkq4ElgInAe+PiHHp9JVVjM/MzBpAuRfl\nfRf4f8CXImJD78yI6Jb05apEZmVxf2zGucg4FxnnojLKLRZnABsi4g0AScOAt0bE+oj4YdWiMzOz\nhlDumMVdwC557eHpPKsz98dmnIuMc5FxLiqj3GLx1ohY19tIp4dXJyQzM2s05RaLP0o6qrch6U+B\nDUXWtxpxf2zGucg4FxnnojLKHbP4e+BGSd0kz6fYFzi3alGZmVlDKfeivEeBw4BPAp8AxkXEr6oZ\nmJXH/bEZ5yLjXGSci8oYzPMsjgHa0m2OSm91e21VojIzs4ZS7o0EfwgcDHQCb6SzA3CxqDP3x2ac\ni4xzkXEuKqPcI4ujgcN9u3Azs+1TuWdDPUkyqG0Nxv2xGeci41xknIvKKPfIYm9giaSFwKu9MyPi\nzKpEZWZmDaXcYnFJNYOwoXN/bMa5yDgXGeeiMsoqFhFxn6RW4NCIuEvScGCH6oZmZmaNotxblP9v\n4KfAv6Wz9gN+Xq2grHzuj804FxnnIuNcVEa5A9zTgPcAL0Pfg5D2KfdFJA2T9Jikm9P2HpLukNQl\n6fb8R7VKmiFpmaSlkk4t/62YmVm1lFssXo2I13obknYkuc6iXJ8FluS1pwN3RcRY4B5gRrrfw4Fz\ngHHA6STP/tYgXme74/7YjHORcS4yzkVllFss7pP0JWCX9NnbNwK3lLOhpP2BvyB5eFKvs4D56fR8\n4Ox0+kzg+ojYFBErgGXAsWXGaGZmVVJusZgOPA88AfwdcCvJ87jLcSXwj2x5JDI6InoAImI1WZfW\nfsDKvPVWpfOsAPfHZpyLjHORcS4qo9yzoTYDP0h/yibpDKAnIjolTSz2EoPZL8CUKVNoa2sDYNSo\nUYwfP77vcLP3l8Pt7avdq//yrq6kPXbswO1Gib9QO7c8x8aRGxl79Ngk/kVdSfx57Z7lPVu8/87O\nzoaJv97tzs7Ohoqnlu2Ojg7mzZsH0Pd9OVQq5w4ekn7LAF/oEXFQie2+DnwY2ETypL3dgZ+R3D5k\nYkT0SNoXuDcixkmanuw2Lk+3vw2YGRGP9Nuv7zxiZWlvn0tr68cLLs/l5jJrVuHljaD9inZaJ7UW\nXSd3d45ZX5xVo4isWaU3gB3SOHC53VBHk9x19hjgvcB3gB+V2igivhQRB6ZF5Tzgnog4n2S8Y0q6\n2gXAL9Lpm4HzJO0saQxwCLCwzBjNzKxKyn2exYt5P6si4tvAGVvxupcBp0jqAialbSJiCXADyZlT\ntwIX+RCiuP5dMNsz5yLjXGSci8oo9xblR+U1h5EcaQzmWRhExH3Afen0GuDkAuvNBmYPZt9mZlZd\n5X7hfzNvehOwguR6CKuz3kEtcy7yORcZ56Iyyj0b6sRqB2LWiObMWUB397qi67S07Ma0aZML7+Oq\nOXS/2F14+71amHbhtCHHaFYL5XZDfa7Y8oj4VmXCscHq6OjwX06pauSiu3td0bOpIDmjqug+Xuwu\nejZT7u7ckGIrxr8XGeeiMgbzpLxjSM5WAng/yVlKy6oRlJmZNZZyi8X+wFER8QqApEuA/4iID1cr\nMCuP/2LKOBcZ5yLjXFRGuddZjAZey2u/ls4zM7PtQLnF4lpgoaRL0qOKR8huBGh15HPIM85FxrnI\nOBeVUe7ZULMk/SfJ1dsAUyNicfXCMjOzRlLukQXAcODliPgX4Ln0dhxWZ+6PzTgXGeci41xURrmP\nVZ0JXEz6kCJgJ8q4N5SZmW0byj2y+CuSBxP9ESAiuknuIGt15v7YjHORcS4yzkVllFssXktv6BcA\nknatXkhmZtZoyi0WN0j6N2CUpP8N3MUgH4Rk1eH+2IxzkXEuMs5FZZR7NtQ30mdvvwyMBb4aEXdW\nNTIzM2sYJY8sJO0g6d6IuDMi/jEivuBC0TjcH5txLjLORca5qIySxSIi3gA2SxpZg3jMzKwBlXtv\nqHXAE5LuJD0jCiAiPlOVqKxs7o/NOBcZ5yLjXFRGucXi39MfMzPbDhXthpJ0IEBEzB/opzYhWjHu\nj804FxnnIuNcVEapMYuf905IummwO5f0FkmPSFos6Yn0SnAk7SHpDkldkm7PHw+RNEPSMklLJZ06\n2Nc0M7PKK1UslDd90GB3HhGvAidGxLuA8cDpko4FpgN3RcRY4B7S24hIOpzk2d7jgNOB70vSgDs3\nwP2x+ZyLjHORcS4qo1SxiALTZYuI9enkW0jGSAI4i+wW5/OBs9PpM4HrI2JTRKwgeRLfsUN5XTMz\nq5xSxeJISS9LegV4Zzr9sqRXJL1czgtIGiZpMbAauDMiHgVGR0QPQESsBvZJV98PWJm3+ap0nhXg\n/tiMc5FxLjLORWUUPRsqInbY2heIiM3AuySNAH4m6QjefJQy6KOWKVOm0NbWBsCoUaMYP3583+Fm\n7y+H29tXu1f/5V1dSXvs2IHbpfZfavtcrouOjo6C2+eW59g4ciNjjx6bbL+oK9k+beeW57Zq+65F\nXfQs79ni/Xd2dtb9/6NR2p2dnQ0VTy3bHR0dzJs3D6Dv+3KolNwfsDYkfQVYD3wMmBgRPZL2Be6N\niHGSpgMREZen698GzIyIR/rtJ2oZtzWv9va5tLZ+vODyXG4us2YVXl5q+7L2cUU7rZNaC29/d45Z\nX5w15O3L2YcZgCQiYkjjwIN5+NGgSdq790wnSbsApwBLgZuBKelqFwC/SKdvBs6TtHP6cKVDgIXV\njNHMzEor96K8oXobMF/SMJLC9JOIuFXSwyR3sv0okCM5A4qIWCLpBmAJ8DpwkQ8hisvvvtje1SMX\n9z48h0cWX03H4p8XXGfNy8/xD5M+VcOo/HuRz7mojKoWi4h4AjhqgPlrgJMLbDMbmF3NuMwqZe2G\nbnToroz587MLrpO79vIaRmRWHVXthrLq819MGeci41xknIvKcLEwM7OSXCyaXP/TRrdnzkXGucg4\nF5XhYmFmZiW5WDQ598dmnIuMc5FxLirDxcLMzEpysWhy7o/NOBcZ5yLjXFSGi4WZmZXkYtHk3B+b\ncS4yzkXGuagMFwszMyvJxaLJuT8241xknIuMc1EZLhZmZlaSi0WTc39sxrnIOBcZ56IyXCzMzKwk\nF4sm5/7YjHORcS4yzkVluFiYmVlJLhZNzv2xGeci41xknIvKcLEwM7OSXCyanPtjM85FxrnIOBeV\nUdViIWl/SfdIekrSE5I+k87fQ9Idkrok3S5pZN42MyQtk7RU0qnVjM/MzMpT7SOLTcDnIuII4Dhg\nmqTDgOnAXRExFrgHmAEg6XDgHGAccDrwfUmqcoxNzf2xGeci41xknIvKqGqxiIjVEdGZTq8DlgL7\nA2cB89PV5gNnp9NnAtdHxKaIWAEsA46tZoxmZlZazcYsJLUB44GHgdER0QNJQQH2SVfbD1iZt9mq\ndJ4V4P7YjHORcS4yzkVl7FiLF5G0G/BT4LMRsU5S9Fulf7ukKVOm0NbWBsCoUaMYP3583+Fm7y+H\n29tXu1d3bAJqAAAOO0lEQVT/5V1dSXvs2IHbpfZfavsNv3+Jnme6GH3IWAB6nukC6Gu/+soGuhZ1\nMfbopN21KFne284tz9HR0VHw9XPLc2wcubHg9l2LuuhZ3rPF++/s7Kz7/0ejtDs7Oxsqnlq2Ozo6\nmDdvHkDf9+VQKWLQ39ODewFpR+CXwH9GxL+k85YCEyOiR9K+wL0RMU7SdCAi4vJ0vduAmRHxSL99\nRrXjtsY3Z84CurvXFV1n0aIn+eu//k7B5bncXGbN+njB5e3tc2ltLbz85/e20/XGAxz35x8uuE7H\ntZfz1R9cXDiGu3PM+uKswjFc0U7rpNaCywFu+sZNHP2uowsub9mrhWkXTiu6D9v2SSIihjQOXIsj\ni6uBJb2FInUzMAW4HLgA+EXe/OskXUnS/XQIsLAGMVoT6u5eV/SLHKCj4xM1iqa+1r26rmhByd2d\nq2E0ti2q9qmz7wE+BJwkabGkxySdRlIkTpHUBUwCLgOIiCXADcAS4FbgIh9CFNe/C2Z71ts9ZFlX\nlfkzUilVPbKIiP8Cdiiw+OQC28wGZlctKDMzGzRfwd3kege1LBtwtmzw2/wZqRQXCzMzK8nFosm5\nPzbjMYuMxywy/oxUhouFmZmV5GLR5Nwfm/GYRcZjFhl/RirDxcLMzEpysWhy7o/NeMwi4zGLjD8j\nleFiYWZmJdXkRoJWPe6PzQxlzGLRok7a2+cWWf4krcVvy7TVFi1eRPsV7YWX/3pRyXtD9ecxi4w/\nI5XhYmHbtXXrNhe9v1Qt7i1V6r5OHQ93VD0Gs1LcDdXk3B+b8ZhFxmMWGX9GKsPFwszMSnKxaHLu\nj834OouMxywy/oxUhouFmZmV5GLR5Nwfm/GYRcZjFhl/RirDxcLMzEpysWhy7o/NeMwi4zGLjD8j\nleFiYWZmJVX7GdxXSeqR9HjevD0k3SGpS9LtkkbmLZshaZmkpZJOrWZs2wr3x2Y8ZpHxmEXGn5HK\nqPaRxTXA+/rNmw7cFRFjgXuAGQCSDgfOAcYBpwPfl6Qqx2dmZmWoarGIiAeBP/SbfRYwP52eD5yd\nTp8JXB8RmyJiBbAMOLaa8W0L3B+b8ZhFxmMWGX9GKqMeYxb7REQPQESsBvZJ5+8HrMxbb1U6z8zM\n6qwRBrij3gE0M/fHZjxmkfGYRcafkcqox11neySNjogeSfsCv0/nrwIOyFtv/3TegKZMmUJbWxsA\no0aNYvz48X2Hm72/HG43d/upp7rp7l5HLpd88bW2Jl0rve3nn3+d1tY3F4nedm+3VLXbG37/Ej3P\ndDH6kCS+nmeS+Hrbr76yga5FXX1dQ71f5L3ttc+v3arlXYu6WPv82uz9L+piZdfKLZbff9v9fctz\ny3MAtB7cukX7uGOPY9qF0xrm/79S7c7OzoaKp5btjo4O5s2bB9D3fTlUiqjuH/aS2oBbIuIdafty\nYE1EXC7pYmCPiJieDnBfB7ybpPvpTuDQGCBASQPNtm1Me/vcorcPnz//E1xwwf8tuo9S62zt8p/f\n207XGw9w3J9/uOA6Hddezld/cHHh15g1nwvaLxjy8krtI3d3jllfnFV0HWtukoiIIZ04VNUjC0kL\ngInAXpKeBWYClwE3SvookCM5A4qIWCLpBmAJ8DpwkSuCmVljqPbZUJMjoiUi3hIRB0bENRHxh4g4\nOSLGRsSpEfFS3vqzI+KQiBgXEXdUM7ZthftjMx6zyHjMIuPPSGU0wgC3mZk1OBeLJudzyDO+ziLj\n6ywy/oxUhouFmZmV5GLR5Nwfm/GYRcZjFhl/RirDxcLMzEqqx0V5VkGN2h87Z84CurvXFVze0rIb\n06ZNruhreswiU40xizlXzaH7xe6i67Ts1cK0C6dV/LW3RqN+RpqNi4VVRXf3uqIX1OVyc2sYjVVC\n94vdtE5qLbpO7u5cjaKxWnM3VJNzf2zGYxYZj1lk/BmpDB9ZmBXxu5ee5Of3thdcnlu1CPYtvo91\n69bz85/fX3B5bsVq7u1YyIkTfUd+a1wuFk3O/bGZaoxZvMZ69nx34a6Xrhs6gB2K7uONzcGee51Q\ncPlb3vpb1r60cYgRDszXWWT8GakMd0OZmVlJLhZNzv2xGY9ZZDxmkfFnpDJcLMzMrCQXiybn/tiM\nr7PIeMwi489IZbhYmJlZSS4WTc79sRmPWWQ8ZpHxZ6QyXCzMzKwkX2fR5Jq1P3bRok7a24vf8mPR\noidpLX53iS14zCIzlDGLRYsX0X5F4QsQF/16UcnbfTSiZv2MNBoXC6uLdes2F713FEBHxyeqGsO9\nD88h99LColdor3v1+arG0CuXe67gVd61usJ73avrihaDjoc7qvr61tgaslhIOg34Nkk32VURcXmd\nQ2pYHR0d/ssp1dXVMaiji7UbunnLEbsVvUL7jUdfr0BkpW3cuLngVd5DucK7a1GXz4hK+TNSGQ03\nZiFpGPA94H3AEcAHJR1W36gaV2dnZ71DaBgrVzoXvVZ2rax3CA3Dn5HKaMQji2OBZRGRA5B0PXAW\n8HRdo2pQL730Ur1DaBgbNmS5WPlcJ4//9pesXPsY//HApQOu3/PC/8AetYqutjas21DvEBqGPyOV\n0YjFYj8g/8+i50gKiDWIUg82gsEPTlfaK+ufZ9PbXmPH9Tsz/Mg3V4TXNmxgQ25tHSIbmmJjGtA4\nd64tNUjeiA9HsvI0YrFoOM888ww//ek9RdcZNWpnPvGJKbUJKM+KFSsqvs9SxWDRoif567/+TtF9\nVHtweiAvvLCib3qYduD15zfw+u/Ws/aZ1W9ad/Mbmxg2rPjdYhtJsTENePO4xgvdL9QirDcpNUh+\n0zduKvq0vWoUk2p8RrZHioh6x7AFSX8GXBIRp6Xt6UDkD3JLaqygzcyaRERoKNs1YrHYAegCJgG/\nAxYCH4yIpXUNzMxsO9Zw3VAR8YakTwF3kJ0660JhZlZHDXdkYWZmjafhrrPIJ+k0SU9L+h9JFxdY\n5zuSlknqlDS+1jHWSqlcSJos6dfpz4OS3lGPOGuhnN+LdL1jJL0u6QO1jK+WyvyMTJS0WNKTku6t\ndYy1UsZnZISkm9PviickTalDmFUn6SpJPZIeL7LO4L83I6Ihf0gK2TNAK7AT0Akc1m+d04H/SKff\nDTxc77jrmIs/A0am06dtz7nIW+9u4JfAB+oddx1/L0YCTwH7pe296x13HXMxA5jdmwfgRWDHesde\nhVwcD4wHHi+wfEjfm418ZNF3cV5EvA70XpyX7yzgWoCIeAQYKWl0bcOsiZK5iIiHI6L3woGHSa5X\n2RaV83sB8Gngp8DvaxlcjZWTi8nATRGxCiAi6nNObfWVk4sAdk+ndwdejIhNNYyxJiLiQeAPRVYZ\n0vdmIxeLgS7O6/8F2H+dVQOssy0oJxf5Pgb8Z1Ujqp+SuZDUApwdEf8KDOk0wSZRzu/F24E9Jd0r\n6VFJ59csutoqJxffAw6X1A38GvhsjWJrNEP63my4s6Fs60g6EZhKcii6vfo2kN9nvS0XjFJ2BI4C\nTgJ2BR6S9FBEPFPfsOrifcDiiDhJ0sHAnZLeGRHFb0dgQGMXi1XAgXnt/dN5/dc5oMQ624JycoGk\ndwJzgdMiothhaDMrJxdHA9dLEknf9OmSXo+Im2sUY62Uk4vngBciYiOwUdL9wJEk/fvbknJyMRWY\nDRARyyX9FjgMWFSTCBvHkL43G7kb6lHgEEmtknYGzgP6f9hvBj4CfVd+vxQRPbUNsyZK5kLSgcBN\nwPkRsbwOMdZKyVxExEHpzxiScYuLtsFCAeV9Rn4BHC9pB0nDSQY0t8XrlsrJRQ44GSDto3878Jua\nRlk7ovAR9ZC+Nxv2yCIKXJwn6e+SxTE3Im6V9BeSngH+SPKXwzannFwAXwH2BL6f/kX9ekRsczdg\nLDMXW2xS8yBrpMzPyNOSbgceB94A5kbEkjqGXRVl/l5cCszLO6X0ixGxpk4hV42kBcBEYC9JzwIz\ngZ3Zyu9NX5RnZmYlNXI3lJmZNQgXCzMzK8nFwszMSnKxMDOzklwszMysJBcLMzMrycXCtjuS3pD0\nWHqb6p9Ieusgt39lkOtfM9Bt0iVNkHRLOv1+SV9Mp8+SdNhgXsOs2lwsbHv0x4g4KiLeAbwOfKL/\nCumFjYVU8uKkAIiIWyLiinTe2cARFXwNs63mYmHbuwfIbhPxtKT5kp4A9pf0QUmPpz+X5W0jSd9K\nHyZ0p6S90pkfk7QwfdDQjf2OWE5J7/r6tKQz+gch6QJJ35V0HHAmcEV69HOQpF/lrXdIftusVlws\nbHskAEk7kjwI5ol0/qHA99Ijjk3AZSS3TRgPHCPpzHS9XYGFEfG/gPuBS9L5N0XEsRHxLuBp4MK8\n12yNiGOAvwT+b3r/ov4iIh4iuXfPP6ZHP78BXkpvEgnJrRmu3qp3bzYELha2PdpF0mPAQpKby12V\nzl8REY+m08cA90bEmojYDFwHnJAu2wzckE7/CHhPOv1OSfen9x6azJZdSTcApLcGX05yt9NyXQVM\nlTQMOBdYMIhtzSqiYW8kaFZF6yPiqPwZ6RDFH/utV+5zMHrHMK4BzoyIJyVdAEwYYJ3e/Q5m3OMm\nkpvB3Qss2oZvP28NzEcWtj0qVATy5y8ETpC0p6QdgA8CHemyYcDfpNMfIhn3ANgNWC1pp3R+vr9V\n4mBgDNBVJL5XgBG9jYh4Fbgd+FeSgmRWcy4Wtj0q9Fd93/yIWA1MJykQi0n+ov9lungdcGw6ED4R\n+D/p/K+QFJkHePMzI55Nl/0H8HcR8VqR+K4H/lHSrySNSeddR3KL8TtKvTmzavAtys2agKTPAyMi\nYma9Y7Htk8cszBqcpH8HDiJ5jrZZXfjIwszMSvKYhZmZleRiYWZmJblYmJlZSS4WZmZWkouFmZmV\n5GJhZmYl/X+lCz4XTNlFcgAAAABJRU5ErkJggg==\n",
      "text/plain": [
       "<matplotlib.figure.Figure at 0x198da360940>"
      ]
     },
     "metadata": {},
     "output_type": "display_data"
    }
   ],
   "source": [
    "plt.figure()\n",
    "test_data[\"p_up\"].hist(bins=20, alpha=0.4)\n",
    "test_data[\"p_down\"].hist(bins=20, alpha=0.4)\n",
    "plt.title(\"Distribution of Probabilities\")\n",
    "plt.legend([\"p_up\", \"p_down\"])\n",
    "plt.ylabel(\"Frequency\")\n",
    "plt.xlabel(\"Probablity\")\n",
    "plt.show()"
   ]
  },
  {
   "cell_type": "code",
   "execution_count": 17,
   "metadata": {
    "collapsed": false,
    "deletable": true,
    "editable": true
   },
   "outputs": [
    {
     "name": "stdout",
     "output_type": "stream",
     "text": [
      "TRADING STATS\n",
      "AVG Monthly Return :: -0.45%\n",
      "STD Monthly        :: 3.17%\n",
      "SHARPE             :: -0.49\n",
      "MAX DRAWDOWN       :: 48.20%, nan months\n",
      "Correlation to SPY :: -0.01\n",
      "NUMBER OF TRADES   :: 1175\n",
      "TOTAL TRADING DAYS :: 4000\n",
      "SPY MONTHLY RETURN :: 1.19%\n",
      "SPY STD RETURN     :: 3.92%\n",
      "SPY SHARPE         :: 1.05\n",
      "SPY DRAWDOWN       :: 17.25%, 11.0 months\n",
      "0.482027152898\n"
     ]
    },
    {
     "data": {
      "image/png": "iVBORw0KGgoAAAANSUhEUgAAAYUAAAEZCAYAAAB4hzlwAAAABHNCSVQICAgIfAhkiAAAAAlwSFlz\nAAALEgAACxIB0t1+/AAAIABJREFUeJzs3Xd4FNXXwPHvoQqC9KKggApKR4og8kqkiIWmIE1ABEXB\nAhYE/KlgB5WiYgMVEGkqiKIUAQlFmlTpVXqH0ENIyHn/uBsIySYksJvdJOfzPPuwO3Nn5sxumDNz\n7507oqoYY4wxABkCHYAxxpjgYUnBGGPMBZYUjDHGXGBJwRhjzAWWFIwxxlxgScEYY8wFlhSMMcZc\nYEkhnRGRkyJywvM6LyJnYk1rLSJ9ROSc5/NREZkvIjW8rKe4Z/nPvcyLjrXOQyIyQ0RaxCkzW0Q6\net7X9iwzJE6ZeSLSPtbnwiIyVET2eNa9RUS+E5FSiezvayKyzVN+p4iMjTUvVETCPfMOisjPnm10\nEpF1IpI5Vtl8InJARO5LYDtFROQHETns2fdFIvJQrPnFPPuYIc5yw0XkHRHpHes7CxeRKM/7kyKy\nOoFtZhGRD0Rkh4icFpGNIvJKnDKx9zFm/dUTWF8nEVkvIsdFZJ+I/C4i18Yp09ezH9XiTH/cM31A\nnOlNPNO/i/M9xPwNbhORnrHKR4vIzV5iezzWdxJ7Xwp72xdz5SwppDOqmlNVr1PV64AdwEOxpsUc\nMMd55ucHQoGfvKyqPXAUaBn74BmzGaCCZx23ASOBISLyRiKhnQbaichN3maKSF5gAZANuNuz7srA\nHKB+Ass8DjwG1PGUrwrMihNnV8+8UkAeYKCqfgvsBvrEKjsY+F1V//SynTzAfOAsUBr3vQ0GxojI\nI3G2542q6gcxvwPwDLDA85vkVNXyCSz3M3AvcD+QE2gHdBaRT7ztY6zfebGXfagNvAe0VNVcnv0Y\n72Wb7YAjuN8/rq1AiziJrz2wMe7+Ark8+9oGeDNWsk3sbtqY7yT2vuxPpLy5ApYU0jfxvLxS1Whg\nNHCDiOSLM7s98DoQCTRKaL2qelRVfwC6AK95DqDeHANGAH0TmP8ScFxV26nqds+6T6jqSFWNd7Xi\nURWYHqv8QVX9xkusqOoxYAJQzjP9KaCLiFQQkQa4g+9LicR2UlWfVNVDqhqhquNwB9mBCSxzVUSk\nLlAPeERV16tqtKouAdoCz8Y5207wN46lKu6g+y+470NVR6nq6VjbvAcoDLwAtBaRTHHWsR9YDTTw\nlM8D1AR+87YLnu0sAtZy8XtPSqzGjywpmASJSBbgcdyZYVis6f8HFAHG4a4iHk/C6n4FMgF3JjBf\ncQfRZiJS0sv8usAvSQ7eWQS0F5FXRKRK3Kqb2EQkP9AMWA6gqjuAN4HhwBdAF1U9nsDi9XAJJa4f\ngZsS2J+rVQ9YrKp7Y0/0JIbduO8rORYDDTzVQzU9v31c7YHJXLxyjHsyoMD3XPx7aAVMAs55WZcA\niMjdQBk837sJPEsKxpuWInIUOAN0App7rhpitAemeA6SY4D7PQfVBKlqFHAYyJtImYPAV8DbXmbn\nx52JAiAijUQkzFOvPC2B9Y0Gngfuw1WDHRCRV+MU+8yzryuAPcDLsZb/HHcltFJVJyeye/mBfV6m\n74s139cS2mbMdmNv81Nx7UNhIrLU2wKqOh94BLgD+B04LCIDRCTm4J0NeBQY7fktf8Z7FdIkoLaI\nXOeZ/72XMgIcEpEjwFCgp6qGJrq3zl2e/YjZl81JWMYkkyUF4814Vc0LFATW4KoWABCRa3AHhzFw\n4fJ/F65uOEGeqoYCuKuOxPTHnbFWiDP9CHB9zAdVnayqeYAXAW9ntTHlxqrqfUBuXF39OyISuw3i\neVXNq6o3qmp7VY0b33pc9UZiDseOLZbrY82P8ryP2/6SGZd4kiuhbcZs93Cszy949jGPqlZNYBlU\ndbqqNvH89k2ADsCTntmPeOKc6vk8BngwbrWiqp4F/sBVLeZV1YXeNgXkU9V8qlo2keq/uBZ69iNm\nX/xxBZbuWVIwCVLVo8DTQF8RKeSZ/AhwHfCFp4fKPuAGLl+F1BR3UPknCdscDLzDpY2OszzruCKq\nel5VJwD/crH+2ldm4r6XuFoCO1V1M+7sPRIoHqdMCVyD/5Vss7qIFIk90dOzqCiXNqgnm6rOBv7i\n4nf1OJAD2On5zX/EVQd6OxkYhWtnGZXIJqztIEhZUjCJUtVNwDQgptvg48C3QHmgoudVC6gkImXj\nLi8ieUTkMWAI0E9Vw+KW8WIQroGydKxpA4E8IjIqphFVRHIClRJaiacb44MikkOcB3D114uSEENy\nDAJyici3IlJIRLKKSGugN/AKXGi0nwC8JyJ5RSSTp0xpLp59J5mqzsId+CeISBkRySCu6/Ao4AtV\n3Zac9YlIYxFpKSK5PZ/vBGoDC0XkBqAO8BDu+64IVAA+xMvJgKrG9AgbEndezOYuE05Wz3cY84o5\nTlkiSQGWFNK3pD5M42PgKU930XuBQZ6ePDGv5bgDW+wDxCoROQFsBjoC3VT1raRsW1VP4g44eWNN\nOwLUwHX7nO9Z93Lc2WuXBFZ1AngNdyYeBvQDnolVpZGU/b9sGc/VTS1cd9l1uKqb7kBbVf05VtGu\nuG68/wIHPJ8fVNVDSYjDm2bAbFzSPomrvx+mqi8kJ36PMFyPq00ictyzrv6eXlTtgOWqOiv27w58\nCpQXkTJxV6aqsz09urxJLCbFVVmeAcI9/3bwzKvh5T6FKkncP5NEkhIP2RGRb4GGwAFVreCZ9iGu\n90IErn/zE6p6wjOvN+5AEoU7mMTrG26MMcb3UupKYTievsux/AmUVdVKuLPJ3gCes44WuMvqB3B1\n13bZaIwxKSBFkoKnu1tYnGkzY3VzXIRrHANojLujNspz09FmEu7bbowxxoeCpU2hIzDF874Irotj\njD2eacYYY/ws4ElBRP4HROrFcXeMMcYESNyxS1KUiHQAHsR1d4uxB7gx1ueinmnelvd/K7kxxqRB\nquq1rTYlrxQuGXxNRO4HegCNVTUiVrnfgFbihgUuAdwKLElopaqapFefPn18Wi65ZWvXrh2w7aeW\nOJNTNqlxBvq390ecafG390ec9tsnXC4xKXKlICJjgBAgn4jsxA1J/BpueIIZns5Fi1S1q6quE5Ef\ncf29I3HD/l71FUFISIhPyyW3bPHixQO2/dQSZ3LKJjXO5KwztcSZnLKp5bf3R5z+2n5a/O0vkdTs\nFIwvF37q0KdPn0CHkCQWp2+lljhVU0+sFufV8xw7vR5XA97QnF5ccdZOYRanb6WWOCH1xGpx+leK\n3NHsLyKiqTl+Y4wJBBFBE2hoDmjvI38pXrw4O3ZcycCTaUuxYsXYvn17oMMwxgSRFftWJDo/TSaF\nHTt2XLaFPT2w0UGMMTHORJ6hb2hfRqwckWg5a1Mwxpg07q///qL8l+XZfWI3a7quSbRsmrxSMMYY\n4/y9829aT2jN8CbDebDkg5ctnyYbmj2NKAGIKLjY92BM2rItbBv7Tu7j1LlTnDp3iuyZs1MyX0mK\n5y5Opgzxz/EPnDpAlaFVGNZoGA+UfODC9HTX0GyMMWnNlM1TaDuxLbfnv50cWXKQI0sOTp47yeYj\nm9l/aj+35r2VN+55gxZlWyAiREVH0WpCKzrd0emShHA5dqUQAMWLFyc8PJzt27eTLVs2AL799ltG\njx7NX3/9RYYMGShfvjyrVq26sMwbb7zBnj17+O6775K8nWD/HowxSbP16Fbu+vYufmn5C3ffdHe8\n+WejzrJg1wK6T+tOoRyFGPLAEL5b8R2rDqzijzZ/kDFDxkvKJ3alYA3NASAiREdHM3jw4ATL7N27\nl3HjxqVgVMaYYHT63GkeHv8wfWr38ZoQAK7JdA11StRh+dPLefDWB7n7u7sZv3Y8PzzyQ7yEcDmW\nFAKkR48eDBgwgBMnTnid/+qrr/Lmm28SHR3tdb4xJu1TVTr/3plKhSvRtVrXy5bPlCETL971Iqu7\nrGZOhznkz54/2du0pBAgVatWJSQkhI8++sjr/EceeYRcuXIxYsSIlA3MGBMwc7bPoeGYhtQfVZ8G\nPzSg9ojarDu0jq8afpWs+46uz3k9xXIXu6IY0m1Ds6/u67qaKvu33nqLWrVq0b1793jzRIS3336b\nrl270r59+6uI0Ji0a92hddyW77ZEq0gOnznMZ4s/IzwqnHfrvEuWjFkumb/pyCY2HdlEw1INk7zd\n89Hn2XF8B9Eaza15b73i+GMcPH2QV/58hdDtobx979sUyVmEaI0mWqOpVqQa2TNnv+ptJFW6TQrB\n0P5atmxZGjZsyAcffEDp0qXjzX/ggQcoWrQoX331VQCiMya4bTm6hYpfVaRG0RqMaDKCW/Lecsn8\n7ce2M2DBAEavHk3zMs3Zf2o/D45+kAktJpDrmlwA/L7pdzr+2pGo6Ci2vrCVPNnyJLrND//+kBEr\nR7AtbBuFchTiTOQZetTsQY+aPZJ1Jn/s7DHWH1rPxiMbWXdoHSNWjuDxio+z7tl15MiSI/lfhg9Z\n9VGA9e3bl2HDhrFnj9eHy/Huu+/y/vvvc+bMmRSOzJjg9tact/jf//2Ph29/mOrfVGfosqEcDT/K\nsGXDCBkRQpWhVbg2y7Ws7bqWoY2G8kvLXyidvzS1htdi5/GdvDf3PZ75/Rl+bfUrjW9rzBf/fJHo\n9k6fO817895jRNMRhPUMY0f3HSzrvIyJ6yfSdHxTjp09lqS41x5cS7HBxXhh2gvM3DaTnFly8tfj\nf/HRfR8FPCEAafN5CglNDxbFixfXWbNmXfj81FNPab58+fTee+9VVVUR0a1bt16YX79+fc2XL58+\n8cQTydpOsH8PxsQVdT5Kn5n8jJb/orw+98dz+tPan/TgqYPxyq09uFYLfFhAj589fuFz5a8ra/b3\nsmvzH5vrxHUT9Wzk2XjLRUdH64AFAzTbu9m0+rDquufEngvLF/yooJ4+dzrB2MatHqcNRjWINz0i\nKkKfn/K83vzJzbr5yObL7uPjvzyu7899/7Ll/IlEnqeQUgfvb4EDwL+xpuUB/gQ2AtOBXLHm9QY2\nA+uB+xJZb2I7HLRKlChxSVLYtWuXZsuWTevUqaOqqhkyZLgkKSxevFgzZMigHTt2TNZ2gv17MCa2\nc1HntOVPLbXe9/X0751/64fzP9SHRj+kufvl1onrJl5StvmPzfXD+R9eMi3qfFSiB/XYlu9dHi9p\nNBnbRIcsHpLgMk3HNdXhK4YnOP+DeR/ofaPu0+jo6ATL7Dq+S/P2z6tHzxxNUpz+EgxJoRZQKU5S\n6A+86nnfE+jneV8GWIFr7ygObMFzk52X9Sa2w+mefQ8mtQiPDNdGYxppwzENNTwy/JJ5S/cs1YIf\nFdTJGyerqjugX//x9UlOAEm1cNdCLTaomJ6LOhdvXlh4mF73wXUaFh6W4PLnos5p6SGl9bcNvyVY\n5uXpL+tL017ySbxXI7GkkCJtCqo6HwiLM7kJMNLzfiTQ1PO+MTBOVaNUdTvuiuHOlIjTGJPyTkac\npPHYxlyT6RomtJjANZmuuWR+lRuqMLn1ZDr+2pFpW6bxZuib9K7V2+c9cmoUrUHx3MX5ce2P8eZN\n2jCJOiXqkPua3AkunzljZgY1GMSL018kIioi3vxjZ48xfOVwuteI39swmASyobmgqh4AUNX9QEHP\n9CLArljl9nimGWNSqYOnD9J2YltW7l95yfS9J/dyz4h7KJarGGOajYnXXTTGnUXu5NdWv9J2YltW\n7V9F5yqd/RJnr1q96Pd3v5iaiAvGrRlHq7KtLrt8g1sbUKZAGQYvij9awVdLv6JhqYbcmOtGn8Xr\nD8HUJfWKOon27dv3wvuQkJBU+1xUY9KqaI3m8UmPkylDJu4bdR+d7ujEm7XfZMvRLTQc25BnqjxD\nr1q9Ltul864b72LqY1M5E3mGrJmy+iXWBrc04PW/Xqf/3/3pVasXAIdOH2LR7kVMaDEhSesY2GAg\nNb6pQfuK7bk+5/WAG5vo08WfMr3tdL/EfTmhoaGEhoYmqWyKDYgnIsWAyapawfN5PRCiqgdEpDAw\nW1VLi0gvXH1Xf0+5aUAfVV3sZZ3qLX4bCM6x78EEg4ELB/LTup+Y22EuR8KP0G1aN5btXcaJiBN8\ncv8ntC7fOtAhXmLPiT2EjAzhyTuepGetnny19Cvm7pjLmGZjkryOXjN7sXzfchrc0oAsGbOw/vB6\ndhzfwR9t/vBj5EmX2IB4KZkUiuOSQnnP5/7AUVXtLyI9gTyq2ktEygCjgeq4aqMZQElvR39LComz\n78GkpK1Ht/Lbxt9oUbYFRa5zNb7L9i7jgdEPsOSpJRTPXfxC2RlbZ5D7mtxUK1ItQNEmbs+JPdw7\n8l6eqPQE07ZO4+W7XqbxbY2TvPypc6f4eMHHnIg4QeT5SKKio3i++vOUKVDGj1EnXcCTgoiMAUKA\nfLiuqX2AScBPwI3ADqCFqh7zlO8NdAIigW6q+mcC67WkkAj7HkxKOBp+lHfnvsvIVSOpf3N9/tz6\nJ01ub8IzVZ6h7S9tea/Oe7Qo2yLQYSbb3pN7uXfkvRw8fZD9L+/3W5VVIAQ8KfiLJYXE2fdg/ElV\nGbZ8GK//9TrNSjejb0hfCuUoxJEzR/hy6Zd8uvhTmt7elKGNhgY61Cu27+Q+Vu5fmayH1KQGlhTS\nKfsejL+cO3+OZ/94loW7FzK++XjKFiwbr0zk+UgyZshIBrHRdIKNPY7TGOMzB04doNmPzShwbQEW\ndlpIzqw5vZbLnDFzCkdmfMFSeADMnz+fu+++m9y5c5M/f37+7//+j2XLljFy5EgyZcrEddddR+7c\nualcuTJ//PEHBw8epECBAsydO/eS9XTs2JE2bdoEaC9MehIVHcXCXQt5Z847VBtWjbol6jKhxYQE\nE4JJvexKIYWdPHmSRo0a8fXXX/Poo49y7tw55s2bR9asrhGrZs2aFw7+Q4YMoUWLFuzdu5dBgwbx\n5JNPsnr1arJmzcqsWbOYMmUK69atC+TumDQoWqOZu2Mu6w6tY+PhjWw8spFFuxdRPHdx6t1cjzHN\nxlDrplqBDtP4ibUppLBly5ZRv359jh49Gm/eyJEj+fbbby8khTNnzpAjRw6WLl1K5cqVady4MaVL\nl+att96ifPnyvP/++zz66KMJbiuYvwcTvD5Z9AmfLvmUuiXqclu+2yiVrxR3FrmTQjkKBTo04yPW\nphBESpUqRcaMGenQoQOtWrWiRo0a5M4dfzyVqKgohg0bRs6cOSlZsiQAX375JRUrVmTjxo2UL18+\n0YRgTELORp2lx589+HvX34R2COW6rNddmLfz+E7emfsOf3f8m9vy3xbAKE2gpNukIG/55nmc2id5\nZ+I5c+Zk/vz59O/fn86dO7Nv3z4eeughhg513fYWLlxI3rx5yZQpE7feeiuTJk0iZ05Xb1ukSBHe\nfvttevbsydatW30Sv0lf1h1aR6ufW3Fb/tu4o/AdtPulHb+0/IUMkgFV5bkpz/FC9RcsIaRjVn0U\nYJs2beKxxx6jZMmSNGjQ4JLqI2/mzJlDu3bt2Llz52XXnZq+B+N/w1cM59WZr9Kvbj863tGRyOhI\n6n5flzrF6/DWvW8xYd0E3pj9BiueXpGmbtQy8SVWfWS9jwKsVKlSdOjQgbVr1wY6FJOGfbX0K96e\n+zbznphHp8qdEBGyZMzCz4/+zPCVwxmxcgTdpnVjaKOhlhDSOUsKKWzjxo0MHDjwwjOZd+3axdix\nY6lRo0aAIzNp1ciVI3lv3nvMbDeT2/Pffsm8QjkKMbHlRLr80YUHSz5ovYqMJYWUljNnThYvXkz1\n6tXJmTMnNWvWpEKFCgwYMCDQoZk0aPya8fSe1ZsZ7WZwS95bvJapekNVFnRcwMAGA1M4OhOMrE0h\nDbPvIX2bs30OLX9uyYx2MyhfqHygwzFBxNoUjElnIqIi6Px7Z4Y2GmoJwSSLJQVj0qD+f/enTIEy\nyXoGgDGQju9TMCat2nxkM58u/pTlTy8PdCgmFbIrBWPSEFXl2SnP0rtWb27KdVOgwzGpUMCTgoi8\nKCJrRORfERktIllEJI+I/CkiG0VkuojkCnScxgSL8WvGcyLihNd549aM48DpA7xQ/YUUjsqkFQFN\nCiJyA/A8UFlVK+Cqs1oDvYCZqnob8BfQO3BRGhM8/t75N21/aUvDMQ05E3nmknmLdi+i+/TufN3w\na3uWgbliAb9SADIC14pIJiAbsAdoAoz0zB8JNE3OCosVK4aIpPtXsWLFfPpDmcCK1mhe+vMlvmn0\nDSXylOCR8Y8QERUBwMxtM2k0thHDmwynRlG7EdJcuYDfpyAiLwDvAWeAP1W1nYiEqWqeWGWOqmpe\nL8t6vU/BmLRo7OqxDFg4gCVPLSFao2n5c0tUlTbl29D1j6783OJn7il2T6DDNKlA0A6dLSK5cVcF\nxYDjwE8i8hgQ90if4JG/b9++F96HhIQQEhLi8ziNSUmqyuzts6lepDrXZrkWgPDIcHrN6sWoh0eR\nQTKQQTIw5pExNBnXhGd+f4bpbadT5YYqAY7cBKvQ0FBCQ0OTVDagVwoi0hxooKpPeT63A2oAdYAQ\nVT0gIoWB2apa2svydqVg0pSzUWd58rcnmb19NpkzZGbIg0NoWKoh/eb3Y8meJUxsOfGS8hFRERyP\nOE7BawsGKGKTGgXtlQKwE6ghItcAEUBd4B/gFNAB6A88DvwaqACNSSkHTh2g6fim3JTrJjY/v5mF\nuxbS5Y8ufLP8G+bvnM/CTgvjLZM1U1YKZrKEYHwnGNoU+gCtgEhgBfAkkBP4EbgR2AG0UNVjXpa1\nKwWTJizft5xHxj9Ch0od6FO7DyLuJO5s1Fk++vsjsmXOxis1XwlwlCatSOxKIeBJ4WpYUjCp3fno\n83z494cMWjSIIQ8OoUXZFoEOyaQDwVx9ZEy69V/Yf7Sf1J6MkpGlnZfaHcgmKATDfQrGpDtrDq6h\nxrc1aFyqMbPaz7KEYIKGXSkYk8L2n9pPwzENGXjfQB6r8FigwzHmEnalYEwKOhN5hkZjG9Hxjo6W\nEExQsoZmY1JItEbT/Mfm5MiSg5FNR17oYWRMSrMnrxkTYAt3LeShMQ9xNPwowxoNs4Rggpa1KRjj\nRzO2zuDdee+y6/guetTsQYdKHciaKWugwzImQVZ9ZIyfLNq9iKbjmjKwwUBalG1Bpgx2DmaCg928\nZkwKU1VqfleTLlW70L5i+0CHY8wlrE3BmBQ2fu14zp0/R9sKbQMdijHJYtezxvhYeGQ4vWb24vuH\nvyeD2HmXSV3sL9YYHxu8aDBVbqhiD7wxqZIlBWMScTbqLK/OeJUCHxXgy3++JFqjEy2//9R+Biwc\nQP96/VMoQmN8y6qPjEnAsr3LaD+pPaXzl2Zii4n0mNGDn9b9xDeNv6FE7hKsPbSW6VumM3/XfPaf\n2s+h04fYf2o/L1R/gVvz3hro8I25Itb7yJg4VJWPFnzExws+ZvD9g2ldrjUiwvno8wxaNIh+8/uR\nNVNWsmbMSoNbGhBSPIQbc91IgewFKHBtAXJlzWU3p5mgZl1STbqx7tA6hq8YToVCFahWpBql8pVK\nVmPv+ejzdJvWjfk75/N7m98pel3ReGV2Ht9JRFQEt+a91Q7+JlUK6qQgIrmAb4ByQDTQEdgEjAeK\nAdtxT1477mVZSwrmgjUH11B/VH3alGvDnpN7WLJnCWFnw5jcejK1bqp12eXPRp2l3S/tOHzmMJNa\nTiLXNblSIGpjUl6wJ4URwBxVHS4imYBrgdeAI6r6oYj0BPKoai8vy1pSMMDFhDDwvoG0Lt/6wvTv\nVnzHmNVjmNl+ZqLLrz+0nq5TulIgewFGPTzKhqIwaVrQJgURuQ5Yoaq3xJm+AaitqgdEpDAQqqq3\ne1nekoJJMCEAnDt/jls/vZUJLSZQrUi1S+aFR4YzYf0Ehi4byuajm3m22rP0rtWbjBkypmT4xqS4\nYE4KFYGhwDqgIrAU6A7sUdU8scodVdW8Xpa3pJDOHTt7jApfVqB/vf7xEkKMTxZ9wpwdc5jYcuKF\naeGR4dz17V0UvLYgXap2oWGphmTOmDmlwjYmoIL5Gc2ZgMrAs6q6VEQGAb2AuEf6BI/8ffv2vfA+\nJCSEkJAQ30dpgtaL01+kYamGCSYEgCcrP8l7895j/aH1lC5QGoDnpz5PmQJlGP3IaGssNmleaGgo\noaGhSSob6CuFQsBCVb3Z87kWLincAoTEqj6araqlvSxvVwrp2JTNU3h2yrP8+8y/5MyaM9Gy78x5\nh23HtjG8yXBGrhzJB/M/4J+n/rnscsakRUE7IJ6qHgB2iUgpz6S6wFrgN6CDZ9rjwK8pH51JyI5j\nO3j0p0f5eunXnDp3KiAxHDt7jKd/f5pvG3+bpAP7c3c+x68bfmXq5qm8MuMVfm7xsyUEY7wIhmEu\nXgBGi8hKXLvC+0B/oL6IbMQlin4BjM/EcuDUAeqPqk/xXMWZvnU6Nw26iWf/eJZtYdtSNI4Xp79I\no1KNqFOiTpLK58mWh453dOShMQ/xcf2PKVewnJ8jNCZ1CniX1Kth1UcpKyw8jJCRITQr3Yw3a78J\nwO4Tu/lq6Vd8vexrBjUYlCJDRU/dPJWuU7qyustqcmTJkeTlDp0+xIT1E3im6jN+jM6Y4Be0vY+u\nliUF/4mIimD4yuHkviY3JXKXoHCOwrSe0JoaRWsw4L4B8RpnV+1fRcufW1K9aHU+f/DzZB2sk+PU\nuVOU+6IcwxoNo/4t9f2yDWPSOksKJllUlSd/e5INRzZQJGcR/jv2H/+F/UfzMs358qEvE+ytc/rc\naV6Y+gLzds7jx0d/pFLhSj6P7aXpL3H4zGG+f/h7n6/bmPTCkoJJlk8Xf8o3y79hQacFV3TGP2b1\nGLpN68a7975L5yqdfdblc+nepTQc05A1XdeQP3t+n6zTmPTIkoJJspnbZtJ2YlsWdlpIiTwlrng9\nGw9v5NGfHqVcwXJ83fDrq+7pExUdRbVh1Xipxku0q9juqtZlTHoXtF1STXDZcnQLj018jHHNx11V\nQgC4Lf9tLH5yMZkzZqbNxDZcafJWVQ6cOsBboW9RIHsBe+axMX4W6DuaTZBYuncpD49/mHfvfZeQ\n4iE+WWd0ukNoAAAgAElEQVS2zNkY1mgYFb+qyK8bf6Xp7U0TLf/Z4s9YsX8F4VHhhEeGc/D0QTYc\n3gBA+ULlGd5kuN19bIyfWfWRYezqsbww7QWGNhzKw6Uf9vn6Z/83mw6/dmBd13Vcm+Var2XCwsO4\nafBNDG4wmGyZs5EtUzbyZc9H6fylyZ89vyUDY3zI2hSMV6rKG7PfYPTq0fza6lcqFKrgt221ndiW\nIjmL0L++92cXT1w/kaHLhjKt7TS/xWCMcaxNwXg1edNkJq6fyJInl/g1IQB8fN/HfLfyO9YeXOt1\n/sxtM6l/s913YEygWVJIp1SV9+e9z1shb1Hg2gJ+317hHIXpW7svXad09droPGPbDOrdXM/vcRhj\nEmdJIZ0K3R5K2NkwHin9SIpt85mqz3Dw9EHm7Zx3yfTtx7ZzIuIE5QuVT7FYjDHeJan3kYjUBIrH\nLq+qdktpKvbB/A/oeXfPFH3KWMYMGelcuTPDlg/jnmL3XJg+a9ss6paoSwaxcxRjAu2y/wtFZBTw\nMVALqOZ5VfVzXMaPlu5dyobDGwLS579dxXZM3jiZsPCwC9NmbJth7QnGBInL9j4SkfVAmWDs5mO9\nj65Msx+bcc9N99CtRreAbL/1hNbULFqT56s/T7RGU+jjQizrvIybct0UkHiMSW+utvfRGqCwb0My\ngbLu0Drm75zPk5WfDFgMT1V+imHLh6GqrNq/irzZ8lpCMCZIJKVNIT+wTkSWABExE1W1sa+CEJEM\nwFJgt6o2FpE8wHigGLAdaKGqx321vfRk85HNPD/1eU5EnOBs1Fn2ndpHt+rdEryJLCWEFA/hTOQZ\nluxZwtwdc63qyJggkpSk0NffQQDdgHXAdZ7PvYCZqvqhiPQEenumpVmqys/rfubUuVM8cccTPlnn\n2aizPPrTozQr3Yy6N9flmkzXcE2mayidP97jrlNUBsnAk5WfZNjyYew6sYsuVbsENB5jzEWJtimI\nSEbcwflevwUgUhQYDrwHvOS5UtgA1FbVAyJSGAhV1du9LJsm2hSW7V1G9+ndOXb2GHtP7mXvS3vJ\nminrVa+3y+9dOHr2KOOajQu6YSL2n9pP6c9LExUdxe4Xd5PrmlyBDsmYdOOK2xRU9TwQLSL+/B87\nCOgBxD66F1LVA54Y9gMF/bj9gHpp+ks0HNuQxys+zsqnV1KuYDmmbJ5y1esdv2Y8M7bNYFijYUGX\nEMDdzBZSPIRyBctZQjAmiCSl+ugUsFpEZgCnYyaq6gtXu3EReQg4oKorRSQkkaKp/3LAiwW7FjBx\n/UQ2PLvhwoGxXYV2/LD6h6samG7zkc08N/U5predznVZr7v8AgHy7r3vsufknkCHYYyJJSlJYaLn\n5Q93A41F5EEgG5DTc1/EfhEpFKv66GBCK+jbt++F9yEhIYSEhPgpVN97Y/YbvHHPG5ecKTcv05yX\n/3yZsPAw8mTLc0XrfX7q87z+f69T+frKvgrVL8oWLEvZgmUDHYYxaV5oaCihoaFJKhs0o6SKSG3g\nZU+bwofAEVXt72lozqOq8RqaU3Obwuz/ZtP5986s67qOzBkzXzKv+Y/Nue+W++hcpXOy17v/1H5u\nH3I7+17eR7bM2XwVrjEmDbmq+xRE5D8R2Rb35fswL9EPqC8iG4G6ns9pRsyQ1X1q94mXEMBThfTv\nD1e07h/X/kij2xpZQjDGXJGkVB/FHtLiGuBRIK+vA1HVOcAcz/ujQJodMnP61ukcDT9K63Ktvc5/\noOQDdPqtE9uPbad47uLJWvfYNWN58543fRClMSY9uuyVgqoeifXao6qDgYdSILZU6+Dpg+w+sdvr\nvJirhLdC3kpwMLosGbPQomwLRv87OsFtzN85n2Nnj10y7b+w/9hydIsNQW2MuWJJqT6qHOtVVUSe\nwZ7t7NXek3t5cdqL3D7kdmp9V4vDZw7HKzPq31GcO3+OZmWaJbquthXa8sPqH7w+e+BM5BkajW3E\n81Ofv2T6uDXjaF66udcqKWOMSYqkjH00INbrA6Ay0MKfQaU2qkrPGT0p90U5RIS1XdfSsmxLWv3c\niqjoqAvlQreH8sqfrzDq4VGXHSb6rqJ3EXk+koW7F8abN2b1GKreUJX5O+czfcv0i9PXjKF1ee9V\nUsYYkySqmugLuNnLtBKXWy4lXi78wJuzfY7e+umtuv/k/gvTIs9Hat2RdbXnjJ6qqvrv/n+14EcF\n9a9tfyV5vUOXDtV639e7ZFp0dLRW/LKiTt8yXadtnqYlBpfQUxGndPWB1Vp0YFE9H33eNztljEmz\nPMdOr8fVpFQD/Yy7Oog7rYoPc1Oq1m9+P16t+SqFchS6MC1ThkyMaz6OqkOrcn2O6/l44cd8cv8n\n3Fsi6SOGdKjUgX5/9yN0eyghxUMAd8Pbmcgz1Lu5HhkkAzVvrEmf0D5kzZiVVmVb2YNqjDFXJcGk\nICK3A2WBXCIS+5mN1+F6IRlg1f5VrNy/kl9a/hJvXv7s+ZnQYgJ3f3c379d9n1blWiVr3ZkzZqZv\n7b68MfsN5naYi4gw5J8hPFvt2QsH/4ENBlL+y/KoKtPaTvPJPhlj0q8Eb14TkSZAU6Ax8FusWSeB\ncaq6wP/hJS4Ybl5rM6ENdxS+gx5390iwzNHwo+TNdmW9eM9Hn6fcl+UY3GAwFQtXpPTnpfmv23/k\nvib3hTKjVo3i44Ufs/LplUE5zpExJrgkdvNaUp68dpeqxm/tDAIpnRT2n9pP4RwXnze0LWwbdw67\nk23dtvl1jKGf1v7Ehws+pFGpRuw5sYevG30dr0xUdBSZMlinMGPM5V3tk9eOiMgsEVnjWVkFEXnd\npxGmAmNXj+WGATfQ/MfmF+5BGLBgAJ2rdPb7oHPNyjQj8nwk7897n2fvfNZrGUsIxhhfSEpSGIZ7\nyE0kgKr+CySvcjyVm75lOt2nd2fxk4spV7Aclb6qxHtz32PsmrF0q+7/5xxnkAx8WP9DGt/WmAqF\nKvh9e8aY9Csp1Uf/qGo1EVmhqnd4pq1U1UopEmHisfm9+mjx7sU0HNuQSS0ncfdNdwOw6cgmnpvy\nHOULlmdAgwF+3b4xxvhaYtVHSalzOCwit+B5poGINAf2+TC+oLXh8AaajGvCiCYjLiQEgFL5SvFn\nuz8DGJkxxvhHUq4UbgaGAjWBMOA/oK2qbvd7dJfhzyuFExEnqDasGj3v7knHOzr6ZRvGGBMIV9X7\nKNZKrgUyqOpJXwZ3NfyVFFSVVhNakTtrbq89fYwxJjW74t5HIpJRRPIDqOppIEJEnhKR9X6IM2h8\n/s/nbD6ymU8e+CTQoRhjTIpKMCmISCvgKPCviMwRkfuAbcCDwGMpFF+KW7JnCW/PeZufHv2JazLZ\njdvGmPQlsYbm14EqqrpFRCoDC4HmqjrZVxsXkaLA90AhIBoYpqqfikgeYDxQDNgOtFDV477abkLO\nRp2l5c8tGdpoKLfkvcXfmzPGmKCTWPXROVXdAqCqy4HNvkwIHlHAS6paFrgLeNYz5lIvYKaq3gb8\nhbtPwu9+Wf8LJfOWpOntTVNic8YYE3QSu1IoKCIvxfqcO/ZnVR14tRtX1f3Afs/7U562iqJAE6C2\np9hIIBSXKPzq2xXf8lTlp/y9GWOMCVqJJYVhQM5EPvuUiBQHKgGLgEKqegBc4hCRgv7aboz/wv5j\n5f6VNLm9ib83ZYwxQSvBpKCqb6VUECKSA/eMhm6eK4a4/Uz9PurdiJUjaFO+jTUuG2PStYCPoiYi\nmXAJYZSq/uqZfEBECqnqAREpDBxMaPm+ffteeB8SEkJISEiyYzgffZ7hK4czubWvm0yMMSbwQkND\nCQ0NTVLZJN+85i8i8j1wWFVfijWtP3BUVfuLSE8gj6rGa1Pw1c1r07dM57W/XmNZ52VXvS5jjAl2\nVzv2kd+IyN24ex5Wi8gKXDXRa0B/4EcR6QjsAFr4M45vV3xLpzs6+XMTxhiTKiRnmIsaQF/cozgH\nq+okP8aVJFd6pbD35F4KZC9A5oyZOXzmMLd8egs7uu+45GlmxhiTVl3RlYKIFPZ0GY3xEvAwIMBi\nIOBJ4Uos2bOE/xv+f2SQDNyS5xayZ85Ow1INLSEYYwyJVx99JSLLgQ9V9SxwDGiOu/P4REoE5w/v\nz3ufAfcNoNMdndh0ZBPrDq3jrhvvCnRYxhgTFBKtPhKRRkA33FAUPwNtgOzAWFU9lCIRJiK51Udr\nDq6h3vf1+K/bf2TLnM2PkRljTPC64lFSPcNaNAByAb8Am1T102BICFei/9/96V6juyUEY4xJQGKj\npDYWkdnANGAN0BJoIiLjPE9iS1W2hW1j6uapdKnaJdChGGNM0Eqw+khE/gXuBLIB01X1Ts/0ksA7\nqtoqxaJMQHKqj7r83oW82fLyXt33/ByVMcYEtyu9T+E48AiuDeHCHcWquhkIeEJIjn0n9zF+7Xg2\nPLch0KEYY0xQS6xN4WEgHy5xtEmZcPzjsyWf0bZCWwpe6/dx9YwxJlUL+DAXVyOp1UelPy/NDw//\nQJUbqqRAVMYYE9yuuPdRWrAtbBth4WHccf0dgQ7FGGOCXppPClM3T+WBkg+QQdL8rhpjzFVL80fK\nKVum8OCtDwY6DGOMSRXSdFIIjwxn3o551L+lfqBDMcaYVCFNJ4XQ7aFUKlzJBrszxpgkStNJYcrm\nKTxY0qqOjDEmqdJsUlBV155gScEYY5IsqJOCiNwvIhtEZJPnsZxJtunIJiKiIihfsLy/wjPGmDQn\naJOCiGQAhuBGaS0LtBaR2+OWOxp+1OvyMVVHIl7vzzDGGONF0CYF3GB8m1V1h6pGAuOAJnELhW4P\n9bqwVR0ZY0zyBXNSKALsivV5t2faJf767694C546d4pFuxdRt0Rd/0VnjDFpUGKjpKYKYz4dR/4l\n+QEICQkhJCSEyRsnU+umWuTMmjPA0RljTOCFhoYSGhqapLJBOyCeiNQA+qrq/Z7PvQBV1f6xymiG\n3nlZ3OFfqpa6eBHRZFwTmpVuRvuK7VM8bmOMCXapdUC8f4BbRaSYiGTBPcPht7iFymQPoeFzs9mz\nx30OCw8jdHsoTW6L1/xgjDHmMoI2KajqeeA54E9gLTBOVdfHLdelQV2K3jOLkBDYvx8mbZhE3RJ1\nyXVNrhSO2BhjUr+grT5KChHRDYc2UH9Ufeqv3cHNJYS5xRrQ6Y5OtCjbItDhGWNMUEqt1UdJUipf\nKc7ree5uuJXfZh1k8e7FNCzVMNBhGWNMqpTqex+JCHVL1OV0oVmsOhdN4+IPkT1z9kCHZYwxqVKq\nTwoAdUvU5Y/Nf5Dtzv3ccrZHoMMxxphUK9VXHwHUKVGHaVumcS73Wg4uuC/Q4RhjTKqVJq4Ubsx1\nI4VzFKZ8rv9j5rdZUQUb8sgYY5IvTVwpAPSp3Ye+DV5EFTZsCHQ0xhiTOqX6Lqlx4+/cGUqXhhdf\nDFBQxhgT5NJ0l9S47r8fpk8PdBTGGJM6pbkrhePHoWhROHgQsmULUGDGGBPE0tWVQq5cUKkSzJ0b\n6EiMMSb1SXNJAVwV0rRpoAqHD8OKFXDqVKCjMsaY4Jfmqo8Ali+HmjUhY0bIkgUKFXJdVH/7DUqW\nDECgxhgTRNJV9RFA5cqwdi3s2wdhYa6LavfuUKsW/PlnoKMzxpjglSavFBIydy60bAnPPw9PPw35\n8vkxOGOMCVLp7kohIffcA4sWwbJlcPPNEBICAwfCgQPxyx496tomiheH555z3VwjIlI6YmOMSVnp\nKikAFCsGEya4B/K88oqrZipXDj7/HM6fd2XWrYM773TTJ092XVzffhuKFIFJkwIbvzHG+FPAqo9E\n5EOgERABbAWeUNUTnnm9gY5AFNBNVb22BCS3+igha9dCly4QHg4dOsBbb8FHH8Hjj19abskSaNYM\nnngC+vaFDH5OqXXrwpkzUL8+1KsHNWq4hnNjjLkaiVUfBTIp1AP+UtVoEekHqKr2FpEywGigGlAU\nmAmU9Hb091VSANd9deRI+PZblxBq1PBe7sABePRRyJkTfvgB8uTxyebjWbcO7rsPRoyAWbNgxgyX\nIBYudPdiGGPMlQrKpHBJECJNgWaq2k5EeuESRH/PvKlAX1Vd7GU5nyWF5IiMhB49YNQod9Xw3HOu\n7cGX/vc/OHfOJagYXbvC7t2uCsvfVynGmLQrNTQ0dwSmeN4XAXbFmrfHMy1oZM4Mgwe7+yFEoGpV\nePhh+PJL14h97pxLHH//De++C02bwrBhcPZs0tavCmPGwGOPXTp98GDXxfbtt32/T8YYA35+noKI\nzAAKxZ4EKPA/VZ3sKfM/IFJVx17JNvr27XvhfUhICCEhIVcabrIVK+bO5Pv0gZ9+ckngiy9g2zZ3\n49ytt8K997p2iHHj4M034YUXXPtF7twJr3fBAsieHSpWvHR6lixuO9WquaE8mjb17/4ZY9KG0NBQ\nQkNDk1Q2oNVHItIBeAqoo6oRnmlxq4+mAX2Cqfrock6ehKio+O0Nq1fDO+/A3r0wb17CDwLq2tX1\neHrtNe/zlyyBhg2hTh3XTTYiAipUgH79fLsfxpi0KSjbFETkfmAAcI+qHok1PaahuTqu2mgGKdDQ\nnFLOn4c77nDJoUmT+PMjI+GGG+CffxJvp1iyBLZuhaxZ3atbN1d9Vb++30I3xqQRiSWFQD6O8zMg\nCzBD3CnzIlXtqqrrRORHYB0QCXRNdUf+RGTM6M7oX3kFHnoIMsX5BaZPh9tuu3zD9Z13uleMiAh4\n+WU3+F/GjD4P2xiTTgRF76MrlRqvFMA1JN97L7RrB506XTqvdWt353WXLslfZ+3a0L49PPmk72I1\nxqQ9QVl95AupNSkALF7sGqA3bXKNyuDaIm68EbZsgfz5k7/OpUuhcWPYuNHdR2GMMd6khi6p6U71\n6u4GuU8/hdOnXZfVWrXggQeuLCGA6xpbrx58+KFvYzXGpB92pRBAGze6xJAhg0sIzz7rDupXc2Pa\nrl2uu+rSpVCihO9iNcakHVZ9FMRmzIBSpdw9D77y+ecwaBD89RfcdJPv1muMSRssKaRDgwbBkCEu\nMfgy4fjSt9+6sZy++SbQkRiTvlhSSKcGD3ZtFn/95fuxma6WqrvhbutW1+hevnygIzIm/bCG5nSq\ne3f3uvNOeP112Lkz0BFdtHSpG/X1rbfcyxgTHCwppHEvvABz5sCJE+5O6qZNYfv2QEflqo46dnSN\n6wsWwMqVgY7IGANWfZSunDrlRlhdtQqmTUt47CV/O3PGje3077/u308+gdmz7al2xqQUqz4yAOTI\nAe+9557J8NtvgYvj559dV9yiRd3nzp1dddKyZYGLKTkOH3bP+l6xAtavh4MHAx2RMb5jVwrp0MyZ\n7kC8bh1cc03Kbz8kBJ5/3t3RHePzz2HqVPj995SPB9xAhRs3QpkyiZfbuxfuvtvdYBgV5Z6RsX+/\ne25G166Bu/oyJjnsSsFcol49d4PbgAEpv+0tW1wyatTo0ulPPumGFp8/P+VjAtcttnx5mDgx4TLH\nj8ODD8JTT7lRbGOuFJYuha++cvsQEZFyMRvjD5YU0qkBA2DgQHcHtD+Fh7skEBbmuqF+9x20bese\nGBRb1qyuauvllyE62r8xxXXiBPTt64YaeeYZ90zsuCIi3NP1atWC3r0vnXfLLe5+i2PH3FXQvn0p\nEbUx/mHVR+nYm2+6evyvvnID8flaeLi7Ktmzxx0wIyJcYli2DMqWjV8+OtqNCfXii9Cmje/jScjr\nr7t2lhEjXE+tRx+FP/5wT7hTdV15e/Rw8Y0fn/DQ5NHRriF/zBi3nuuvT7l9MCY57OY149WZM+7M\n/McfXXVSu3buGQ8FClz9us+fh5Yt3fOsR4924zmdOeOqYBI7WM6b564kNmyAbNmuPo7LiRkratWq\niw3fkye7KqLatd0jVqOiXLXRF18krQ3m/fdh1CgIDYVChS5bPFUJC4OhQ93zw2O+L5P6WFIwiTp7\n1jXw/vCDO5DlyeNueKtb1x0cL9d4+t13ri3gpZegXDk37cUXXZ379Omuaig5mjVzI77Grabxh/bt\n3TAg77xz6fSZMy82Kt98c/IbkN96yyXb2bOhYEGXJPfscc/mvu665K3r7FmXUPPmTd5yvqYKzZu7\n6rENG9wJxMsvu6RqUpegTgoi8jLwEZBfVY96pvUGOgJRQDdV/TOBZS0p+Fh0NGze7B73OWiQO0N+\n992Ey4eFuQH9OnaE7793B4gyZVxPor//jv+c6qTYssV1WV271r9n2suWuWddb9rk++dPqLrquZEj\n3RXPjh3uoH7unLthr1s391nVJdTvvnODF/bte2kCOnfODad+5Ihr0I77pD5fxnu5xDd0qLtaWrzY\nVQ0OHeqGUcmeHapUcYm8fHm49lrXZpQlC5QuHb/9CFxVYoYM7krS+N6yZe7/crVq3ucnlhRQ1YC9\ngKLANOA/IK9nWmlgBe5RocWBLXiSl5fl1fjPwYOqpUqpfvppwmVefVX1qafc+/Bw1W++UW3SRHX7\n9qvb9ksvqd51l+oPP6geP3516/Jm507VMmVUhw3z/bpjREerLligunat6pkzbtrmzaodO6rmzeu+\nt1KlVEuXVv3oI9WqVVVffNEtF7P8Y4+57zMkRHXIEP/EGRWlevfdqt27q0ZGei+zdq1q/vyq69fH\nX3bNGtURI1Sfe061Th3VmjXdvtxyi+pDD7kysYWHq9aoodqpk3/2Jz3bv1/1iSdUr79etWBB1e+/\n917Oc+z0flxOaEZKvICfgPJxkkIvoGesMlOB6gksf7XfobmM//5TLVpUdezY+PN27XIHt927fb/d\ns2dVR450B5WcOVUfflh1xw7frHvpUtUiRVQ//vjiATilbdum+u67LmnExHD0qOodd6j26OGm9e7t\nDp6nT6uuXq1aoIBL1L72zTduO/Xqqd5/v+qxY5fODw9XLV8++Qn03DmXzHr2vDgtOlq1XTvVxo1d\nktm48erjN+57/eQT1Xz5VF95xZ1IrV2rWqyYar9+8f/OgzIpAI2BgZ73sZPCZ0CbWOW+AR5JYB0+\n+kpNYv791511jB9/6fROnVR79fL/9o8eVe3bV7VECZekrsakSe7g+ssvPgnN5w4fVq1Y0R2gS5ZU\nPXTo4rwXX7z07Do6WnXoUDf9yJEr297x46qFC6v+8487iD/7rLtyWbRI9fffVT/4QPXee1UfffTK\nEuihQ+53++EH9/mjj1ziO31a9b33VFu1urK4g9X586oREaqnTrl/U0J0tEsElSrFv5LbvVu1QgV3\nFXf+/MXpAUsKwAzg31iv1Z5/GwOLgJx6lUmhT58+F16zZ8/2zbds4vnnH1fV0bKlO1tdu9YdXMPC\nUi6GTz5xZz5bt17Z8rNmucvqf/7xaVg+d+iQaps2qlu2XDr92DEX/6JFqnv3qj74oGrlyqpPP+2m\njx+f/AN3jx6uuiG2zz9XLV5ctX59V403fLjqyZNXvj+rV7urgvffV73hBld1p+rWWaiQ6sqVV75u\nfzhzRnXePNUBA1RbtHAH1MuJjna/B6hmzqyaPbv7/7FihX9jjY52V2KVKiV8YnDsmGqFCrO1YsU+\n+sYb7lgZdFcKQDlgP7DNkxAige1AQU/1Ua9YZadZ9VFwOHPGnZEULqxapYqrfklpn3+ueuONrm4+\nOSIjVcuVU5040T9xpZTvv3fJuWBB1ddfv3g2umCBayNp1Ch+9U9CNm1y1Q379vkv3hiTJqlmy+bi\njG3QIBdzsDh/3p1ZV6nirpqGD09aFem4ce4KL3abzI8/uv8rq1dfeTxPPeX+bj/7LP7vGh2t+tpr\nLt7DhxNfz6lT7oqvXTvXxhN0SSFeEC4x5PG8L+NpaM4ClLCG5uCzcKH74woPD8z2v/zSHRiTs/0v\nvnD/KQLVhuArMVUFCxfGnxcRofr4465KJin72bixq29OKd5+r/Bw12blbX8C4ddfXUKI/f099VTi\n39PJk24f5s+PP2/0aHd1tGFD8mP54w93xTZ1qrtiyZ3bXUE+9phr+6lUybX1xK5iTMzp065ask2b\n1JEUtsVUH3k+9/Ykg/XAfYksl7xv2aQZjzyi+r//Ja3s0aPuzHrVKv/GFAzOnFEtW9ad4SZm2DDX\nO+js2RQJK1FDh7qEHbvOO1Duvjt+29n8+aq3355wou3Vy50kJeS771zSSM4Vw7FjbplZsy5O27dP\n9euvXQeMP/5QXbzYXQEkx5kzqvfdlwqSwpW+LCmkX3v2uHrquAf6AwdUJ092jaYxund39e7pRUwd\nfkI9ez75xFXBBUvPn3Pn3MG4Q4eEu8TG2LEjfmOqr8yfr3rzzfG70EZHq956qzsIx7Vhg/uu9+5N\nfN3ff+/K/e9/F7snJ6ZTJ9Vnnkl67MkRHp54Ugj4zWtXw25eS9+GDXOvhQvdeERLlrg7bvPlczd7\ndesG99zjbsBbu9bdWZxefPGFG/l14cJL7yh//313o9zMmcH13O7Tp+GRR9xNhKNHe78LfsYMNxRL\ndLS7A//OO30bQ5MmcP/90KVL/HnvvOOGSP/884vTVF35++93d/Bfzt697vG4y5e79WXO7P5ODx92\nN2nWqgW33QZ//glPP+1GDfb1TZUxgvqO5qthSSF9U4U6ddx/5hw54LXX3F22TZu6OzoHDHBDTfTv\n74ZjSE9U3aiuJ05AyZLuAHTwoEuOM2cG52B9ERFuTKWTJ92DmGIOiKrw8cduVN9x49z8jh3dGFXV\nq1/Ztg4fdnfbxwxuuG6d+1v67z/vY25t3+7u2N6z52LCGjjQDaK4bFny7syeOtU9bfDaa90JTL58\nbkDGefNccoyOdvtZv/6V7VtSWFIwadbmzVC5shuc7Zdf4PbbL51/6JD7T5chHQ4Sf/y4+07OnoXI\nSHdwbdPGPSAoWEVFuWFARo6EIkXcmXNkpBtld+LEi6P5/vEHPPGEe4LgnXfCgQNuKJHoaPc3kNA4\nUarw2WduXK1ixdwIuS1bujG+br7ZfU5InToutmbN3FXYu+/C3LlueBJf2bXL7UvVqr5bpzeWFEya\nttKNXugAAAiFSURBVHSpG38puQPNmeAVGenO2jdudFc4jz0Wf4TaKVOgdWt3hZErlzvIi7gHH2XP\n7oZnv/9+dxC/+WaXWDp2dEOhjx8P27a5gQsPH3bb2LIl8UEHR46ECRNcLC+95AaPLFnSr1+D31hS\nMMakSWFhLlnErvJRdfX3q1a5K4lffnFXkkePuif+ffTRxSogVfjrL7ee5s0T39apU249WbO69o0K\nFfy3X/5mScEYk25FRbn6+uhoNxz81fj6a1ddmdDoo6mFJQVjjDEXJJYU0mHzmzHGmIRYUjDGGHOB\nJQVjjDEXWFIwxhhzgSUFY4wxF1hSMMYYc4ElBWOMMRdYUjDGGHNBQJOCiDwvIutFZLWI9Is1vbeI\nbPbMuy+QMRpjTHoSsKQgIiFAI6C8qpYHPvZMLw20AEoDDwBfiIjXO+9Sk9DQ0ECHkCQWp2+lljgh\n9cRqcfpXIK8UugD9VDUKQFUPe6Y3AcapapSqbgc2Az5+nEbKSy1/IBanb6WWOCH1xGpx+lcgk0Ip\n4B4RWSQis0Wkimd6EWBXrHJ7PNOuSlJ/oOT8kMkpu3379oBtP7XEmZyySY0zOetMLXEmp2xq+e39\nEae/tp8Wf/vY/JoURGSGiPwb67Xa829jIBOQR1VrAK8CP/kzFksKSWNJwbfrTE0HhrT2N+qv7afF\n3z62gI2SKiJTgP6qOsfzeTNQA3gKQFX7eaZPA/qo6mIv67AhUo0x5gokNEpqppQOJJZJQB1gjoiU\nArKo6hER+Q0YLSIDcdVGtwJLvK0goZ0yxhhzZQKZFIYD34nIaiACaA+gqutE5EdgHRAJdLWHJhhj\nTMpI1Q/ZMcYY41tBdUeziBQVkb9EZK2nUfoFz/Q8IvKniGwUkekikivWMl5vdBORliKyyrOeDwId\nq4jk9ZQ/KSKfxllXZU8D/CYRGRzEcb4rIjtF5IQvY/RlnCKSTUR+j3VT5PvBGKdn3lQRWeFZj8/v\nx/FlrLHW+ZuI/BuscYrrybjB870uF5H8QRpnZhH52rPMOhF52FdxXjVVDZoXUBio5HmfA9gI3A70\nB171TO+Ju78BoAywAlcNVhzYAgiQF9gB5PWUGw7cG+BYswM1gc7Ap3HWtRio5nk/BWgQpHHeCRQC\nTgTBb+81TiAbUNvzPhMwN4i/zxyx3v8MtAjG7zTW+h4GfgD+DdY4gdnAHb7++/RDnH2Bt2N9zuuP\nmK9oPwMdwGV+hElAPWADUCjWD7PB874X0DNW+alAdaAqMCPW9LbAkEDGGqvc43EOYoWBdbE+twK+\nDLY448zzeVLwR5ye+YOBTsEcJ5AZ+A14NFi/U+BaXIK9HR8nBR/HORuo4u+/Tx/EuRPIlhJxJvcV\nVNVHsYlIcaAS/9/e3YZIVcVxHP/+3M2ezYi1ok3RMnvR81IYKhGUGEX1oqAktgh8I4VUr4LIF0lR\nELYUFREhBUZPhEZQWUFPUGC2qBFFJIXhahalLYHp/ntxzt6mrbFd58zOpX4fGPbumTvDb+7szn/u\nOfeeCx+TNvhOgIgYAmbk1Zqd6PY1ME/STEndwLXAqR3O2swpwPaG37dT4GS9f9JizklTKqek6aSp\nVN4pn7JMTqVDroeAPaS9hbYokPU+0lQ0v7UpIlDsvV+Tu47uaUtIWsupP7u/V0n6VNILknralXWi\nalkUJB1D+gdZERG/AmNHww86Oh4RP5Om0XgReA/YBhxoQ9SWs06W/1tOSV3AWuCRSNOlFFUqZ0Qs\nAU4GDicdol1cq1klnQucFhHrSd2zbTkUvNA2XRppLrVFwCJJNxWOWSJnN9ALfBgRfaTC8nDpnIeq\ndkUhf7N/GXguItbl5p2STsz3nwTsyu3f89c9gN7cRkS8HhHzI2IB8FW+dTJrM01fQ81ytl3hnE8B\nX0bEozXPSUTsI3UfXVPTrBcDfZK+AT4AzpD0bg1zEhE78s9h0peCovOmlcgZET8CwxHxam56CTi/\nZM5W1K4oAM+Q+tgHGtrWA7fk5ZuBdQ3tN0iaKmk2DSe6je6OSToeWA483eGsjapvWnl38xdJF+Wj\nT/qbPKajOcfZ3qoiOSWtAqZFxB3tCEmBnJKOzh8gox80V5L6pmuXNSKejIjeiJgDLCQV29J7NSW2\naZekE/LyYcBVwNa65cxek3RpXr6MdF5WPXR6UKPxBiwgdfMMko4q2gQsIR1N9DZptP8tYHrDY+4m\njSF8ASxuaF8LfE76oyg+gHeIWbcBu0n9x98BZ+b2PmALaUbYgRrnfJA0hrM/t99bt5yk8ZiR/N6P\nPs+tNcw5g/QFZhDYDAwAU+r63jfcP4vyRx+V2qZHARvz82wBVpPPxapTztw+k9S1PQhsAHpLbtNW\nbj55zczMKnXsPjIzsw5xUTAzs4qLgpmZVVwUzMys4qJgZmYVFwUzM6u4KJhNgKQDeV6drXl65jvz\nSYcHe8wsSTdOVkazVrgomE3McERcEBFnAZcDVwAr/+Uxs4GlbU9mVoCLgtkhiojdpLnyb4Nqj+B9\nSRvzbX5e9QFgYd7DWCFpiqSHJH0iaVDSsk69BrOxfEaz2QRI2hMR08a0/QTMA/YCIxGxT9LpwPMR\ncaGkS4C7IuLqvP4yoCci7pc0FfgIuC4ivp3cV2P2d92dDmD2HzA6pjAVeEzSeaQ5cuY2WX8xcLak\n6/Pv0/K6LgrWcS4KZi2QNAfYHxE/SFoJDEXEOfl6Ds0uSCPg9ojYMGlBzcbJYwpmE9M4VXMP8AQw\nes2G44Adebkf6MrLe4FjG57jTWB5njIbSXMlHdnO0Gbj5T0Fs4k5QtImUlfR78CzEbE63/c48Iqk\nfuANYDi3bwZGJH0GrImIgXw5x035cNZdpEvGmnWcB5rNzKzi7iMzM6u4KJiZWcVFwczMKi4KZmZW\ncVEwM7OKi4KZmVVcFMzMrOKiYGZmlT8AMUa8ds3zkQMAAAAASUVORK5CYII=\n",
      "text/plain": [
       "<matplotlib.figure.Figure at 0x198dae63f98>"
      ]
     },
     "metadata": {},
     "output_type": "display_data"
    }
   ],
   "source": [
    "test_data[\"pnl\"] = test_data[\"Close\"].diff().shift(-1).fillna(0)*test_data[\"positions\"]/np.where(test_data[\"Close\"]!=0,test_data[\"Close\"],1)\n",
    "test_data[\"perc\"] = (test_data[\"Close\"] - test_data[\"Close\"].shift(1)) / test_data[\"Close\"].shift(1)\n",
    "monthly = test_data.pnl.resample(\"M\").sum()\n",
    "monthly_spy = test_data[\"perc\"].resample(\"M\").sum()\n",
    "avg_return = np.mean(monthly)\n",
    "std_return = np.std(monthly)\n",
    "sharpe = np.sqrt(12) * avg_return / std_return\n",
    "drawdown = create_drawdowns(monthly.cumsum())\n",
    "spy_drawdown = create_drawdowns(monthly_spy.cumsum())\n",
    "print(\"TRADING STATS\")\n",
    "print(\"AVG Monthly Return :: \" + \"{0:.2f}\".format(round(avg_return*100,2))+ \"%\")\n",
    "print(\"STD Monthly        :: \" + \"{0:.2f}\".format(round(std_return*100,2))+ \"%\")\n",
    "print(\"SHARPE             :: \" + \"{0:.2f}\".format(round(sharpe,2)))\n",
    "print(\"MAX DRAWDOWN       :: \" + \"{0:.2f}\".format(round(drawdown[0]*100,2)) + \"%, \" + str(drawdown[1]) + \" months\" )\n",
    "print(\"Correlation to SPY :: \" + \"{0:.2f}\".format(round(np.corrcoef(test_data[\"pnl\"], test_data[\"diff\"])[0][1],2)))\n",
    "print(\"NUMBER OF TRADES   :: \" + str(np.sum(test_data.positions.abs())))\n",
    "print(\"TOTAL TRADING DAYS :: \" + str(len(data)))\n",
    "print(\"SPY MONTHLY RETURN :: \" + \"{0:.2f}\".format(round(monthly_spy.mean()*100,2)) + \"%\")\n",
    "print(\"SPY STD RETURN     :: \" + \"{0:.2f}\".format(round(monthly_spy.std()*100,2)) + \"%\")\n",
    "print(\"SPY SHARPE         :: \" + \"{0:.2f}\".format(round(monthly_spy.mean()/monthly_spy.std()*np.sqrt(12),2)))\n",
    "print(\"SPY DRAWDOWN       :: \" + \"{0:.2f}\".format(round(spy_drawdown[0]*100,2)) + \"%, \"  + str(spy_drawdown[1]) + \" months\" )\n",
    "\n",
    "print(drawdown[0])\n",
    "(monthly.cumsum()*100).plot()\n",
    "(monthly_spy.cumsum()*100).plot()\n",
    "plt.legend([\"NN\", \"SPY\"],loc=2)\n",
    "plt.ylabel(\"% Return\")\n",
    "plt.title(\"TRADING SPY OUT OF SAMPLE\")\n",
    "plt.show()"
   ]
  },
  {
   "cell_type": "markdown",
   "metadata": {
    "deletable": true,
    "editable": true
   },
   "source": [
    "This plot shows the % returns when we trade using SPY and NN based models only when we are > 55% sure of the predicted directionality.\n",
    "\n",
    "It is interesting to see here how the NN performs during the [financial crisis](https://en.wikipedia.org/wiki/Financial_crisis_of_2007%E2%80%932008). This strategy makes money when many are losing ( refer to the dip in the green line in the plot between 2008-2010)! More importantly, this strategy has a significantly lower volatility (lower standard deviation in the blue line relative to the green line). \n",
    "\n",
    "In the summary statistic, you can also see a lower maximum drawdown of 13.62% for the NN model compared to the 55.37% for the SPY index over the same period of time. Similarly, a higher Sharpe ratio close to 1 from the NN model compared to 0.6 from the SPY index for the same period indicates the NN based decisions to be more stable (less risky). Thus, from a quant perspective it is more likely to be profitable (it makes money in many different market time periods). More importantly, the NN strategy is relatively uncorrelated with the SPY index (only 0.06 close to 0). \n",
    "\n",
    "**Suggested task**: Try to experiment with this network with different stocks and see what happens to the Sharpe ratio when you have multiple trading streams that are uncorrelated with each other. \n",
    "\n",
    "Remember when trading you can trade with leverage, and increase your return profile (as long as you are willing to handle the down times). The best trading strategies are the ones that can consistently make money no matter which market they are trading and no matter what is happening in the market. This \"edge\" is termed alpha in the quant industry.\n",
    "\n",
    "It is important to notice how much of a drawdown you will experience when trading (http://www.investopedia.com/terms/m/maximum-drawdown-mdd.asp?lgl=no-infinite). Since our current model is calculating only the percentage returns where returns are not reinvested, and we are not holding but trading, the larger the drawdown the harder it is to recover (if you lost 90% of your portfolio then have a 90% gain, you will only be at 19% of your starting value). \n",
    "\n",
    "Note, we should be tracking PNL on adjusted close prices(but not training), since the adjusted close prices incorporate data from the future (such as stock splits and dividends) which can incorporate bias into our network. Since Google Finance does not give adjusted prices, this is not a problem. However, PNL should be taken carefully due to splits and dividends."
   ]
  },
  {
   "cell_type": "code",
   "execution_count": 18,
   "metadata": {
    "collapsed": false,
    "deletable": true,
    "editable": true
   },
   "outputs": [
    {
     "name": "stdout",
     "output_type": "stream",
     "text": [
      "TRADING STATS\n",
      "AVG Monthly Return :: -0.75%\n",
      "STD Monthly        :: 5.42%\n",
      "SHARPE             :: -0.48\n",
      "MAX DRAWDOWN       :: 83.81%, 94.0 months\n",
      "Correlation to SPY :: 0.04\n"
     ]
    },
    {
     "data": {
      "image/png": "iVBORw0KGgoAAAANSUhEUgAAAYsAAAEZCAYAAABmTgnDAAAABHNCSVQICAgIfAhkiAAAAAlwSFlz\nAAALEgAACxIB0t1+/AAAIABJREFUeJzt3Xm8VPP/wPHXuz2070rLt0VaaEOIitKCImkRoexfX1tE\nfihEhUhCWqQibb5R0b73baNV0r7ve922u75/f3ymmu6du8/cmem+n4/HPNw553POeZ+ZnPecz3ZE\nVTHGGGOSkiXYARhjjAl9liyMMcYky5KFMcaYZFmyMMYYkyxLFsYYY5JlycIYY0yyLFkYY4xJliUL\nc4GIRIjISc8rVkTOeC1rLyLdRSTK8/6oiCwUkbo+9lPWs/1XPtbFee3zkIjMEJE28crMEZFOnr/r\ne7YZEK/MAhHp6PW+uIgMEpE9nn1vFpHvRKRSEuf7lohs9ZTfKSI/ea2bKyJnPesOish4zzE6i8g6\nEcnuVbaQiBwQkbsTOU5JEflBRA57zn2JiNzjtb6M5xyzxNtumIh8ICLdvD6zsyIS4/k7QkT+SuSY\nOUSkl4jsEJHTIrJBRF6LV8b7HM/v/+ZE9tdZRP4RkRMisk9EJovIlfHK9PCcx43xlj/mWd433vKW\nnuXfxfsczv8b3Coib3iVjxORf/mI7TGvz8T7XIr7OheTNpYszAWqmkdV86pqXmAHcI/XsvMX0tGe\n9YWBucA4H7vqCBwF2npfVM8fBrjes49rgeHAABF5J4nQTgOPikhpXytFpCCwCMgN3ObZdy1gHtA4\nkW0eAzoAd3rK1wFmxYvzec+6SkAB4DNVHQrsBrp7le0HTFbV6T6OUwBYCJwDrsN9bv2AUSLSKt7x\nfFFV7XX+ewCeBRZ5vpM8qlo9ke3GAw2BpkAe4FHgaRH5wtc5en3PS32cQ33gQ6CtqubznMcYH8d8\nFDiC+/7j2wK0iZcQOwIb4p8vkM9zrg8D73ol4aRGEJ//TLzPZX8S5U0qWbIwiRHPyydVjQN+BK4W\nkULxVncE3gaigfsS26+qHlXVH4DngLc8F1ZfjgPfAz0SWf8qcEJVH1XV7Z59n1TV4aqa4O7Gow4w\nzav8QVUd4iNWVPU48DNQzbP8KeA5EbleRJrgLsqvJhFbhKo+qaqHVDVSVUfjLr6fJbJNuojIXUAj\noJWq/qOqcaq6DHgE+He8X+eJfsde6uAuxmvAfR6qOlJVT3sd8w6gOPAi0F5EssXbx37gL6CJp3wB\n4FZgoq9T8BxnCfA3Fz/3lMRqAsSShUkTEckBPIb7JXnMa/ntQElgNO6u47EU7O5XIBtwUyLrFXdx\nfVBEKvpYfxcwIcXBO0uAjiLymojUjl8F5E1ECgMPAisAVHUH8C4wDPgaeE5VTySyeSNcoolvLFA6\nkfNJr0bAUlXd673QkzB24z6v1FgKNPFUM93q+e7j6whM4uKdZvwfCQqM4OK/h3bAL0CUj30JgIjc\nBlTB87mb4LJkYVKrrYgcBc4AnYHWnruM8zoCv3sunqOApp6LbaJUNQY4DBRMosxBYCDwvo/VhXG/\nXAEQkftE5Jin3npqIvv7EfgPcDeuOu2AiHSNV+xLz7muBPYAXby2/wp357RKVSclcXqFgX0+lu/z\nWu9viR3z/HG9j9lfXPvTMRH509cGqroQaAXUBCYDh0Wkr4icv6jnBh4CfvR8l+PxXRX1C1BfRPJ6\n1o/wUUaAQyJyBBgEvKGqc5M8W+cWz3mcP5dNKdjGpIIlC5NaY1S1IFAUWIurogBARHLhLhqj4EI1\nwi5c3XOiPFUWRXB3KUnpg/uFe3285UeAEuffqOokVS0AvAL4+hV8vtxPqno3kB/XFvCBiHi3cfxH\nVQuq6jWq2lFV48f3D66aJCmHvWPzUsJrfYzn7/jtO9lxCSm1Ejvm+eMe9nr/ouccC6hqnUS2QVWn\nqWpLz3ffEngceNKzupUnzime96OA5vGrJ1X1HPAbroqyoKou9nUooJCqFlLVqklUI8a32HMe588l\nEHdsmZolC5MmqnoUeAboISLFPItbAXmBrz09ZvYBV5N8VdT9uIvNHyk4Zj/gAy5t7Jzl2UeaqGqs\nqv4MrOFi/bi/zMR9LvG1BXaq6ibcr/1ooGy8MuVwHQ3ScsybRaSk90JPT6dSXNqQn2qqOgeYzcXP\n6jHgKmCn5zsfi6tW9PUjYSSuHWdkEoewtokQZMnCpJmqbgSmAue7Nz4GDAWqAzd4XvWAGiJSNf72\nIlJARDoAA4DeqnosfhkfPsc1jF7ntewzoICIjDzfeCsieYAaie3E092yuYhcJU4zXP34khTEkBqf\nA/lEZKiIFBORnCLSHugGvAYXOgv8DHwoIgVFJJunzHVc/LWeYqo6C5cQfhaRKiKSRVwX55HA16q6\nNTX7E5EWItJWRPJ73t8E1AcWi8jVwJ3APbjP+wbgeuBjfPxIUNXzPdQGxF93/nDJhJPT8xmef52/\nhlmCCTBLFiYxKX3QyafAU55urQ2Bzz09i86/VuAueN4XjtUichLYBHQCXlLV91JybFWNwF2ICnot\nOwLUxXVPXejZ9wrcr93nEtnVSeAt3C/3Y0Bv4FmvqpGUnH+yZTx3Q/Vw3XrX4aqAXgYeUdXxXkWf\nx3U3XgMc8LxvrqqHUhCHLw8Cc3DJPALXPjBYVV9MTfwex3A9wDaKyAnPvvp4enU9CqxQ1Vne3zvQ\nH6guIlXi70xV53h6mPmSVEyKq/o8A5z1/Pdxz7q6PsZZ1E7h+ZkUkGA//EhEhgL3AgdU9XrPsu64\nf5wHPcXeUtWpnnXdcBeYGNxFJkHfdmOMMf4VCsmiHnAKGBEvWUSo6mfxyl6Hazy7EVf3OhOoqME+\nCWOMucwFvRrK0y3PV121rzrIlrgRxDGewVSbSLxvvjHGGD8JerJIwgsiskpEhohIPs+ykriumOft\n8SwzxhgTQKGaLL4G/qWqNXCDrfomU94YY0wAxZ+/JSTE6wEyGDeNALg7iWu81pXyLEtARKwdwxhj\n0kBVEzQDhMqdxSWT1sWbWrgVrrscuEnH2ombfrkcUAFYlthOVTXZV/fu3VNULjVlU7PP+vXrB/X4\nKS0bLnGmJtZw+e4D9Tldbt99IOK8HL/75MolJuh3FiIyCmgAFBKRnbipnxuKSA0gDtiOGymMqq4T\nkbG4/urRuOmV03UH0aBBA7+XTc0+y5YtG9Tjp7RsuMQJKY81XL77QH1Ol9t3H4g4U1M2XL771Ozz\nEinNWuH2cqcW+rp37x7sEFIkXOJUDZ9YLU7/Cpc4VUM7Vs+1M8E1NVSqoTKtNGf5DBYucUL4xGpx\n+le4xAnhFet5QR+UFygiopfruRljTKCICOqjgTvobRYZrWzZsuzYkZaJPC8fZcqUYfv27cEOwxgT\nRjLdnYUnawYhotBhn4ExJjGJ3VlYm4UxxphkWbIwxhiTLEsWxhhjkmXJwhhjTLIsWYSQsmXLUqxY\nMc6ePXth2dChQ7nzzjsByJIlCzfccMMl27zzzjt06tQpQ+M0xmQ+lixCiIgQFxdHv379Ei2zd+9e\nRo8enYFRGWOMJYuQ8/rrr9O3b19Onjzpc33Xrl159913iYuLy+DIjDGZmSWLEFOnTh0aNGjAJ598\n4nN9q1atyJcvH99//33GBmaMydQsWcQj4p9Xerz33nsMGDCAI0eO+IhPeP/99/nggw+IiYlJ34GM\nMSaFLFnEo+qfV3pUrVqVe++9l169evlc36xZM0qVKsXAgQPTdyBjjEkhSxYhqkePHgwePJg9e3w+\nCJCePXvy0UcfcebMmQyOzBiTGVmyCFHly5enbdu29O/f3+f6+vXrU61aNYYPH57BkRljMiNLFiFE\n4jV2vPvuu5w5c+bC8vjre/bsybFjxxIsN8YYf7NZZzMh+wyMMYmxWWeNMcakmSULY4wxybJkYYwx\nJlmWLIwxxiTLkoUxxphkWbIwxhiTLEsWxhhjkmXJwhhjTLIsWRhjjEmWJYsQs3DhQm677Tby589P\n4cKFuf3221m+fDnDhw8nW7Zs5M2bl/z581OrVi1+++03Dh48SJEiRZg/f/4l++nUqRMPP/xwkM7C\nGBNOomKjGLF6BHcOvzPRMpYsQkhERAT33XcfL730EseOHWPPnj10796dnDlzAnDrrbdy8uRJjh8/\nTqdOnWjTpg05c+bk888/58knnyQyMhKAWbNm8fvvvzNgwIBgno4xJsRFREbQd1Ffyvcvz4jVI3jj\ntjcSLWvJIoRs3LgREaFNmzaICDlz5qRRo0ZUq1YtQdlOnTpx9uxZtmzZwiOPPELlypV59913OXfu\nHM8++yxffvklBQsWDMJZGGPCwd6Ivdwy9BYW717Mr+1+ZWbHmTSp0CTR8tkyMDaTjEqVKpE1a1Ye\nf/xx2rVrR926dcmfP3+CcjExMQwePJg8efJQsWJFAL755htuuOEGNmzYQPXq1XnooYcyOnxjTBCo\nKp8u+pR5O+ZxNuYs52LOERsXS/GrilMyT0muznM1d/3rLuqWqnthm81HN3P3yLt5pvYzvFEv8bsJ\nb5Ys4pH3/DPdt3ZP/ayuefLkYeHChfTp04enn36affv2cc899zBo0CAAFi9eTMGCBcmWLRsVKlTg\nl19+IU+ePACULFmS999/nzfeeIMtW7b45RyMMaEtNi6W5397nuX7lvNu/Xe5IvsV5MqWiyyShf2n\n9rPn5B52ndxFh/92oPAVhXn55pepVKgSLUa3oHv97jxd++kUH8umKA9hGzdupEOHDlSsWJEmTZow\ndOjQBA3Z3ubNm8ejjz7Kzp07k9xvOH0GxhjfzsWco8N/O3Di3AkmtJ1Anpx5Ei0bGxfL5I2T6be0\nH//b+T9GPjCSttXa+iyb2BTldmcRwipVqsTjjz/OoEGDaNIk8bpEY8zl7VzMOcb9PY5dJ3chCCLC\n75t+p0SeEvz28G/kzJYzye2zZslKy8otaVm5JVGxUeTImiPVMVgDdwjZsGEDn3322YXnbu/atYuf\nfvqJunXrJrOlMcbb2oNrWbxrcZJlth/fzqeLPqXl6JbM2jorwfq9EXvpMbcHEZERKTrm0bNHWXNg\nDVM2TWHE6hEcPH0wTbF7239qP93ndKdMvzKMWjuKiMgITkSe4OjZo7S6rhWjWo1KNlHEl5ZEAXZn\nEVLy5MnD0qVL+eyzzzhx4gT58+fnvvvu4+OPP+bnn38OdnjGhIWjZ4/S/MfmKEqlQpV49453qV+2\nPtGx0fyx9w9mb5vNpI2T2HpsKw9UfoDmFZrTaWIn6pepT9+7+5InZx4+X/w5fRf35Zp813D4zGEG\nNE+6G/p3K7/jxSkvUiZ/GUrlLcVVOa7i1Wmv0uWWLrxc92VyZ8+dotjHrB3DlM1T2H1yN7tO7uLA\nqQO0r9aeuY/N5boi1/nj40mzoLdZiMhQ4F7ggKpe71lWABgDlAG2A21U9YRnXTegExADvKSq0xPZ\nb9i3WQSKfQYmHC3YsYB+S/tRLn85qhetzvXFrqd6sepky3LxN6+q0npca8rmK0vvRr35Yc0PfLjg\nQ3Jly8XOEzspX7A8Dcs2pFmFZjQo24DsWbMDcCrqFN3ndOeHv37gyuxXcn2x6+l7d18K5i5ItW+q\nMfrB0dxe5nafcUXHRlPxy4r89OBP3HLNLReWbzqyiW6zurFszzL6N+vP/ZXvT/L8Vu9fTeORjel1\nVy9K5ytNqbylKJO/DFdkv8IPn17KJdZmgaoG9QXUA2oAa7yW9QG6ev5+A+jt+bsKsBJ3R1QW2Iwn\n4fnYr/qS2PLMxD4DE07ORp/V16e/riU+LaHf/PGN9lrQS9uPb6+VvqykNw++Wbce3Xqh7KA/B2mN\ngTX0XPS5C8uiY6N1/vb5euTMkWSPtWrfKp2/ff4lyyb8M0Er9q+oZ6LO+Nxm+Krh2vD7honuc8GO\nBVr0k6IJ9ustJjZG6wyqo0OWD0k2xkDzXB8SXlN9LczoF+4OwjtZrAeKef4uDqz3/P0m8IZXuSnA\nzYnsM6kPIlOzz8CEixV7V2i1r6tpqzGt9OCpg5esi42L1c8WfaZFPi6iY9eO1X8O/aOFPy6s6w6u\n83scD419SLtO75pgeWxcrFYeUFlnbJmR5PZTN03VEp+W0J3Hd/pc/9miz7Th9w01Li7OL/GmR7gl\ni6Px1h/1/PdL4GGv5UOAVonsM6kPIlOzz8CEiti4WO0+p7v2XtBbj509dmH5qchT+tq017TIx0V0\nxKoRSV5E/9jzh5b/orwW6lNIB/4xMCBx7o/Yr0U/Kap/7PnjkuXj/h6nNw2+KUUX+Y8Xfqy1vq2V\n4A5l27FtWqhPId14eKNfY06rxJJFuDRwp6mCvUePHhf+btCgAQ0aNPBTOMaY9IqNi+XJSU+y5egW\nyuQvQ/n+5elUoxO1r67NmzPfpF7peqx9fi1Fryya5H7qXF2HFc+sYOKGiXSo3iEgsRa7qhgDmg3g\nnlH38M0939DqulaoKh8t+IgeDXogkvxg3tdufY2V+1fy1KSn6Ne0H9myZCOrZOXZyc/y2q2vUbFQ\nxYDEnpy5c+cyd+7cZMsFvYEbQETKAJP0YgP3P0ADVT0gIsWBOap6nYi8ict6fTzlpgLdVXWpj32q\nr3Ozxl37DEzGioyJZMrmKZTKW4raJWojIsTGxfLEr0+w++RuJrWfxJU5rmTH8R30W9KPRbsX0bNh\nTxqXbxzs0BNYsnsJHf7bgUblGnF3+bvpMa8Hq59dTRZJ2SiEM9FnuGfUPaw5sIbYuFhi4mKoWaIm\nszvOvtDYHmyJNXCHSrIoi0sW1T3v++CqnvqIyBtAAVV9U0SqAD8CNwMlgRlARV9ZwZJF4uwzMBlh\n45GNDFo+iBGrR1ClSBX2RuwlJi6G1lVas/PETg6fOczE9hMzvLdPep2MPMl/pvyHEatHMKrVKNpX\nbx/skPwqZJOFiIwCGgCFgANAd+AXYBxwDbAD13X2uKd8N6AzEE0aus6WLVuWHTt2+P9EwkiZMmXY\nvn17sMMwl6k9J/fQdWZXZm6dyRM1nuDJWk9SoWAFVJU1B9Yw9u+xHDl7hM+bfJ7i8Qeh6M+9f1Kr\nRK0U31WEi5BNFoGSWLIwxgRGZEwkny/5nE8XfcqzdZ6lW71uXJnjymCHZVLJ5oYyxviFqnL07FH2\nROxh05FNrNy/kpX7V/LHnj+oW6ouS59cSvmC5YMdpvEzu7MwxqTIiXMnaDm6JUv3LCVXtlyUyluK\ncvnLUbN4TWqWqEmtErUona90sMM06WR3FsaYJJ2OOs2AZQP4dvm3vH3H23Sq2enCuqjYKFqPa03V\nIlX57eHfrHopE7q8WmaMMakWFRvFgGUDqPhlRZbvW85Xzb+i5/yefDDvgwsDsp6e9DS5s+Wmf7P+\nligyKbuzMCYT23J0C23Gt6HwFYX57eHfqFmiJgCLOi+i+Y/N2ROxhyJXFGHdoXXMeWwOWbNkDXLE\nJliszcKYTGrc3+P49+//5t367/LvG/+dYBRyRGQED459kM1HN7O482KKXVUsSJGajGRdZ40xAMRp\nHC9PfZnfN/3OmNZjqH117UTLxsbFcib6TJKP7DSXF2vgNsYA8Pbst1m+bznLn15Ovlz5kiybNUtW\nSxQGsGRhTKYydMVQxq0bx+LOi5NNFMZ4s2RhTCYxa+ss3pr9FgueWEDhKwoHOxwTZqzrrDGXiZ/+\n+ol+S/oRp3EJ1q3av4qH//swY1uPpVKhSkGIzoQ7SxbGXAaW7VnGS1Nf4qe1P3H/6Ps5evYoADFx\nMfRe2JvGIxvzVfOvqF+2fpAjNeHKkoUxYe7wmcM8NO4hBt03iAVPLKBCwQrUHlSbcX+Po9539Zix\ndQZ/PvUnrau0DnaoJoxZ11ljwsSJcyf4aMFHxMTF8MJNL1CuQDli42Jp+mNTapeoTe9GvS+UnfDP\nBLrN6sZ/bvoPz9343GU3jbYJHBtnYUyYUlVG/TWKrjO70qxCMwrlLsTQlUNpULYBBXIVYOvxrUx7\nZBrZslh/FZN+liyMCUOLdy3mzVlvcirqFF81/4q6peoCcCrqFN+v+p7fNv3G8PuHJ/ucamNSypKF\nMWFk6e6ldJ/bnfWH1/P2HW/zRI0nbF4mkyFsBLcxYeBM9BmemvQUC3Ys4P9u/z+eqPkEObLmCHZY\nxliyMCZU7I3YS8vRLbm20LVseGFDWD+f2lx+rIuEMSFgxb4V3DzkZh6o/AAjHxhpicKEHLuzMCZI\nomKjmLFlBmP+HsPvm35n4L0DbSyECVnWwG1MEPRe2JtPFn1ClSJVaFOlDa2rtKZEnhLBDssYa+A2\nJlSM/Xssg5YPYsXTKyiTv0ywwzEmRezOwpgM9PfBv2kwvAHTH5l+4RGmxoSSxO4srIHbmAxy4twJ\nWo1txaeNP7VEYcKOJQtj0uBczDm+WvYVFb+syANjHmDZnmUJyqgqp6JOsefkHv4++DeP/fIYd5a9\nk8dqPBaEiI1JH2uzMCYVImMiGfjnQD5e9DG1StTiuxbfsWr/KlqPbU2lQpVoU7UN6w+vZ/m+5azc\nt5JYjSVfznzkz5Wf6sWq069pv2CfgjFpYm0WJlOIio1iyIoh5Myak2sLX8u1ha6l8BWFEUlQNZuo\nxbsW03liZ8oVKMf7Dd6n9tW1L9n/j2t+ZOa2mVQvWp3aJWpTq0QtCl1RKBCnY0zA2NxQJtPacHgD\nD//3YYpcUYRiVxVj45GNbDi8gdtK38bEdhOTTRinok7x9uy3GfP3GPo37U/rKq1TlWSMCSfWddZk\nOqrK0JVD6TarG+83eJ9n6zx74SIfExfDzUNuZtiqYXSq2SnBtkfPHmX6lulM2TyFKZum0LRCU9Y+\nt9buFEymZXcW5rKkqrwy7RVmb5vNTw/+RNWiVROUWb1/NY1GNmL1s6u5Os/VF7brvbA3vRb24o4y\nd9C8YnOaVWhGuQLlMvoUjAkKq4Yymcp7c99jwvoJzH18Lvlz5U+0XPc53Vm5fyW/tvsVgG6zujFp\n4yRmPjrTRlSbTMmShQm489U+52LOcW+leymbv2xQ4ui/tD8Dlg1gwRMLKHZVsSTLRsVGUevbWnSr\n141FuxaxdM9Spj4ylcJXFM6gaI0JLZYsTECdOHeCJ359gt0nd1O1aFV+2/gbRa8sygOVH+Clui9l\n2MV35OqRvDX7LRY8sSDFyWrZnmXU+64eN5e6mcntJ5MvV77ABmlMCLNkYfzmwKkDnIg8QfGripMn\nRx5WH1jNQ+Meokn5JvS9uy85s+UkTuP4Y88ffL/qe8atG8d/bvoPr97yKnly5glYXNM2T6PjLx2Z\n89gcqhSpkqpt522fR52r63BljisDFJ0x4SEsk4WIbAdOAHFAtKreJCIFgDFAGWA70EZVT/jY1pJF\nAMzeNpt249uRL1c+9p/aT0xcDLmz5ear5l/Rvnp7n9tsPbaVHnN7MG3LNLrV68ZzdZ4jZ7acfo1r\n5b6VNPmhCRPaTuC20rf5dd/GZCbhmiy2ArVV9ZjXsj7AEVX9WETeAAqo6ps+trVk4Wc/rPmBLtO7\nMKb1GBqUbQDA6ajTxGlciu4Y1h5cy1uz3uKvg3/Rs2FP2ldvTxZJ/4wzO47v4LbvbuOLpl/wYJUH\n070/YzKzcE0W24A6qnrEa9l6oL6qHhCR4sBcVa3sY1tLFn6iqvRa2Itvl3/L7w//7rMbamrM3zGf\nrjO6oihTO0ylQO4CadpPdGw0O07soMVPLXi69tO8XPfldMVljAnfZLEVOA7EAt+q6hAROaaqBbzK\nHFXVgj62tWThB+sOrePFKS9y/NxxJrafeGE8QnqpKi9NfYl1h9YxpcMUsmfNnmjZ6Vum039pfyJj\nI4mKjeJM9Bn2Ruzl0OlDFL2yKJ1qduL9hu/7JS5jMrtwTRYlVHWfiBQBpgMvAr96JwcROaKqCYbV\nWrJIn5ORJ3l/3vsMXz2cd+94l+dufI5sWfw74D82LpYWo1tQKk8pBt47MNEpNG4cfCNtq7bl+mLX\nkyNrDnJny02JPCW4Os/Vfo/JmMwuLKf7UNV9nv8eEpFfgJuAAyJSzKsa6mBi2/fo0ePC3w0aNKBB\ngwaBDfgyERkTyW3f3UbtErVZ+9zaZMcqpFXWLFkZ/eBobvvuNj5f8jmv3vJqgjLrDq1jb8ReXqn7\nClmzZA1IHMZkZnPnzmXu3LnJlkvRnYWI3AqUxSu5qOqItIeXPBG5AsiiqqdE5ErcncV7wF3AUVXt\nYw3cgfF/s/6Pfw7/w89tfs6QCfN2ntjJLUNv4bsW39GkQpNL1r0x4w0A+jTuE/A4jDHpqIYSkZFA\neWAVru0AQFX1Rb9HeelxywETAMUlqR9VtbeIFATGAtcAO3BdZ4/72N6SRRqs2LeCZj82Y/Wzqyl+\nVfEMO+7UzVN5ccqL/P383xfaL2LjYindrzQzHp2R6nETxpi0SU81VB2gSkZfeVV1G1DDx/KjQKOM\njCWziIqN4olfn+DTxp9maKIAaFK+CWXyl2HwisE8f+PzAMzcOpOr81xticKYEJCSTu5rgYy9cpig\n6LWgF9fkvYZHrn8kw48tInzc6GPen/c+EZERAAxfPZzHbrBHkBoTClJSDTUH9wt/GRB5frmqtghs\naOlj1VBJi9M4PvnfJ2w4soGo2Cii46KZs20OK59ZScm8JYMWV8cJHSmbvyxdbulCmX5l2PLiFnuG\nhDEZKD3VUD38H45JqRPnTjByzUgmbZzEDw/8QJEri6R7nzFxMTw58Um2HNvCEzWeIHuW7OTImoN3\n7ngnqIkC4IOGH1BrUC2yZ8nOneXutERhTIhI8s5CRLICM1W1YcaF5B/hfmex88ROPpz/IWPXjaXx\nvxoTGRvJdYWvo3ej3unab3RsNI9MeIRjZ4/xS7tfuCL7FX6K2H+6zujKJ4s+YULbCdxf+f5gh2NM\nppKmOwtVjRWROBHJ52uyPhMYkTGRtPipBXeVu4t1z6+jRJ4S7Dyxk5rf1qTLLV3SfHcRGRNJm/Ft\niNM4JrafSK5sufwcuX90q9eNPRF7aF6xebBDMcZ4pKTN4legJjADOH1+eaC7zqZXON9ZdJnWhW3H\ntyUY5/D8b8+TN2feNN9d9FrQi/k75/Nru1/JkTWHv8I1xlxG0jPOwmd3FFUd7qfYAiJck8WMLTPo\nNLETq57oKjVNAAAgAElEQVRZlaC+fteJXdT4tgbr/70+1XcXp6NO86/+/0rTsx6MMZlHWM4NlR7h\nmCwOnzlMjYE1GH7/cO76110+yzz/2/PkyZEn1SOa+y3px8KdCxnfZrw/QjXGXKYSSxbJjrMQkW0i\nsjX+KzBhXr62HtvKh/M/5IExD7Dt2LYE62PiYuj0aycerv5wookCXH3+kJVDOHT6kM/1P675kXbj\n2xETF3Nh2bmYc3yy6BP+7/b/S/+JGGMypZQMyqsD3Oh53Q70B34IZFCXk1lbZ3Hr0FupO6Qu+07t\no2bxmtw+7HbWHFhzocyRM0do8kMTouOi6XlnzyT3d02+a2hXtR0fzP8gwbpjZ4/RZXoXth/fzrOT\nn+X8ndX3q76nZvGa1CxR078nZ4zJPFQ11S9geVq2y8iXO7Xg2h+xX4t+UlTHrh2rUTFRF5aPWTtG\ni3xcROdtn6er96/Wcv3KadfpXTUmNiZF+z18+rCW+qyUTt88/ZLlL015SZ+e+LRGREZorW9r6Xtz\n39OomCgt83kZXbRzkV/PzRhzefJcOxNcU1PSwF3L620W3J3Gc6p6Q4Dyl1+EQptF2/FtKZuvrM/2\nhZlbZ9L+5/YIQv9m/WlXrV2q9j1r6yw6/tKRVc+sosiVRVh3aB31v6/PuufXUeTKIuw/tZ9bh97K\nDcVvICIygpkdZ/rrtIwxl7H09Iaa4/U2BtgG9FXVDf4N0b+CnSx+Wf8LXWd0ZfWzq8mdPbfPMmsP\nrkWQND+m9I0Zb7Du8DomtptIkx+acE/Fe3ip7ksX1m84vIE7vr+Dsa3HUr9s/TQdwxiTuaQnWfxL\nVbfGW1ZO3aywISujkkVsXCyfLf4MRXmq1lMUyF2A4+eOU+3raox6cBR3lLkjYMeOio3i1qG3Uq5A\nOdYdWseqZ1YleDxpbFysPTTIGJNi6UkWK1S1Vrxly1W1tp9j9KuMSBZHzhyhw387EBkbyTV5r2HS\nxkl0qN6BQ2cOUSh3Ib6+5+uAHh9g45GN1BlUh5/b/Ezj8o0DfjxjzOUt1dN9iEhloCqQT0Raea3K\nC4TmPBEZaOW+lTw49kEevO5BejXqRbYs2dgbsZevln3F6gOrGXzf4AyJo1KhShx47UCiVV3GGOMP\nid5ZiEhL4H6gBTDRa1UEMFpVFwU+vLQL5J3FpA2T6DSxE181/4o2VdsE5BjGGBMM6amGukVVFwcs\nsgAJVLIY9dcoXp32KpMfnkydq+v4ff/GGBNMaR7BDRwRkVkistazo+tF5G2/RxgGBi0fRNcZXZnZ\ncaYlCmNMppKSZDEY6AZEA6jqGiB1gwIuA9/88Q29F/Zm3uPzqFa0WrDDMcaYDJWSJ+VdoarLvKfK\nxo23yDQOnDrAO3PeYemTSylfsHywwzHGmAyXkjuLwyJSHlAAEWkN7AtoVCGm5/yePHr9o5YojDGZ\nVkruLP4NDAIqi8ge3AjuRwIaVQjZemwrP639ifUvrA92KMYYEzQpfp6FiFwJZFHViMCG5B/+6g3V\n4b8dqFyoMu/Uf8cPURljTGhLU28oEckqIoUBVPU0ECkiT4nIPwGKM6Ss2r+K2dtm88otrwQ7FGOM\nCaqkRnC3A74FTovIJuBD4DvgD6BDxoSXsRbvWsyOEzsona80pfOVptusbrx9+9tcleOqYIdmjDFB\nldQI7rXA/aq62TNN+WKgtapOysgA0yq11VBbj23lpsE3cWe5O9l1chc7ju+g+FXFWfLkEnJkzRHA\nSI0xJnSkegR3/AkERWStqobNAIPUJIs4jaPRiEY0r9ic1259LcCRGWNM6Er1RIJAURF51et9fu/3\nqvqZPwMMpkHLB3Em+gyv1LW2CWOM8SWpBu7BQB6vV/z3YWHrVvg6iZnCdxzfwTtz3uG7lt/Zcx+M\nMSYRKe46G27OV0N17w79+sGhQ5AjXtODqtLkhyY0LNuQbrd3C06gxhgTQtIzkWBYmzLF/Xfu3ITr\nJm+czIHTB3j9ttczNCZjjAk3l3WyOHQINmyALl1g4sSE6wcuH8grdV8hW5aUDGQ3xpjM67JOFtOn\nQ8OG0Lq1SxbeNW47T+xkye4l9vAiY4xJgRQnCxGpKyJTRWSuiNwfyKD8ZcoUaNYMrrsOcuaElSsv\nrhuyYggdqnfgiuxXBC9AY4wJE4kmCxEpHm/Rq8ADQHPgg0AG5S/TprlkIQItW16sioqJi2HoyqE8\nXfvp4AZojDFhIqk7i4Ei8q6I5PK8Pw60xiWMkwGPLAki0lRE1ovIRhF5I7FyRYtC6dLu7xYt4Ndf\n3d+TN06mbP6y9hAjY4xJoUSThareD6wEJotIR+BlICdQCAhaNZSIZAEGAE2AqkB7Eansq2yzZhf/\nvvVW2LULduxwg/Ceqf1MRoRrjDGXhSTbLDzzQDUB8gETgI2q2l9VD2VEcIm4CdikqjtUNRoYDbT0\nVdA7WWTLBvfcA9//sp1le5bxUJWHOHIE5s27tOHbGGNMQkm1WbQQkTnAVGAt0BZoKSKjPU/OC5aS\nwC6v97s9yxK47bZLs0DLlvD9miE8XL0Do0bkpkoV6NQJ6tWDxYsDF7AxxoS7pO4segLNgDZAH1U9\nrqpdgHdw05WHvHXHVl7yvl7DM+woNJj5fZ9l8GCYOhU2boSnnoI2beChh2DLliAFmw4rVtjdkTEm\nsJIajXYCaAVcARw8v1BVNwHtAhxXUvYApb3el/IsS+D515+naYWmADRo0IDVuVZz7RX1+Hfb6+jc\nGbJ4UuXjj7tk8fnncPPN8Oij8M47ULBgQM8j3SIj4eWXYeBA+O03aN482BEZY8LN3Llzmetriot4\nkpqivDDQHogGRqlqUHtAnSciWYENwF3APmAZ0F5V/4lXTot9Uozdr+4mW5ZsRMVGUb5/eSa0nUCd\nq+skuv8DB6BHDxg/Hnr1giefDODJpMOuXW6wYcmScMcdMHMmTJ4c7KiMMeEu1XNDqephVf1SVQeG\nSqIAUNVY4AVgOvA3MDp+ojivTP4yzNw6E4CRq0dSpUiVJBMFQLFi8M03bi6prl3dRTnUrF4NN90E\nrVrBzz/D00/DkiWwbVuwIzPGXK4u61lnv1z6JYt3L2bE/SOo/FVlhrYYyh1l7kjxPl55BbJmhU8/\nDWCgafD665A7N7z//sVlXbq4WD/+OHhxGWPCX6acdbZt1bb8tvE3hq0aRrEri3F76dtTtf0rr8Cw\nYXD8eIACTKNly+D2eKfy3HMu1rNngxOTMebydlkniyJXFuH2Mrfzwu8v8NbtbyGSIFkmqXRpN1bj\n228vXX7unGsjCIbYWNf7qU682rQKFdyysWODE5cx5vJ2WScLgCdrPkmN4jVoVqFZ8oV9eP116N/f\n9TwC998HH3Q9j77/3n9xptQ//0CJElCgQMJ1//530k8FNMaYtLrsk0XLyi1Z1HlRqu8qzrvhBqhW\nDX78EaKjoW1bN4Pt8uWuATwFPc78atky17jtS7NmrjfXsmWwbp1LZt26wcGDvsuHkmnTXFI+fTrY\nkRhjfLnskwVAFknfaXbt6hq5O3Rw1UCjR0P16vDTTy55bNzop0BTIKlkkTWru7u45RY3Wn3GDNi0\nyY1SD/V+DMOGwaBBUK6ca7g/ejTYERljvF3WvaH8dW6qrj2gSBH45RfIleviuiFDoE8f6NvXVVGd\nPevuQAoXhuLFXVfc0qUvDgD0dvasW54zZ8pjqV0bBgxwCcGX2FiIiID8+d37qChX9qmn4NlnU36c\njFarlmsbypPH9ej6/XfYvBmuuirYkRmTuSTWG8qSRQodOwZXXgk5ciRc9+mnMGeO6856xRXuF/7h\nw65KaM8e18YwdKir0jpv2jQ34C9XLjdW4vrrk4/h3Dk3qvzIEXeslFq/3vWeWrAAKvucnze4VF2S\n2LsX8uZ1y+691921PfpocGMzJrNJLFmgqpfly51a8MXFqQ4dqlqkiOrbb6sePqz6zDOqpUurzpih\n+uOPqoULqw4fnvy+Fi9WrVUrbXF8843bNjIybdsH0q5dqsWLX7ps9GjVxo2DE48xmZnn2pngmpop\n2iyCScS1GaxaBX/95aqmoqJgzRpo1Ageftg1kn/4oRsrEReX+L6WLYMbb0xbHM8846YG6dIl6WME\nw4YNUKnSpctatIA//nB3ZsaY4LNkkUGuvhomTIDt2+G77yBfvovrqlZ1F8bVq91kholJqnE7OSKu\nEXn5cmjfPrQG723YANdee+my3LldF+VRo4ITkzHmUpYsMpCI+3XvS9687sLYp48bdOfLH3+kPVkA\nFCoEs2e7NpWGDV2bSijYuDFhsgDXXjFiROj35DImM7BkEULKloUvvnC//OOPNzh2zDUAX3dd+o6R\nK5cbM9K0qZuO/a233HiM//0PTgZpukhfdxbgGuUjItwdlzEmuCxZhJj27aFuXTcvlbc//3TdS7Nm\nTf8xRNw07N9956p7Zs2CV191Y0eCMYAvsWSRJQs88oi7uzDGBJd1nQ1BERFQo4Z7sNHzz7sE8dFH\n7u7ik08Cd9y334b5813yyJ49cMfxdu6cGxMSEeH7mBs2QIMGbqr4bEk9qssY4xeZctbZcJUnD/z6\nq5sUsGpVN1J88eK094RKqfffdw3vL78c2ON427zZVb8llpyuvdYNapw6NeNiMsYkZMkiRFWr5n7l\nf/mla8eYPDl9jdspkSUL/PCDu7MYMsR3mXPn3LodO/xzzMQat7393/+5R9/27QsxMf45rjEmdawa\nKgyoujme4o9FCJQNG1zjcocOriH8Ds/zogYPdr21SpWCU6dg0aJLuwCnRa9ernotuYc2bdnipiyJ\niHCj4VMy4t0Yk3pWDRXGRDIuUYD7pb9ggZvfqmdPKFoUypRx3W4nTYKlS13X23bt0v9LP7HG7fjK\nl3d3PM88A3fd5RKXMSbj2J2FSdbx426uqwoVLi6LiXFTolerlvRAwuTccou7q4j/5L+kbNjgZtVt\n3Bg++yzjGuONyQxsIkHjd8eOuW6+XbrA00+nfntVN1Bw/Xp395Iax4+7bsaRkTBunNuPMSb9rBrK\n+F2BAq7h/Z133Ky7qXXkiEsYRYqkftv8+d2xa9RwVWL2/AtjAsuShUmXihVd19727V032NQ4316R\nxocYkjWr6yHVtCk0aQInTqRtP0mJjXWDArds8f++jQknlixMut15J3Tv7maKjX/BjopKfDtfs82m\nlojroXXzze656KdOpW9/3vbvh7vvhn79XHXbmDH+27cx4caShfGL555zSaNdO/dgp5dfdongmmsS\nn+E2pT2hkiPint9dubJr+I6MTN32cXGugb1ZM/jqKzeGZPZs91TCevXcBI5Tp7rxHk8/DWfOpD9m\nY8KNJQvjN/36ucegfvCBa4cYM8bNZzV6tO/y/koW4AYUDhrkZu994YXUzVQ7c6abRLFzZzcNfJ06\n7jkjw4fDe++56q7atd1swKdOubuMrVv9E7cx4cJ6Q5mAmjLF/SJfvjxh20SVKi6hVK/uv+NFRLiL\n+X/+k/Jnjrdo4V5PPunex8a6rsG+no2u6u4+PvgARo501VS+ysyc6Ube33wzvPmmde814cO6zpqg\niItz1UPDhsFtt11cHhPj5sA6ejR1zxNPiU2b3LEmTLj0mL5s2+bm3Nq50z0/PaXmz3dVbi+95P4b\nG+tea9e6UemnTrmZgydMcG0fw4Zd+gx2Y0KVJQsTNF984aYG8W4gfvddWLIEpk8PzDGnTHF3CosX\nu4kIE9O1q0ton36a+mPs2gUdO7peYFmzullxixd3SeKBB1zVmKqrzura1d3pvPlm6pKSMRnNkoUJ\nmhMnoFw59wzykiXdhfypp1zVVLFigTvuZ5+5adcLFXJ3N1WrQrduF4955oybxmTJEjedSCDt2eOe\nGbJokXve+iOPuGRiTKixZGGC6oUX3CC+J5909fjjx7ueRoEWF+eqmNavd720Jkxw81tVr+4e/vTf\n/7rBfRll0SI34j0qys1xpepiLFgQXnzRVc0ZE0yWLExQrV8P9eu7KqH27d2v7GD46SfXzjBsmLvr\n6NXLDerLSKrwyy9uevYsWVzD/6pVsHCh69Hlq9HcmIxiycIEXdOmrmvtuHFpH7XtD0uWuDaFq65y\n3XdDpTpo2jQ3juOuu6B379TPl2WMP1iyMEF36pTrjhoK3Uh373Yz6daoEexILhUR4boajxjhkkan\nTm4qE3ukrMkoliyMCSMnTrjeY8OGua63U6a4RnpjAs2ShTFhasQI1+V26lR7QqAJvMSShd3cGhPi\nOnZ01Xd33w2//eamHjEmo4VI096lRKS7iOwWkRWeV1Ovdd1EZJOI/CMi1m/EZApt28K3316c7PDP\nP1M/YaIx6RGS1VAi0h2IUNXP4i2/DhgF3AiUAmYCFX3VN1k1lLkczZvnRoQvX+6mNalTx40TyZs3\n2JGZy0U4PinPV+fKlsBoVY1R1e3AJuCmDI3KmCCqX98NJly92j1psHx513vKmEAL5WTxgoisEpEh\nIpLPs6wksMurzB7PMmMyndy53ZQmP//sxo4YE0hBa+AWkRmA98xAAijwf8DXwPuqqiLSE+gLPJna\nY/To0ePC3w0aNKBBgwbpiNiY0FOggEsYTz3lnrcRCmNYTHiZO3cuc+fOTbZcSLZZeBORMsAkVb1e\nRN4EVFX7eNZNBbqr6lIf21mbhckUVOGee9zT/rp1u3R5MEfKm/AUVm0WIlLc620rYK3n74lAOxHJ\nISLlgArAsoyOz5hQIgJffw19+8Lgwe7BT7VquUbvAQNS99RAYxITkncWIjICqAHEAduBZ1T1gGdd\nN6AzEA28pKo+n4hgdxYmsxk50s2qe+ut7qFPefNChw5u5PfgwaEzo21sLBw65J79YUKPjeA2JhM6\ne9ZNfT5/vpvp9rrrAnMcVejfH06fdqPMr78errkmYTXY/Plu1t8NG9zYkffeu/hwqshIN+hwxw73\nACkTHJYsjMnE+vVzc00tWhSYdoyPPnL7b9IE1qxxr8hIuOUWd5dTq5br8rtkCXzyiRuN/sknMHAg\nPP44nDt38XnsW7bA99/DnXf6P06TPEsWxmRisbFQpYq7ODds6N99jxwJ77zjEtHVV19cvm8f/O9/\n7vXHH9C4Mbz++qWPld271z3StmBB9/TAsmXdg7E++MD17sqa1b+xBpsqDBkC994LJUoEOxrfLFkY\nk8kNGwY//ggzZ/pvn7NmuYdZzZnjHlvrD6pu8GHHju7JipeLyEjo3Nl9/pUru88uFJOhJQtjMrno\naKhQAcaOdY+2TYnt290v/VOn3DPLz5yBmBh3QT//xL+xY8HfQ5j+/BNatHBtG6HSMJ8ex45Bq1bu\nDmr4cGjZ0nV19hoKFjLCquusMcb/smeHrl3hww9TVn72bKhbFzZvdomhUCG49lq44QaoWdO1Q/zy\ni/8TBbg5rxo3do+9DRXffefOfc6c1G23e7drt6lZ0yXWq66CH35wE0Omdl9BpaqX5cudmjHG25kz\nqsWLq65enXiZuDjV/v1VixVTnTUr42KLb/du1YIFVf/6y/f6/ftVIyIyLp6bblJ9/XXV0qVV27Vz\n8SXn+HHVatVUe/VKuG7aNNWSJVUPHEh9LGvWqD7wQMpiSC3PtTPBNdXuLIzJRHLnhldfdb2XfDlw\nAJ54AgYNcg3WweyRVLKkG2jYoIGLafNmt3zNGteeUakSVKvmZuINtA0bYOdO97n984+bwPGGG1ws\niYmOhtatXfvLG28kXH/33fDoo24sTHR0ymM5ehTuv9/dKd58s6uyS409e1JX/jxLFsZkMs8+CwsX\nuilCRo92YzGOHXOz11apAvnyuUTxr38FO1LXrXbzZtdLqm5dVz3VtKkbL7J9u3u2x8MPu15W584F\nLo6RI91xsmVzvbl69oTevV0DfGxswvKq7nPOlct1W06su/IHH7gynTunbKR9bKyLo2VL19X4yy/d\nM07Gj09+2+hoeOEFN/5lxIjkyyfg63bjcnhh1VDGJCoiQnXkSNW771YtUEC1UCHVzp1Vd+wIdmSJ\nO3ZMdfJk1XPnLl1+6JCrkqlRw5Xxt9hYV/W0atWly+PiVOvXV/3884Tb9OihWru26qlTye//9GnV\nW25R7do14bqYmEvfd+um2qCBanT0xWUrVqhec43qrbeqduqk2qeP+5xOnrxY5tAh1YYNVZs3V128\nWLVECdUff/QdD4lUQ1lvKGMyuX37XLfOsmWDHUnaqbo5sbZtg4kTL+2SOnWqG8PRqpW7eypTJnX7\nnjfP7dtXldPGjW56lT//dJ9fbKwbfT57tusim9IpTY4cgXr14Jln4L77YNw41xj+11+uU0GNGlCk\nCPz3v+5YRYpcuv3Jk25cysaNrsps9WpYutTdid11l2ucb9PGdW7ImhX+/hsaNYIvvnDLvVnXWWPM\nZS062l0Ab7/dVROBu2i3a+dGhC9c6HogtWnjBhF6DyBMSufOrtrrtdd8r+/VyyWU8eNdFdGZM+7v\n/PlTF//Ona7XVHS0S2wPPeTaJDZuhFWrYO1a11Zz/fUp29/p0zB3Lkyf7vYbPymsWePaTb75Bh54\n4OJySxbGmMvewYNw442uYbx4cXcRHD/eNTKDm8Dwk0/cAMVevVwiSGr6kzNnXEP7338nnlyio90v\n+GPHXLIaOBBy5Ehb/JGRrl0kowbrrVzp2oBGjHBTtYAlC2NMJrFihbvwibgR640bJyzz11/QqZP7\n9f/11y6JzJzpXjlyuGqne+911UHDhsG0aUkfc+1aN0nic8+F3zNE/vc/17tqwgRXFWbJwhiTaUyZ\n4i76d92VeJmYGPeUwR49XLtAo0budeSI68F05AjkzOnaOTp0yLDQg2LGDHeOU6dC7dqWLIwxJoG4\nOMgSbxCBqpshd9w41/7hPfnh5WrCBDed/e7dliyMMcYkYc8eKFXKkoUxxphk2ESCxhhj0syShTHG\nmGRZsjDGGJMsSxbGGGOSZcnCGGNMsixZGGOMSZYlC2OMMcmyZGGMMSZZliyMMcYky5KFMcaYZFmy\nMMYYkyxLFsYYY5JlycIYY0yyLFkYY4xJliULY4wxybJkYYwxJlmWLIwxxiTLkoUxxphkBS1ZiEhr\nEVkrIrEiUiveum4isklE/hGRu72W1xKRNSKyUUT6ZXzUxhiTOQXzzuIv4AFgnvdCEbkOaANcBzQD\nvhaR88+D/QborKqVgEoi0iQD4w2IuXPnBjuEFAmXOCF8YrU4/Stc4oTwivW8oCULVd2gqpuA+A8G\nbwmMVtUYVd0ObAJuEpHiQB5V/cNTbgRwf4YFHCDh8o8mXOKE8InV4vSvcIkTwivW80KxzaIksMvr\n/R7PspLAbq/luz3L0iU1X1pKy6Zmn9u3bw/q8VNaNlzihJTHGi7ffaA+p8vtuw9EnKkpGy7ffVoT\nVUCThYjM8LQxnH/95fnvfYE8bmoE+8vIzP8jWrLY7vd9Zubv3pJFysqmNVmIqqZpQ38RkTlAF1Vd\n4Xn/JqCq2sfzfirQHdgBzFHV6zzL2wH1VfW5RPYb3BMzxpgwparxmwfIFoxAfPAObCLwo4h8jqtm\nqgAsU1UVkRMichPwB9AR6J/YDn2drDHGmLQJZtfZ+0VkF1AXmCwiUwBUdR0wFlgH/A48rxdvf/4N\nDAU2AptUdWrGR26MMZlP0KuhjDHGhL5Q7A3lk4iUEpHZIvK3p6H8Rc/yAiIyXUQ2iMg0EcnntU1i\ng/vaishqz356BTNOESnoKR8hIv3j7StggxD9HGdPEdkpIif9GaO/YxWR3CIy2fPv4S8R+SgU4/Ss\nmyIiKz378R5rFFJxeu1zoois8VeM/o5TROaIyHrPZ7pCRAqHcKzZReRbzzbrROQBf8aaZqoaFi+g\nOFDD8/dVwAagMtAH6OpZ/gbQ2/N3FWAlrl2mLLAZ1zZSENdYXtBTbhjQMIhxXgHcCjwN9I+3r6XA\njZ6/fweahGicNwHFgJMh8t37jBXIjesUgeffxfwQ/kyv8vp7PNAmFOP0rH8A+AFYE4rfu2fdHKBm\nIP59BiDWHsD7Xu8LBiruVJ1jsANIx5fzC9AIWA8U8/rC1nv+fhN4w6v8FOBmoA4ww2v5I8CAYMXp\nVe6xeBe24sA6r/ftgG9CLc546wKSLAIRq2d9P9yMACEbJ5Ad1+njoVCME7gSl3Qr4+dk4ec45wC1\nM+Lfpx9i3QnkzqhYU/oKm2oobyJSFqgBLMF9EQcAVHU/UNRTLLHBfZuBa0WktIhkw40CvyaIcSYm\nIIMQfUlnnBnKX7GKSH7gPmCW/6P0T5ziuo3vB07i7i5CMc4PgE+Bs4GI7zw/fe/fe6qg3g5IkB7p\niVUuVqP3FJHlIjJGRIoEMNwUC7tkISJX4f7HeUlVTwHxW+iTbLFX1ePAc7geV/OAbUBsqMWZUcIl\nTvBfrCKSFRgF9FM3pYxf+StOVW0KlAByAnf6NUjSH6eI3ACUV9WJuCregHRX99Pn+bCqVgduB24X\nkUf8HCbgl1izAaWAhapaG5dw+vo90DQIq2ThuRMYD4xU1V89iw+ISDHP+uLAQc/yPVx6x1DKswxV\n/U1V66rqbbhuuBuDGGdiEo0/xOLMEH6OdRCwQVW/DPE4UdUoXDVUyxCM8xagtohsBRbgJvecHYJx\noqr7PP89jfuhcJM/4/RXrKp6BDitqhM8i8YBNf0da1qEVbIAvsPV43/htWwi8Ljn78eAX72WtxOR\nHCJSDs/gPoDzt3UiUgB4HhgSxDi9Xfhl5rllPSEiN3l6wnRMZJugxpnC5f7gl1hFpCeQV1VfCUSQ\n+CFOEbnSc2E5fwG6B1f3HVJxqupAVS2lqv8C6uESsL/vgPzxeWYVkUKev7MD9wJr/RynX2L1mCQi\nDT1/N8KNOQu+YDeapPQF3IarLlqF6+W0AmiK6900E9f7YDqQ32ubbrg2in+Au72WjwL+xv2D8WvD\nYRrj3AYcxtVN7wQqe5bXxk3lvgn4IoTj7INrH4rxLH83FGPFtfnEeb778/vpFIJxFsX9sFkFrAG+\nAKzu4r4AAAH7SURBVLKEWpzx9lkG//eG8tfneQXwp2c/fwGf4xljFmqxepaXxlWRrwJmAKX8GWta\nXzYozxhjTLLCrRrKGGNMEFiyMMYYkyxLFsYYY5JlycIYY0yyLFkYY4xJliULY4wxybJkYYwfiEis\nZ96htZ5psF/1DKZMapsyItI+o2I0Jj0sWRjjH6dVtZaqVgMaA81wz45PSjng4YBHZowfWLIwxs9U\n9TDuOQUvwIU7iPki8qfnVddTtBdQz3NH8pKIZBGRj0VkqYisEpGngnUOxsRnI7iN8QMROamqeeMt\nOwpcC0QAcaoaJSIVgJ9U9UYRqQ90UdUWnvJPAUVU9SMRyQH8D2itqjsy9myMSShbsAMw5jJ2vs0i\nBzBARGrg5g+qmEj5u4HqIvKQ531eT1lLFiboLFkYEwAi8i8gRlUPiUh3YL+qXu95lkZiDwoS4D+q\nOiPDAjUmhazNwhj/8J4SuwjwDXD+eRn5gH2evzsCWT1/RwB5vPYxDXjeMy05IlJRRHIHMmhjUsru\nLIzxj1wisgJX5RQNjFDVzz3rvgZ+FpGOwFTgtGf5GiBORFYC36vqF55Hcq7wdLs9iHvsrzFBZw3c\nxhhjkmXVUMYYY5JlycIYY0yyLFkYY4xJliULY4wxybJkYYwxJlmWLIwxxiTLkoUxxphkWbIwxhiT\nrP8H8fiy36QT6RQAAAAASUVORK5CYII=\n",
      "text/plain": [
       "<matplotlib.figure.Figure at 0x198daef3c18>"
      ]
     },
     "metadata": {},
     "output_type": "display_data"
    }
   ],
   "source": [
    "test_data[\"p_up\"] = pd.Series(predicted_label_prob[:,0], index = test_data.index)\n",
    "test_data[\"p_down\"] = predicted_label_prob[:,1]\n",
    "test_data['long_entries'] = np.where((test_data.p_up > 0.50) , 1, 0)\n",
    "test_data['short_entries'] = np.where((test_data.p_down > 0.50) , -1, 0)\n",
    "test_data['positions'] = test_data['long_entries'].fillna(0) + test_data['short_entries'].fillna(0)\n",
    "test_data[\"pnl\"] = test_data[\"Close\"].diff().shift(-1).fillna(0)*test_data[\"positions\"]/np.where(test_data[\"Close\"]!=0,test_data[\"Close\"],1)\n",
    "monthly = test_data.pnl.resample(\"M\").sum()\n",
    "avg_return = np.mean(monthly)\n",
    "std_return = np.std(monthly)\n",
    "sharpe = np.sqrt(12) * avg_return / std_return\n",
    "drawdown = create_drawdowns(monthly.cumsum())\n",
    "\n",
    "print(\"TRADING STATS\")\n",
    "print(\"AVG Monthly Return :: \" + \"{0:.2f}\".format(round(avg_return*100,2))+ \"%\")\n",
    "print(\"STD Monthly        :: \" + \"{0:.2f}\".format(round(std_return*100,2))+ \"%\")\n",
    "print(\"SHARPE             :: \" +\"{0:.2f}\".format(round(sharpe,2)))\n",
    "print(\"MAX DRAWDOWN       :: \" + \"{0:.2f}\".format(round(drawdown[0]*100,2)) + \"%, \" + str(drawdown[1]) + \" months\" )\n",
    "print(\"Correlation to SPY :: \" + \"{0:.2f}\".format(round(np.corrcoef(test_data[\"pnl\"], test_data[\"diff\"])[0][1],2)))\n",
    "(monthly.cumsum()*100).plot()\n",
    "(monthly_spy.cumsum()*100).plot()\n",
    "plt.legend([\"NN\", \"SPY\"],loc=2)\n",
    "plt.ylabel(\"% Return\")\n",
    "plt.title(\"TRADING SPY OUT OF SAMPLE\")\n",
    "plt.show()"
   ]
  },
  {
   "cell_type": "markdown",
   "metadata": {
    "collapsed": true,
    "deletable": true,
    "editable": true
   },
   "source": [
    "The plot above shows the % returns when we trade every day using SPY and NN based models as compared to a confidence based trading show in previous plot. With frequent trading the volatility is higher and transaction fees (not accounted in this plot) will greatly eat into any profits.\n",
    "\n",
    "**Suggested exercises**\n",
    "Try changing the batch size, the network itself, the activation functions, and many other features and see how much it affects the output. Notice how it can change dramatically? This means what you have been training on might be noise and you need to refine either the model or more likely the inputs to the network itself. \n",
    "\n",
    "After you have completed the aforementioned exercise, experiment with applying the trained network to other timeseries data. Pick a stock in the S&P 500, pick something that is uncorrelated with the S&P 500, try a completely random dataset. How do you expect each of those to do? Should the performance match up with S&P 500 out of sample performance? How about the random data?\n"
   ]
  },
  {
   "cell_type": "code",
   "execution_count": 19,
   "metadata": {
    "collapsed": false,
    "deletable": true,
    "editable": true
   },
   "outputs": [
    {
     "name": "stdout",
     "output_type": "stream",
     "text": [
      "0.48\n"
     ]
    }
   ],
   "source": [
    "# Repeatable factor (used for runtime verification)\n",
    "print(error)"
   ]
  },
  {
   "cell_type": "markdown",
   "metadata": {
    "collapsed": true,
    "deletable": true,
    "editable": true
   },
   "source": [
    "## Appendix\n",
    "A great resource for getting started as a Quant: https://www.quantstart.com/\n",
    "An online back-testing and open source trading platform, hosts quant competitions and a forum: https://www.quantopian.com/\n",
    "[A summary of backtesting and biases](https://www.quantstart.com/articles/successful-backtesting-of-algorithmic-trading-strategies-part-i)\n",
    "[For those who want to automatically trade in python](https://github.com/blampe/IbPy)"
   ]
  }
 ],
 "metadata": {
  "anaconda-cloud": {},
  "kernelspec": {
   "display_name": "Python 3",
   "language": "python",
   "name": "python3"
  },
  "language_info": {
   "codemirror_mode": {
    "name": "ipython",
    "version": 3
   },
   "file_extension": ".py",
   "mimetype": "text/x-python",
   "name": "python",
   "nbconvert_exporter": "python",
   "pygments_lexer": "ipython3",
   "version": "3.5.3"
  }
 },
 "nbformat": 4,
 "nbformat_minor": 1
}<|MERGE_RESOLUTION|>--- conflicted
+++ resolved
@@ -181,11 +181,7 @@
     "editable": true
    },
    "source": [
-<<<<<<< HEAD
-    "## Building the training parameters\n",
-=======
     "## Build features\n",
->>>>>>> d29ce291
     "\n",
     "The stock market behavior exhibits substantial [autocorrelation](https://en.wikipedia.org/wiki/Autocorrelation) ([reference](http://epchan.blogspot.com/2016/04/mean-reversion-momentum-and-volatility.html)). We use [ETF](http://www.investopedia.com/terms/e/etf.asp) `SPY` index representing the \"market\" of stock. This is the ETF that encompasses around top 500 companies in America by market capitalization. We will trade under the assumption that there is some short term autocorrelation that have predictive power in the market. \n",
     "\n",
