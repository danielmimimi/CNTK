--- conflicted
+++ resolved
@@ -864,11 +864,7 @@
    "source": [
     "**Code link**\n",
     "\n",
-<<<<<<< HEAD
-    "If you want to try running the tutorial from python command prompt. Please run the [FeedForwardNet.py](https://github.com/Microsoft/CNTK/blob/release/2.2/Tutorials/NumpyInterop/FeedForwardNet.py) example."
-=======
     "If you want to try running the tutorial from python command prompt. Please run the [FeedForwardNet.py](https://github.com/Microsoft/CNTK/blob/release/2.3/Tutorials/NumpyInterop/FeedForwardNet.py) example."
->>>>>>> 6a3e5c06
    ]
   }
  ],
