--- conflicted
+++ resolved
@@ -560,7 +560,7 @@
 
         m_minLearnRate = 1e-9f;
 
-        m_needRegularization = false;
+        m_needAdaptRegularization = false;
 
         m_doGradientCheck = doGradientCheck;
         m_gradientCheckSigDigit = gradientCheckSigDigit;
@@ -605,15 +605,15 @@
         startEpoch = max(startEpoch, 0);
 
         ComputationNetwork<ElemType> refNet(deviceID);
-        m_needRegularization = m_adaptationRegType != AdaptationRegType::None && m_adaptationRegWeight > 0;
-        if (m_needRegularization)
+        m_needAdaptRegularization = m_adaptationRegType != AdaptationRegType::None && m_adaptationRegWeight > 0;
+        if (m_needAdaptRegularization)
         {
             fprintf(stderr, "Load reference Network From the original model file %ls.\n", origModelFileName.c_str());
             refNet.LoadFromFile(origModelFileName);
         }
 
         ComputationNodePtr refNode;
-        if (m_needRegularization && m_adaptationRegType == AdaptationRegType::KL)
+        if (m_needAdaptRegularization && m_adaptationRegType == AdaptationRegType::KL)
         {
             fprintf(stderr, "Checking refNodeName %ls.\n", origModelFileName.c_str());
             if (refNodeName == L"")
@@ -741,7 +741,7 @@
         }*/
 
         startEpoch = max(startEpoch, 0);
-        m_needRegularization = false;
+        m_needAdaptRegularization = false;
 
         TrainOrAdaptModel(startEpoch, *net, *net, nullptr, trainSetDataReader, validationSetDataReader);
     }
@@ -798,7 +798,7 @@
         // used for KLD regularized adaptation. For all other adaptation techniques
         // use MEL to edit the model and using normal training algorithm
         std::vector<ComputationNodePtr> refFeatureNodes;
-        if (m_needRegularization && m_adaptationRegType == AdaptationRegType::KL && refNode != nullptr)
+        if (m_needAdaptRegularization && m_adaptationRegType == AdaptationRegType::KL && refNode != nullptr)
         {
             refFeatureNodes.resize(FeatureNodes.size());
             for (size_t i = 0; i < FeatureNodes.size(); i++)
@@ -915,7 +915,7 @@
         bool learnRateReduced = false;
 
         SetMaxTempMemSizeForCNN(net, criterionNodes[0], m_maxTempMemSizeInSamplesForCNN);
-        if (m_needRegularization && m_adaptationRegType == AdaptationRegType::KL && refNode != nullptr)
+        if (m_needAdaptRegularization && m_adaptationRegType == AdaptationRegType::KL && refNode != nullptr)
         {
             SetMaxTempMemSizeForCNN(refNet, refNode, m_maxTempMemSizeInSamplesForCNN);
         }
@@ -1291,7 +1291,7 @@
         }
 
         // since we linked feature nodes. we need to remove it from the deletion
-        if (m_needRegularization && m_adaptationRegType == AdaptationRegType::KL && refNode != nullptr)
+        if (m_needAdaptRegularization && m_adaptationRegType == AdaptationRegType::KL && refNode != nullptr)
         {
             for (size_t i = 0; i < refFeatureNodes.size(); i++)
             {
@@ -1958,23 +1958,8 @@
                 break;
             }
 
-<<<<<<< HEAD
-
-            //compute eval node first since when gradient is computed the forward function values
-            //may be changed and need to be recomputed when gradient and function value share the same matrix
-            for (size_t i = 0; i < numEvalNodes; i++)
-            {
-                net.Evaluate(evaluationNodes[i]);
-                Matrix<ElemType>::AddElementToElement(evaluationNodes[i]->FunctionValues(),
-                    0, 0, localEpochEvalErrors, 0, i);
-            }
-
-            // only compute gradient when learning rate is large enough
-            if (learnRatePerSample > m_minLearnRate * 0.01)
-=======
             size_t actualMBSize = 0;
             if (wasDataRead)
->>>>>>> d7e3bacf
             {
 #ifdef MPI_SUPPORT
                 DecimateMinibatch(inputMatrices);
@@ -2004,7 +1989,7 @@
                 }
 #endif
                 // TODO: currently only support one node regularization
-                if (m_needRegularization && m_adaptationRegType == AdaptationRegType::KL && refNode != nullptr)
+                if (m_needAdaptRegularization && m_adaptationRegType == AdaptationRegType::KL && refNode != nullptr)
                 {
                     refNet.SetActualMiniBatchSize(actualMBSize);
                     refNet.SetActualNbrSlicesInEachRecIter(trainSetDataReader->NumberSlicesInEachRecurrentIter());
@@ -2015,6 +2000,15 @@
                                                   labelNodes[0]->FunctionValues());
                 }
 
+                //compute eval node first since when gradient is computed the forward function values
+                //may be changed and need to be recomputed when gradient and function value share the same matrix
+                for (size_t i = 0; i < numEvalNodes; i++)
+                {
+                    net.Evaluate(evaluationNodes[i]);
+                    Matrix<ElemType>::AddElementToElement(evaluationNodes[i]->FunctionValues(),
+                        0, 0, localEpochEvalErrors, 0, i);
+                }
+
                 // only compute gradient when learning rate is large enough
                 if (learnRatePerSample > m_minLearnRate * 0.01)
                 {
@@ -2038,8 +2032,6 @@
             //we need to add code to call this function multiple times, one for each criteria node
             size_t numSamplesWithLabel = net.GetNumSamplesWithLabel(actualMBSize);
 
-<<<<<<< HEAD
-=======
             // Sum of actualMBSize across all nodes when using parallel training
             size_t aggregateNumSamples = actualMBSize;
             size_t aggregateNumSamplesWithLabel = numSamplesWithLabel;
@@ -2078,7 +2070,6 @@
                 }
             }
 
->>>>>>> d7e3bacf
             //update model parameters
             if (learnRatePerSample > m_minLearnRate * 0.01)
             {
@@ -2758,7 +2749,7 @@
 
     AdaptationRegType m_adaptationRegType;
     ElemType m_adaptationRegWeight;
-    bool m_needRegularization;
+    bool m_needAdaptRegularization;
 
     bool m_loadBestModel;
     ElemType m_reduceLearnRateIfImproveLessThan;
