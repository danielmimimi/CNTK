--- conflicted
+++ resolved
@@ -1,4 +1,3 @@
-<<<<<<< HEAD
 //
 // <copyright file="cn.cpp" company="Microsoft">
 //     Copyright (c) Microsoft Corporation.  All rights reserved.
@@ -733,15 +732,13 @@
 
     if (config.Exists("NDLNetworkBuilder"))
     {
-        ConfigParameters config(config("NDLNetworkBuilder"));
-        //netBuilder = unique_ptr<IComputationNetBuilder<ElemType>>(static_cast<IComputationNetBuilder<ElemType>*>(new NDLBuilder<ElemType>(config)));
-        netBuilder = unique_ptr<IComputationNetBuilder<ElemType>>(new NDLBuilder<ElemType>(config));
+        ConfigParameters ndlNetworkBuilderConfig(config("NDLNetworkBuilder"));
+        netBuilder = unique_ptr<IComputationNetBuilder<ElemType>>(new NDLBuilder<ElemType>(ndlNetworkBuilderConfig));
     }
     else if (config.Exists("SimpleNetworkBuilder"))
     {
-        ConfigParameters config(config("SimpleNetworkBuilder"));
-        //netBuilder = unique_ptr<IComputationNetBuilder<ElemType>>(static_cast<IComputationNetBuilder<ElemType>*>(new SimpleNetworkBuilder<ElemType>(config)));
-        netBuilder = unique_ptr<IComputationNetBuilder<ElemType>>(new SimpleNetworkBuilder<ElemType>(config));
+        ConfigParameters simpleNetworkBuilderConfig(config("SimpleNetworkBuilder"));
+        netBuilder = unique_ptr<IComputationNetBuilder<ElemType>>(new SimpleNetworkBuilder<ElemType>(simpleNetworkBuilderConfig));
     }
     else if (config.Exists("ExperimentalNetworkBuilder"))   // for testing/early access to NDL extensions
     {
@@ -1431,1438 +1428,7 @@
     catch (const BS::ConfigError &err)
     {
         fprintf(stderr, "EXCEPTION occurred: %s\n", err.what());
-=======
-//
-// <copyright file="cn.cpp" company="Microsoft">
-//     Copyright (c) Microsoft Corporation.  All rights reserved.
-// </copyright>
-//
-// cn.cpp : Defines the entry point for the console application.
-//
-
-#define _CRT_NONSTDC_NO_DEPRECATE   // make VS accept POSIX functions without _
-
-#include "stdafx.h"
-#include <string>
-#include <chrono>
-#include <algorithm>
-#if defined(_WIN32)
-#include "io.h"
-#include "buildinfo.h"
-#endif
-#include "hostname.h"
-#ifdef LEAKDETECT
-#include "vld.h" // for memory leak detection
-#endif
-#include <vector>
-#include <iostream>
-#include <queue>
-#include <set>
-#include <memory>
-
-#include "Basics.h"
-#include "ComputationNetwork.h"
-#include "ComputationNode.h"
-#include "DataReader.h"
-#include "DataWriter.h"
-#include "SimpleNetworkBuilder.h"
-#include "NDLNetworkBuilder.h"
-#include "ExperimentalNetworkBuilder.h"
-#include "SynchronousExecutionEngine.h"
-#include "ModelEditLanguage.h"
-#include "SGD.h"
-#include "commandArgUtil.h"
-#include "MultiNetworksSGD.h"
-#include "SimpleEvaluator.h"
-#include "SimpleOutputWriter.h"
-#include "BestGpu.h"
-#include "BrainScriptEvaluator.h"
-#include <fileutil.h>
-
-// TODO: Get rid of this global
-Microsoft::MSR::CNTK::MPIWrapper *g_mpi;
-
-using namespace std;
-using namespace Microsoft::MSR;
-using namespace Microsoft::MSR::CNTK;
-
-// internal test routine forward declaration
-template <typename ElemType>
-void TestCn(const ConfigParameters& config);
-
-template <typename ElemType>
-void DoEvalBeamSearch(const ConfigParameters& config, IDataReader<ElemType>& reader);
-
-template <typename T>
-struct compare_second
-{
-    bool operator()(const T &lhs, const T &rhs) const { return lhs.second < rhs.second; }
-};
-
-void RedirectStdErr(wstring logpath)
-{
-    fprintf(stderr, "Redirecting stderr to file %S\n", logpath.c_str());
-    auto f = make_shared<File>(logpath.c_str(), fileOptionsWrite | fileOptionsText);
-    if (dup2(fileno(*f), 2) == -1)
-        RuntimeError("unexpected failure to redirect stderr to log file");
-    setvbuf(stderr, NULL, _IONBF, 16384);   // unbuffer it
-    static auto fKept = f;                  // keep it around (until it gets changed)
-}
-
-std::string WCharToString(const wchar_t* wst)
-{
-    std::wstring ws(wst);
-    std::string s(ws.begin(), ws.end());
-    s.assign(ws.begin(), ws.end());
-    return s;
-}
-
-template <typename ElemType>
-void DumpNodeInfo(const ConfigParameters& config)
-{
-    wstring modelPath = config("modelPath");
-    wstring nodeName = config("nodeName", L"__AllNodes__");
-    wstring defOutFilePath = modelPath + L"." + nodeName + L".txt";
-    wstring outputFile = config("outputFile", WCharToString(defOutFilePath.c_str()).c_str());
-    bool printValues = config("printValues", "true");
-
-    ComputationNetwork net(-1);  //always use CPU
-    net.LoadFromFile<ElemType>(modelPath);
-    net.DumpNodeInfoToFile(nodeName, printValues, outputFile);
-}
-
-template <typename ElemType>
-void DoEvalBase(const ConfigParameters& config, IDataReader<ElemType>& reader)
-{
-    DEVICEID_TYPE deviceId = DeviceFromConfig(config);
-    ConfigArray minibatchSize = config("minibatchSize", "40960");
-    size_t epochSize = config("epochSize", "0");
-    if (epochSize == 0)
-    {
-        epochSize = requestDataSize;
-    }
-    wstring modelPath = config("modelPath");
-    intargvector mbSize = minibatchSize;
-
-    int traceLevel = config("traceLevel", "0");
-    size_t numMBsToShowResult = config("numMBsToShowResult", "100");
-
-    ConfigArray evalNodeNames = config("evalNodeNames", "");
-    vector<wstring> evalNodeNamesVector;
-    for (int i = 0; i < evalNodeNames.size(); ++i)
-    {
-        evalNodeNamesVector.push_back(evalNodeNames[i]);
-    }
-
-    ComputationNetwork net(deviceId);
-    net.LoadFromFile<ElemType>(modelPath);
-    net.ResetEvalTimeStamp();
-
-    SimpleEvaluator<ElemType> eval(net, numMBsToShowResult, traceLevel);
-    eval.Evaluate(&reader, evalNodeNamesVector, mbSize[0], epochSize);
-}
-
-template <typename ElemType>
-void DoEval(const ConfigParameters& config)
-{
-    //test
-    ConfigParameters readerConfig(config("reader"));
-    readerConfig.Insert("traceLevel", config("traceLevel", "0"));
-
-    DataReader<ElemType> testDataReader(readerConfig);
-
-    DoEvalBase(config, testDataReader);
-}
-
-template <typename ElemType>
-void DoEvalUnroll(const ConfigParameters& config)
-{
-    //test
-    ConfigParameters readerConfig(config("reader"));
-    readerConfig.Insert("traceLevel", config("traceLevel", "0"));
-
-    DataReader<ElemType> testDataReader(readerConfig);
-
-    DEVICEID_TYPE deviceId = DeviceFromConfig(config);
-    ConfigArray minibatchSize = config("minibatchSize", "40960");
-    size_t epochSize = config("epochSize", "0");
-    if (epochSize == 0)
-    {
-        epochSize = requestDataSize;
-    }
-    wstring modelPath = config("modelPath");
-    intargvector mbSize = minibatchSize;
-    wstring path2EvalResults = config("path2EvalResults", L"");
-
-    ComputationNetwork net(deviceId);
-    net.LoadFromFile<ElemType>(modelPath);
-    net.ResetEvalTimeStamp();
-
-    SimpleEvaluator<ElemType> eval(net);
-    ElemType evalEntropy;
-    eval.EvaluateUnroll(&testDataReader, mbSize[0], evalEntropy, path2EvalResults == L"" ? nullptr : path2EvalResults.c_str(), epochSize);
-}
-
-template <typename ElemType>
-void DoCrossValidate(const ConfigParameters& config)
-{
-    //test
-    ConfigParameters readerConfig(config("reader"));
-    readerConfig.Insert("traceLevel", config("traceLevel", "0"));
-
-    DEVICEID_TYPE deviceId = DeviceFromConfig(config);
-    ConfigArray minibatchSize = config("minibatchSize", "40960");
-    size_t epochSize = config("epochSize", "0");
-    if (epochSize == 0)
-    {
-        epochSize = requestDataSize;
-    }
-    wstring modelPath = config("modelPath");
-    intargvector mbSize = minibatchSize;
-
-    ConfigArray cvIntervalConfig = config("crossValidationInterval");
-    intargvector cvInterval = cvIntervalConfig;
-
-    size_t sleepSecondsBetweenRuns = config("sleepTimeBetweenRuns", "0");
-
-    int traceLevel = config("traceLevel", "0");
-    size_t numMBsToShowResult = config("numMBsToShowResult", "100");
-
-    ConfigArray evalNodeNames = config("evalNodeNames", "");
-    vector<wstring> evalNodeNamesVector;
-    for (int i = 0; i < evalNodeNames.size(); ++i)
-    {
-        evalNodeNamesVector.push_back(evalNodeNames[i]);
-    }
-
-    std::vector<std::vector<ElemType>> cvErrorResults;
-    std::vector<std::wstring> cvModels;
-
-    DataReader<ElemType> cvDataReader(readerConfig);
-
-    bool finalModelEvaluated = false;
-    for (size_t i = cvInterval[0]; i <= cvInterval[2]; i += cvInterval[1])
-    {
-        wstring cvModelPath = msra::strfun::wstrprintf(L"%ls.%lld", modelPath.c_str(), i);
-
-        if (!fexists(cvModelPath))
-        {
-            fprintf(stderr, "model %ls does not exist.\n", cvModelPath.c_str());
-            if (finalModelEvaluated || !fexists(modelPath))
-                continue; // file missing
-            else
-            {
-                cvModelPath = modelPath;
-                finalModelEvaluated = true;
-            }
-        }
-
-        cvModels.push_back(cvModelPath);
-        ComputationNetwork net(deviceId);
-        net.LoadFromFile<ElemType>(cvModelPath);
-        net.ResetEvalTimeStamp();
-
-        SimpleEvaluator<ElemType> eval(net, numMBsToShowResult, traceLevel);
-
-        fprintf(stderr, "model %ls --> \n", cvModelPath.c_str());
-        std::vector<ElemType> evalErrors;
-        evalErrors = eval.Evaluate(&cvDataReader, evalNodeNamesVector, mbSize[0], epochSize);
-        cvErrorResults.push_back(evalErrors);
-
-        ::Sleep(1000 * sleepSecondsBetweenRuns);
-    }
-
-    //find best model
-    if (cvErrorResults.size() == 0)
-        throw std::logic_error("No model is evaluated.");
-
-    std::vector<ElemType> minErrors;
-    std::vector<int> minErrIds;
-    std::vector<ElemType> evalErrors = cvErrorResults[0];
-    for (int i = 0; i < evalErrors.size(); ++i)
-    {
-        minErrors.push_back(evalErrors[i]);
-        minErrIds.push_back(0);
-    }
-
-    for (int i = 0; i<cvErrorResults.size(); i++)
-    {
-        evalErrors = cvErrorResults[i];
-        for (int j = 0; j<evalErrors.size(); j++)
-        {
-            if (evalErrors[j] < minErrors[j])
-            {
-                minErrors[j] = evalErrors[j];
-                minErrIds[j] = i;
-            }
-        }
-    }
-
-    fprintf(stderr, "Best models:\n");
-    fprintf(stderr, "------------\n");
-    for (int i = 0; i < minErrors.size(); ++i)
-    {
-        fprintf(stderr, "Based on Err[%d]: Best model = %ls with min err %.8g\n", i, cvModels[minErrIds[i]].c_str(), minErrors[i]);
-    }
-}
-
-template <typename ElemType>
-void DoWriteOutput(const ConfigParameters& config)
-{
-    ConfigParameters readerConfig(config("reader"));
-    readerConfig.Insert("traceLevel", config("traceLevel", "0"));
-    readerConfig.Insert("randomize", "None");  //we don't want randomization when output results
-
-    DataReader<ElemType> testDataReader(readerConfig);
-
-    DEVICEID_TYPE deviceId = DeviceFromConfig(config);
-    ConfigArray minibatchSize = config("minibatchSize", "2048");
-    wstring modelPath = config("modelPath");
-    intargvector mbSize = minibatchSize;
-
-    size_t epochSize = config("epochSize", "0");
-    if (epochSize == 0)
-    {
-        epochSize = requestDataSize;
-    }
-
-    ConfigArray outputNodeNames = config("outputNodeNames", "");
-    vector<wstring> outputNodeNamesVector;
-    for (int i = 0; i < outputNodeNames.size(); ++i)
-    {
-        outputNodeNamesVector.push_back(outputNodeNames[i]);
-    }
-
-    ComputationNetwork net(deviceId);
-    net.LoadFromFile<ElemType>(modelPath);
-    net.ResetEvalTimeStamp();
-
-    SimpleOutputWriter<ElemType> writer(net, 1);
-
-    if (config.Exists("writer"))
-    {
-        ConfigParameters writerConfig(config("writer"));
-        bool bWriterUnittest = writerConfig("unittest", "false");
-        DataWriter<ElemType> testDataWriter(writerConfig);
-        writer.WriteOutput(testDataReader, mbSize[0], testDataWriter, outputNodeNamesVector, epochSize, bWriterUnittest);
-    }
-    else if (config.Exists("outputPath"))
-    {
-        wstring outputPath = config("outputPath"); // crashes if no default given? 
-        writer.WriteOutput(testDataReader, mbSize[0], outputPath, outputNodeNamesVector, epochSize);
-    }
-    //writer.WriteOutput(testDataReader, mbSize[0], testDataWriter, outputNodeNamesVector, epochSize);
-}
-
-namespace Microsoft {
-    namespace MSR {
-        namespace CNTK {
-
-            TrainingCriterion ParseTrainingCriterionString(wstring s)
-            {
-                msra::strfun::tolower_ascii(s);
-                if (s == L"crossentropywithsoftmax")
-                    return TrainingCriterion::CrossEntropyWithSoftmax;
-                else if (s == L"squareerror")
-                    return TrainingCriterion::SquareError;
-                else if (s == L"noisecontrastiveestimationnode")
-                    return TrainingCriterion::NCECrossEntropyWithSoftmax;
-                else if (s != L"classcrossentropywithsoftmax")    // (twisted logic to keep compiler happy w.r.t. not returning from LogicError)
-                    LogicError("trainingCriterion: Invalid trainingCriterion value. Valid values are (CrossEntropyWithSoftmax | SquareError | ClassCrossEntropyWithSoftmax)");
-                return TrainingCriterion::ClassCrossEntropyWithSoftmax;
-            }
-
-            EvalCriterion ParseEvalCriterionString(wstring s)
-            {
-                msra::strfun::tolower_ascii(s);
-                if (s == L"errorprediction")
-                    return EvalCriterion::ErrorPrediction;
-                else if (s == L"crossentropywithsoftmax")
-                    return EvalCriterion::CrossEntropyWithSoftmax;
-                else if (s == L"classcrossentropywithsoftmax")
-                    return EvalCriterion::ClassCrossEntropyWithSoftmax;
-                else if (s == L"noisecontrastiveestimationnode")
-                    return EvalCriterion::NCECrossEntropyWithSoftmax;
-                else if (s != L"squareerror")
-                    LogicError("evalCriterion: Invalid trainingCriterion value. Valid values are (ErrorPrediction | CrossEntropyWithSoftmax | SquareError)");
-                return EvalCriterion::SquareError;
-            }
-
-        }
-    }
-};
-
-template <typename ElemType>
-void DoCreateLabelMap(const ConfigParameters& config)
-{
-    // this gets the section name we are interested in
-    std::string section = config("section");
-    // get that section (probably a peer config section, which works thanks to heirarchal symbol resolution)
-    ConfigParameters configSection(config(section));
-    ConfigParameters readerConfig(configSection("reader"));
-    readerConfig.Insert("allowMapCreation", "true");
-    DEVICEID_TYPE deviceId = CPUDEVICE;
-    size_t minibatchSize = config("minibatchSize", "2048");
-    int traceLevel = config("traceLevel", "0");
-    std::vector<std::wstring> featureNames;
-    std::vector<std::wstring> labelNames;
-    GetFileConfigNames(readerConfig, featureNames, labelNames);
-
-    // setup minibatch matrices
-    Matrix<ElemType> featuresMatrix(deviceId);
-    Matrix<ElemType> labelsMatrix(deviceId);
-    std::map<std::wstring, Matrix<ElemType>*> matrices;
-    matrices[featureNames[0]] = &featuresMatrix;
-    if (labelNames.size() == 0)
-        RuntimeError("CreateLabelMap: no labels found to process");
-
-    // now create the reader and loop through the entire dataset to get all the labels
-    auto start = std::chrono::system_clock::now();
-    for (const std::wstring& labelsName : labelNames)
-    {
-        // take the last label file defined (the other one might be input)
-        matrices[labelsName] = &labelsMatrix;
-
-        // get the label mapping file name
-        ConfigParameters labelConfig(readerConfig(labelsName));
-        std::string labelMappingFile;
-        if (labelConfig.ExistsCurrent("labelMappingFile"))
-            labelMappingFile = labelConfig("labelMappingFile");
-        else if (readerConfig.ExistsCurrent("labelMappingFile"))
-            labelMappingFile = labelConfig("labelMappingFile");
-        else
-            RuntimeError("CreateLabelMap: No labelMappingFile defined");
-
-        if (fexists(labelMappingFile))
-        {
-            fprintf(stderr, "CreateLabelMap: the label mapping file '%s' already exists, no work to do.\n", labelMappingFile.c_str());
-            return;
-        }
-        fprintf(stderr, "CreateLabelMap: Creating the mapping file '%s' \n", labelMappingFile.c_str());
-
-        DataReader<ElemType> dataReader(readerConfig);
-
-        dataReader.StartMinibatchLoop(minibatchSize, 0, requestDataSize);
-        int count = 0;
-        while (dataReader.GetMinibatch(matrices))
-        {
-            Matrix<ElemType>& features = *matrices[featureNames[0]];
-            count += features.GetNumCols();
-            if (traceLevel > 1)
-                fprintf(stderr, "."); // progress meter
-        }
-        dataReader.StartMinibatchLoop(minibatchSize, 1, requestDataSize);
-
-        // print the results
-        if (traceLevel > 0)
-            fprintf(stderr, "\nread %d labels and produced %s\n", count, labelMappingFile.c_str());
-    }
-    auto end = std::chrono::system_clock::now();
-    auto elapsed = end - start;
-    if (traceLevel > 1)
-        fprintf(stderr, "%f seconds elapsed\n", (float)(std::chrono::duration_cast<std::chrono::milliseconds>(elapsed).count()) / 1000);
-}
-
-//////////////////////////////////////////////////////////////////////////
-//  for action SVD
-//      An action "SVD" performs the following process to transform an existing model: 
-//          1.  For a Learnable Parameter A whose name matches with the user specified regex, 
-//              A is approximated by two matrice multiplication B*C ; 
-//          2.  In order to keep the low-rank structure in training, 
-//              the original A node will be replaced by A' whose opertions is Times
-//              with its left children being B and right chilren being 
-//
-//      To use this command,
-//          user need to specify: 
-//                  1)  modelPath           -- path to the existing model 
-//                  2)  outputmodelPath     -- where to write the transformed model 
-//                  3)  KeepRatio           -- how many percentage of energy we want to keep
-//                  4)  ParameterName       -- name (regex) of the parameter node we want to perform a SVD decomposition 
-//              
-//////////////////////////////////////////////////////////////////////////
-//////////////////////////////////////////////////////////////////////////
-//  helper function for DoParameterSVD 
-//////////////////////////////////////////////////////////////////////////
-bool ParseSVDConfigFile(wstring fn, map<wstring, float>& config)
-{
-    msra::files::textreader reader(fn);
-    for (; reader;)
-    {
-        wstring line = reader.wgetline();
-        vector<wstring> tokens = msra::strfun::split(line, L"\t ");
-        if (tokens.size() != 2)
-            return false;
-        config[tokens[0]] = (float)msra::strfun::todouble(tokens[1]);
-    }
-    return true;
-}
-// a brief on the SVD config file usage 
-void SVDConfigFileUsage()
-{
-    fprintf(stderr, "usage of SVDConfigFile\n");
-    fprintf(stderr, "A SVDConfigFile is referred in main config by \"SVDConfig\"\n");
-    fprintf(stderr, "Each line in this file specifies a group of Learnable Parameter nodes using regex and the KeepRatio associated with that group\n");
-    fprintf(stderr, "An example: \n");
-    fprintf(stderr, "W0         1.0\n");
-    fprintf(stderr, "W[1-5]     0.4\n");
-
-
-}
-template<typename ElemType>
-void  DoParameterSVD(const ConfigParameters& config)
-{
-    DEVICEID_TYPE deviceID = -1;        // use CPU for SVD 
-    wstring modelPath = config("modelPath");
-    wstring outputmodelPath = config("outputmodelPath");
-    map<wstring, float>     svdconfig;
-
-    float keepratio = config("KeepRatio", "0.4");
-    wstring svdnodeRegex = config("NodeNameRegex", L"");
-    if (!svdnodeRegex.empty())
-    {
-        svdconfig[svdnodeRegex] = keepratio;
-    }
-    else
-    {
-        // alternatively, user can also use a config to specify KeepRatios for different groups of nodes 
-        wstring svdnodeConfigFile = config("SVDConfig", L"");
-        if (!ParseSVDConfigFile(svdnodeConfigFile, svdconfig))
-        {
-            SVDConfigFileUsage();
-            return;
-        }
-    }
-
-
-    if (modelPath.empty())
-    {
-        fprintf(stderr, "ERROR: in DoParameterSVD, modelPath is empty!\n");
-        return;
-    }
-
-
-    ComputationNetwork net(deviceID);
-    net.LoadFromFile<ElemType>(modelPath);
-
-    net.PerformSVDecomposition<ElemType>(svdconfig);
-    if (!outputmodelPath.empty())
-        net.SaveToFile(outputmodelPath);
-
-}
-
-
-///
-/// for action writeWordAndClassInfo
-///
-/// read training text file
-///
-/// the outputs are the vocabulary, word2class and class2idx file with the information below
-///     vocabulary format is as follows
-///       0      42068  </s>    0
-///       1      50770  the 0
-///       2      45020  <unk>   1
-///       the first column is word index
-///       the last column is class index of the word
-///       the second column and the third column are for information purpose and 
-///       are not really used in generating outputs for later process in the neural networks training
-///
-///    wrd2cls in dense matrix in[vocab_size X 1].it maps a word to its class id.
-///    cls2idx in dense matrix in[nbr_cls X 1].it maps a class to its first word index.
-///
-/// to be used for class-based entropy, the outputs have the following assumptions
-/// A1 : words are sorted so that words that are in the same class are together
-///    i.e., wrds2cls[0] <= wrd2cls[1] <= ... <= wrd2cls[vocab_size - 1]
-/// A2 : class ids are sorted so that cls2idx[0] < cls2idx[1] < cls2idx[2] < ... < cls2idx[nbr_cls - 1]
-template <typename ElemType>
-void DoWriteWordAndClassInfo(const ConfigParameters& config)
-{
-    string inputFile = config("inputFile"); // training text file without <unk>
-    string outputWord2Cls = config("outputWord2Cls");
-    string outputVocabFile = config("outputVocabFile");
-    string outputCls2Index = config("outputCls2Index");
-    size_t  vocabSize = config("vocabSize");
-    int  nbrCls = config("nbrClass", "0");
-    int  cutoff = config("cutoff", "1");
-
-    DEVICEID_TYPE deviceId = CPUDEVICE;
-    Matrix<ElemType> wrd2cls(deviceId);
-    Matrix<ElemType> cls2idx(deviceId);
-
-    //FILE *fp = fopen(inputFile.c_str(), "rt");
-    ifstream fp(inputFile.c_str());
-    if (!fp)
-        RuntimeError("inputFile cannot be read");
-    if (nbrCls > 0)
-        cls2idx.Resize(nbrCls, 1);
-    std::unordered_map<string, double> v_count;
-
-    /// get line
-    string str;
-    vector<string> vstr;
-    long long prevClsIdx = -1;
-    string token;
-    while (getline(fp, str))
-    {
-        str.erase(0, str.find_first_not_of(' '));       //prefixing spaces
-        str.erase(str.find_last_not_of(' ') + 1);         //surfixing spaces
-        int sposition = str.find("</s> ");
-        int eposition = str.find(" </s>");
-        if (sposition == str.npos)
-            str = "</s> " + str;
-        if (eposition == str.npos)
-            str = str + " </s>";
-        vstr = msra::strfun::split(str, "\t ");
-        for (int i = 1; i < vstr.size(); i++)
-            v_count[vstr[i]]++;
-    }
-    fp.close();
-
-    std::cerr << "no truncated vocabulary: " << v_count.size() << std::endl;
-
-    std::vector<std::string> m_words;
-    std::set<std::string> m_remained_words;
-    std::unordered_map<std::string, size_t> m_index;
-
-    std::vector<double> m_count;
-    std::vector<int> m_class;// class index of each word
-
-    typedef std::pair<std::string, double> stringdouble;
-    std::priority_queue<stringdouble, std::vector<stringdouble>, compare_second<stringdouble> >
-        q(compare_second<stringdouble>(), std::vector<stringdouble>(v_count.begin(), v_count.end()));
-
-    size_t wordCountLessCutoff = v_count.size();
-    if (cutoff > 0)
-        for (std::unordered_map<std::string, double>::iterator iter = v_count.begin(); iter != v_count.end(); iter++)
-            if (iter->second <= cutoff)
-                wordCountLessCutoff--;
-    if (wordCountLessCutoff <= 0)
-        RuntimeError("no word remained after cutoff");
-
-    if (vocabSize > wordCountLessCutoff)
-    {
-        std::cerr << "warning: actual vocabulary size is less than required." << endl;
-        std::cerr << "\t\tRequired vocabulary size:" << vocabSize << endl;
-        std::cerr << "\t\tActural vocabulary size:" << v_count.size() << endl;
-        std::cerr << "\t\tActural vocabulary size after cutoff:" << wordCountLessCutoff << endl;
-        std::cerr << "\t\tWe will change to actual vocabulary size: " << wordCountLessCutoff << endl;
-        vocabSize = wordCountLessCutoff;
-    }
-    wrd2cls.Resize(vocabSize, 1);
-
-    std::unordered_map<std::string, double> removed;
-    double unkCount = 0;
-    size_t size = 0;
-    size_t actual_vocab_size = vocabSize - 1;
-    while (size < actual_vocab_size  && !q.empty())
-    {
-        size++;
-        std::string word = q.top().first;
-        double freq = q.top().second;
-        if (word == "<unk>")
-        {
-            unkCount += freq;
-            actual_vocab_size++;
-        }
-        removed[q.top().first] = q.top().second;
-        q.pop();
-    }
-    while (!q.empty())
-    {
-        unkCount += q.top().second;
-        q.pop();
-    }
-    removed["<unk>"] = unkCount;
-    std::priority_queue<stringdouble, std::vector<stringdouble>, compare_second<stringdouble> >
-        p(compare_second<stringdouble>(), std::vector<stringdouble>(removed.begin(), removed.end()));
-    cerr << "p.size():" << p.size() << endl;
-    m_count.resize(removed.size());
-    double total = 0;
-    double dd = 0;
-    if (nbrCls > 0)
-    {
-        for (std::unordered_map<std::string, double>::iterator iter = removed.begin(); iter != removed.end(); iter++)
-            total += iter->second;
-        for (std::unordered_map<std::string, double>::iterator iter = removed.begin(); iter != removed.end(); iter++)
-            dd += sqrt(iter->second / total);
-    }
-
-    double df = 0;
-    size_t class_id = 0;
-    m_class.resize(p.size());
-
-    while (!p.empty())
-    {
-        std::string word = p.top().first;
-        double freq = p.top().second;
-        if (nbrCls > 0)
-        {
-            df += sqrt(freq / total) / dd;
-            if (df > 1)
-                df = 1;
-            if (df > 1.0 * (class_id + 1) / nbrCls && class_id < nbrCls)
-                class_id++;
-        }
-
-        size_t wid = m_words.size();
-        bool inserted = m_index.insert(make_pair(word, wid)).second;
-        if (inserted)
-            m_words.push_back(word);
-
-        m_count[wid] = freq;
-        if (nbrCls > 0)
-            m_class[wid] = class_id;
-        p.pop();
-    }
-
-    std::ofstream ofvocab;
-    ofvocab.open(outputVocabFile.c_str());
-    for (size_t i = 0; i < m_index.size(); i++)
-    {
-        if (nbrCls > 0)
-            wrd2cls(i, 0) = (ElemType)m_class[i];
-        long long clsIdx = nbrCls > 0 ? m_class[i] : 0;
-        if (nbrCls > 0 && clsIdx != prevClsIdx)
-        {
-            cls2idx(clsIdx, 0) = (ElemType)i; /// the left boundary of clsIdx
-            prevClsIdx = m_class[i];
-        }
-        ofvocab << "     " << i << "\t     " << m_count[i] << "\t" << m_words[i] << "\t" << clsIdx << std::endl;
-    }
-    ofvocab.close();
-    if (nbrCls > 0)
-    {
-        /// write the outputs
-        msra::files::make_intermediate_dirs(s2ws(outputWord2Cls));
-        ofstream ofp(outputWord2Cls.c_str());
-        if (!ofp)
-            RuntimeError("cannot write to %s", outputWord2Cls.c_str());
-        for (size_t r = 0; r < wrd2cls.GetNumRows(); r++)
-            ofp << (int)wrd2cls(r, 0) << endl;
-        ofp.close();
-
-        msra::files::make_intermediate_dirs(s2ws(outputCls2Index));
-        ofp.open(outputCls2Index.c_str());
-        if (!ofp)
-            RuntimeError("cannot write to %s", outputCls2Index.c_str());
-        for (size_t r = 0; r < cls2idx.GetNumRows(); r++)
-            ofp << (int)cls2idx(r, 0) << endl;
-        ofp.close();
-    }
-}
-
-template <typename ElemType>
-void DoTrain(const ConfigParameters& config)
-{
-    ConfigParameters configSGD(config("SGD"));
-    bool makeMode = config("makeMode", "true");
-
-    ConfigParameters readerConfig(config("reader"));
-    readerConfig.Insert("traceLevel", config("traceLevel", "0"));
-
-    unique_ptr<IComputationNetBuilder<ElemType>> netBuilder;
-
-    if (config.Exists("NDLNetworkBuilder"))
-    {
-        ConfigParameters ndlNetworkBuilderConfig(config("NDLNetworkBuilder"));
-        //netBuilder = unique_ptr<IComputationNetBuilder<ElemType>>(static_cast<IComputationNetBuilder<ElemType>*>(new NDLBuilder<ElemType>(config)));
-        netBuilder = unique_ptr<IComputationNetBuilder<ElemType>>(new NDLBuilder<ElemType>(ndlNetworkBuilderConfig));
-    }
-    else if (config.Exists("SimpleNetworkBuilder"))
-    {
-        ConfigParameters simpleNetworkBuilderConfig(config("SimpleNetworkBuilder"));
-        //netBuilder = unique_ptr<IComputationNetBuilder<ElemType>>(static_cast<IComputationNetBuilder<ElemType>*>(new SimpleNetworkBuilder<ElemType>(config)));
-        netBuilder = unique_ptr<IComputationNetBuilder<ElemType>>(new SimpleNetworkBuilder<ElemType>(simpleNetworkBuilderConfig));
-    }
-    else if (config.Exists("ExperimentalNetworkBuilder"))   // for testing/early access to NDL extensions
-    {
-        DEVICEID_TYPE deviceId = DeviceFromConfig(config);
-        string sourceCode(config("ExperimentalNetworkBuilder"));
-        netBuilder = unique_ptr<IComputationNetBuilder<ElemType>>(new ExperimentalNetworkBuilder<ElemType>(msra::strfun::utf16(sourceCode), deviceId));
-    }
-    else
-    {
-        RuntimeError("No network builder found in the config file. NDLNetworkBuilder or SimpleNetworkBuilde must be specified");
-    }
-
-    unique_ptr<DataReader<ElemType>> dataReader { new DataReader<ElemType>(readerConfig) };
-
-    unique_ptr<DataReader<ElemType>> cvDataReader;
-    ConfigParameters cvReaderConfig(config("cvReader", L""));
-
-    if (cvReaderConfig.size() != 0)
-    {
-        cvReaderConfig.Insert("traceLevel", config("traceLevel", "0"));
-        cvDataReader = unique_ptr<DataReader<ElemType> >{ new DataReader<ElemType>(cvReaderConfig) };
-    }
-
-    SGD<ElemType> sgd(configSGD);
-
-    sgd.Train(netBuilder.get(), dataReader.get(), cvDataReader.get(), makeMode);
-}
-
-template <typename ElemType>
-void DoAdapt(const ConfigParameters& config)
-{
-    DEVICEID_TYPE deviceId = DeviceFromConfig(config);
-
-    ConfigParameters configSGD(config("SGD"));
-    bool makeMode = config("makeMode", "true");
-
-    ConfigParameters readerConfig(config("reader"));
-    readerConfig.Insert("traceLevel", config("traceLevel", "0"));
-
-    DataReader<ElemType>* dataReader = new DataReader<ElemType>(readerConfig);
-
-    DataReader<ElemType>* cvDataReader = nullptr;
-    ConfigParameters cvReaderConfig(config("cvReader", L""));
-
-    if (cvReaderConfig.size() != 0)
-    {
-        cvReaderConfig.Insert("traceLevel", config("traceLevel", "0"));
-        cvDataReader = new DataReader<ElemType>(cvReaderConfig);
-    }
-
-    wstring origModelFileName = config("origModelFileName", L"");
-    wstring refNodeName = config("refNodeName", L"");
-
-    SGD<ElemType> sgd(configSGD);
-
-    sgd.Adapt(origModelFileName, refNodeName, dataReader, cvDataReader, deviceId, makeMode);
-
-    delete dataReader;
-    delete cvDataReader;
-}
-
-/**
-This implements sequence to sequence translation paper in
-http://arxiv.org/pdf/1409.3215.pdf
-
-*/
-template <typename ElemType>
-void DoEncoderDecoder(const ConfigParameters& config)
-{
-    vector<IComputationNetBuilder<ElemType>*> netBuilders;
-    vector<IDataReader<ElemType>*> trainDataReader;
-    vector<IDataReader<ElemType>*> validationDataReader;
-
-    ConfigParameters configSGD = config("SGD");
-    bool makeMode = config("makeMode", "true");
-    IComputationNetBuilder<ElemType>* encoderNetBuilder = NULL;
-    IComputationNetBuilder<ElemType>* decoderNetBuilder = NULL;
-
-    ConfigParameters readerConfig = config("encoderReader");
-    readerConfig.Insert("traceLevel", config("traceLevel", "0"));
-
-    DataReader<ElemType>* encoderDataReader = new DataReader<ElemType>(readerConfig);
-
-    ConfigParameters decoderReaderConfig = config("decoderReader");
-    DataReader<ElemType>* decoderDataReader = new DataReader<ElemType>(decoderReaderConfig);
-
-    ConfigParameters cvEncoderReaderConfig = config("encoderCVReader");
-    DataReader<ElemType>* cvEncoderDataReader = new DataReader<ElemType>(cvEncoderReaderConfig);
-
-    ConfigParameters cvDecoderReaderConfig = config("decoderCVReader");
-    DataReader<ElemType>* cvDecoderDataReader = new DataReader<ElemType>(cvDecoderReaderConfig);
-
-    if (config.Exists("EncoderNetworkBuilder"))
-    {
-        ConfigParameters configSNB = config("EncoderNetworkBuilder");
-        encoderNetBuilder = (IComputationNetBuilder<ElemType>*)new SimpleNetworkBuilder<ElemType>(configSNB);
-    }
-    else
-        LogicError("Need encoder network");
-
-    if (config.Exists("DecoderNetworkBuilder"))
-    {
-        ConfigParameters configSNB = config("DecoderNetworkBuilder");
-        decoderNetBuilder = (IComputationNetBuilder<ElemType>*)new SimpleNetworkBuilder<ElemType>(configSNB);
-    }
-    else
-        LogicError("Need decoder networks");
-
-    MultiNetworksSGD<ElemType> sgd(configSGD);
-
-    sgd.InitTrainEncoderDecoderWithHiddenStates(configSGD);
-
-    netBuilders.push_back(encoderNetBuilder);
-    netBuilders.push_back(decoderNetBuilder);
-    trainDataReader.push_back(encoderDataReader);
-    trainDataReader.push_back(decoderDataReader);
-    validationDataReader.push_back(cvEncoderDataReader);
-    validationDataReader.push_back(cvDecoderDataReader);
-
-    sgd.EncoderDecoder(netBuilders, trainDataReader, validationDataReader, makeMode);
-
-    delete encoderDataReader;
-    delete decoderDataReader;
-    delete cvEncoderDataReader;
-    delete cvDecoderDataReader;
-}
-
-/**
-DoBidirecionEncoderDecoder
-*/
-template <typename ElemType>
-void DoBidirecionEncoderDecoder(const ConfigParameters& config)
-{
-
-    ConfigParameters configSGD = config("SGD");
-    bool makeMode = config("makeMode", "true");
-    IComputationNetBuilder<ElemType>* encoderNetBuilder = NULL;
-    IComputationNetBuilder<ElemType>* forwardDecoderNetBuilder = NULL;
-    IComputationNetBuilder<ElemType>* backwardDecoderNetBuilder = NULL;
-    vector<IComputationNetBuilder<ElemType>*> netBuilders;
-    vector<IDataReader<ElemType>*> trainDataReader;
-    vector<IDataReader<ElemType>*> validationDataReader;
-
-    ConfigParameters readerConfig = config("encoderReader");
-    readerConfig.Insert("traceLevel", config("traceLevel", "0"));
-
-    DataReader<ElemType>* encoderDataReader = new DataReader<ElemType>(readerConfig);
-
-    ConfigParameters decoderReaderConfig = config("decoderReader");
-    DataReader<ElemType>* decoderDataReader = new DataReader<ElemType>(decoderReaderConfig);
-
-    ConfigParameters backwardDecoderReaderConfig = config("backwardDecoderReader");
-    DataReader<ElemType>* backwardDecoderDataReader = new DataReader<ElemType>(backwardDecoderReaderConfig);
-
-    ConfigParameters cvEncoderReaderConfig = config("encoderCVReader");
-    DataReader<ElemType>* cvEncoderDataReader = new DataReader<ElemType>(cvEncoderReaderConfig);
-
-    ConfigParameters cvDecoderReaderConfig = config("decoderCVReader");
-    DataReader<ElemType>* cvDecoderDataReader = new DataReader<ElemType>(cvDecoderReaderConfig);
-
-    ConfigParameters cvBackwardDecoderReaderConfig = config("BackwardDecoderCVReader");
-    DataReader<ElemType>* cvBackwardDecoderDataReader = new DataReader<ElemType>(cvBackwardDecoderReaderConfig);
-
-    if (config.Exists("EncoderNetworkBuilder"))
-    {
-        ConfigParameters configSNB = config("EncoderNetworkBuilder");
-        encoderNetBuilder = (IComputationNetBuilder<ElemType>*)new SimpleNetworkBuilder<ElemType>(configSNB);
-    }
-    else
-        LogicError("Need encoder network");
-
-    if (config.Exists("DecoderNetworkBuilder"))
-    {
-        ConfigParameters configSNB = config("DecoderNetworkBuilder");
-        forwardDecoderNetBuilder = (IComputationNetBuilder<ElemType>*)new SimpleNetworkBuilder<ElemType>(configSNB);
-    }
-    else
-        LogicError("Need decoder networks");
-
-    if (config.Exists("BackwardDecoderNetworkBuilder"))
-    {
-        ConfigParameters configSNB = config("BackwardDecoderNetworkBuilder");
-        backwardDecoderNetBuilder = (IComputationNetBuilder<ElemType>*)new SimpleNetworkBuilder<ElemType>(configSNB);
-    }
-    else
-        LogicError("Need decoder networks");
-
-    MultiNetworksSGD<ElemType> sgd(configSGD);
-
-    sgd.InitTrainEncoderDecoderWithHiddenStates(configSGD);
-
-    netBuilders.push_back(encoderNetBuilder);
-    netBuilders.push_back(forwardDecoderNetBuilder);
-    netBuilders.push_back(backwardDecoderNetBuilder);
-    trainDataReader.push_back(encoderDataReader);
-    trainDataReader.push_back(decoderDataReader);
-    trainDataReader.push_back(backwardDecoderDataReader);
-    validationDataReader.push_back(cvEncoderDataReader);
-    validationDataReader.push_back(cvDecoderDataReader);
-    validationDataReader.push_back(cvBackwardDecoderDataReader);
-
-    sgd.EncoderDecoder(netBuilders, trainDataReader, validationDataReader, makeMode);
-
-    delete encoderDataReader;
-    delete decoderDataReader;
-    delete cvEncoderDataReader;
-    delete cvDecoderDataReader;
-    delete backwardDecoderDataReader;
-    delete cvBackwardDecoderDataReader;
-}
-
-/**
-Oiginally, this is for testing models trained using the sequence to sequence translation method below
-http://arxiv.org/pdf/1409.3215.pdf
-Later on, it is extended to be more general to include a sequence of network operations. 
-*/
-template <typename ElemType>
-void DoEvalEncodingBeamSearchDecoding(const ConfigParameters& config)
-{
-    DEVICEID_TYPE deviceId = DeviceFromConfig(config);
-
-    vector<IDataReader<ElemType>*> readers;
-    ConfigParameters readerConfig = config("encoderReader");
-    readerConfig.Insert("traceLevel", config("traceLevel", "0"));
-
-    DataReader<ElemType> encoderReader(readerConfig);
-
-    ConfigParameters decoderReaderConfig = config("decoderReader");
-    decoderReaderConfig.Insert("traceLevel", config("traceLevel", "0"));
-
-    DataReader<ElemType> decoderReader(decoderReaderConfig);
-
-    readers.push_back(&encoderReader);
-    readers.push_back(&decoderReader);
-
-    ConfigArray minibatchSize = config("minibatchSize", "40960");
-    size_t epochSize = config("epochSize", "0");
-    if (epochSize == 0)
-    {
-        epochSize = requestDataSize;
-    }
-
-    wstring encoderModelPath = config("encoderModelPath");
-    wstring decoderModelPath = config("decoderModelPath");
-
-    intargvector mbSize = minibatchSize;
-
-    int traceLevel = config("traceLevel", "0");
-    size_t numMBsToShowResult = config("numMBsToShowResult", "100");
-
-    vector<ComputationNetwork*> nets;
-    ComputationNetwork encoderNet(deviceId);
-    encoderNet.LoadFromFile<ElemType>(encoderModelPath, FileOptions::fileOptionsBinary, true);
-    encoderNet.ResetEvalTimeStamp();
-
-    ComputationNetwork decoderNet(deviceId);
-    decoderNet.LoadFromFile<ElemType>(decoderModelPath, FileOptions::fileOptionsBinary, false, &encoderNet);
-    decoderNet.ResetEvalTimeStamp();
-
-    nets.push_back(&encoderNet);
-    nets.push_back(&decoderNet);
-    ConfigArray evalNodeNames = config("evalNodeNames");
-    vector<wstring> evalNodeNamesVector;
-    for (int i = 0; i < evalNodeNames.size(); ++i)
-    {
-        evalNodeNamesVector.push_back(evalNodeNames[i]);
-    }
-
-    ConfigArray outputNodeNames = config("outputNodeNames");
-    vector<wstring> outputNodeNamesVector;
-    for (int i = 0; i < outputNodeNames.size(); ++i)
-    {
-        outputNodeNamesVector.push_back(outputNodeNames[i]);
-    }
-
-    ElemType beamWidth = config("beamWidth", "1");
-
-    ConfigParameters writerConfig = config("writer");
-    DataWriter<ElemType> testDataWriter(writerConfig);
-
-    SimpleEvaluator<ElemType> eval(decoderNet, numMBsToShowResult, traceLevel);
-    eval.InitTrainEncoderDecoderWithHiddenStates(config);
-
-    eval.EncodingEvaluateDecodingBeamSearch(nets, readers, 
-        testDataWriter, evalNodeNamesVector,
-        outputNodeNamesVector,
-        mbSize[0], beamWidth, epochSize);
-}
-
-/**
-This is beam search decoder.
-
-Developed by Kaisheng Yao.
-
-It is used in the following work:
-K. Yao, G. Zweig, "Sequence-to-sequence neural net models for grapheme-to-phoneme conversion" in Interspeech 2015
-*/
-template <typename ElemType>
-void DoBeamSearchDecoding(const ConfigParameters& config)
-{
-    //test
-    ConfigParameters readerConfig = config("reader");
-    readerConfig.Insert("traceLevel", config("traceLevel", "0"));
-
-    DataReader<ElemType> testDataReader(readerConfig);
-
-    DoEvalBeamSearch(config, testDataReader);
-}
-
-template <typename ElemType>
-void DoEvalBeamSearch(const ConfigParameters& config, IDataReader<ElemType>& reader)
-{
-    DEVICEID_TYPE deviceId = DeviceFromConfig(config);
-    ConfigArray minibatchSize = config("minibatchSize", "40960");
-    size_t epochSize = config("epochSize", "0");
-    if (epochSize == 0)
-    {
-        epochSize = requestDataSize;
-    }
-    wstring modelPath = config("modelPath");
-    intargvector mbSize = minibatchSize;
-
-    int traceLevel = config("traceLevel", "0");
-    size_t numMBsToShowResult = config("numMBsToShowResult", "100");
-
-    ComputationNetwork net(deviceId);
-    net.LoadFromFile<ElemType>(modelPath);
-    net.ResetEvalTimeStamp();
-
-    ConfigArray evalNodeNames = config("evalNodeNames");
-    vector<wstring> evalNodeNamesVector;
-    for (int i = 0; i < evalNodeNames.size(); ++i)
-    {
-        evalNodeNamesVector.push_back(evalNodeNames[i]);
-    }
-
-    ConfigArray outputNodeNames = config("outputNodeNames");
-    vector<wstring> outputNodeNamesVector;
-    for (int i = 0; i < outputNodeNames.size(); ++i)
-    {
-        outputNodeNamesVector.push_back(outputNodeNames[i]);
-    }
-
-    ElemType beamWidth = config("beamWidth", "1");
-
-    ConfigParameters writerConfig = config("writer");
-    DataWriter<ElemType> testDataWriter(writerConfig);
-
-    SimpleEvaluator<ElemType> eval(net, numMBsToShowResult, traceLevel);
-    eval.BeamSearch(&reader, testDataWriter, evalNodeNamesVector, outputNodeNamesVector, mbSize[0], beamWidth, epochSize);
-}
-
-template <typename ElemType>
-void DoSequenceTrain(const ConfigParameters& config)
-{
-    DEVICEID_TYPE deviceId = DeviceFromConfig(config);
-
-    ConfigParameters configSGD(config("SGD"));
-    bool makeMode = config("makeMode", "true");
-
-    ConfigParameters readerConfig(config("reader"));
-    readerConfig.Insert("traceLevel", config("traceLevel", "0"));
-
-    IComputationNetBuilder<ElemType>* netBuilder = NULL;
-    if (config.Exists("NDLNetworkBuilder"))
-    {
-        ConfigParameters configNDL(config("NDLNetworkBuilder"));
-        netBuilder = (IComputationNetBuilder<ElemType>*)new NDLBuilder<ElemType>(configNDL);
-    }
-    else if (config.Exists("SimpleNetworkBuilder"))
-    {
-        ConfigParameters configSNB(config("SimpleNetworkBuilder"));
-        netBuilder = (IComputationNetBuilder<ElemType>*)new SimpleNetworkBuilder<ElemType>(configSNB);
-    }
-    else
-    {
-        RuntimeError("No network builder found in the config file. NDLNetworkBuilder or SimpleNetworkBuilde must be specified");
-    }
-
-    DataReader<ElemType>* dataReader = new DataReader<ElemType>(readerConfig);
-
-    DataReader<ElemType>* cvDataReader = nullptr;
-    ConfigParameters cvReaderConfig(config("cvReader", L""));
-
-    if (cvReaderConfig.size() != 0)
-    {
-        cvReaderConfig.Insert("traceLevel", config("traceLevel", "0"));
-        cvDataReader = new DataReader<ElemType>(cvReaderConfig);
-    }
-
-    wstring origModelFileName = config("origModelFileName", L"");
-
-    SGD<ElemType> sgd(configSGD);
-
-    sgd.SequenceTrain(netBuilder, origModelFileName, dataReader, cvDataReader, deviceId, makeMode);
-
-    delete dataReader;
-    delete cvDataReader;
-}
-
-template <typename ElemType>
-void DoEdit(const ConfigParameters& config)
-{
-    wstring editPath = config("editPath");
-    wstring ndlMacros = config("ndlMacros", "");
-    NDLScript<ElemType> ndlScript;
-    if (!ndlMacros.empty())
-        ndlScript.LoadConfigFile(ndlMacros);
-    MELScript<ElemType> melScript;
-    melScript.LoadConfigFileAndResolveVariables(editPath, config);
-}
-
-template <typename ElemType>
-void DoConvertFromDbn(const ConfigParameters& config)
-{
-    //config.Insert("deviceId","-1"); //force using CPU
-
-    wstring modelPath = config("modelPath");
-    wstring dbnModelPath = config("dbnModelPath");
-
-    IComputationNetBuilder<ElemType>* netBuilder = (IComputationNetBuilder<ElemType>*)new SimpleNetworkBuilder<ElemType>(config);
-    ComputationNetwork* net = netBuilder->LoadNetworkFromFile(dbnModelPath);
-    net->SaveToFile(modelPath);
-    delete (netBuilder);
-}
-
-// do topological plot of computation network 
-template <typename ElemType>
-void DoTopologyPlot(const ConfigParameters& config)
-{
-    wstring modelPath = config("modelPath");
-    wstring outdot = config("outputDotFile");           // filename for the dot language output, if not specified, %modelpath%.dot will be used
-    wstring outRending = config("outputFile");      // filename for the rendered topology plot
-    // this can be empty, in that case no rendering will be done
-    // or if this is set, renderCmd must be set, so CNTK will call re       
-    wstring RenderCmd = config("RenderCmd");               // if this option is set, then CNTK will call the render to convert the outdotFile to a graph
-    // e.g. "d:\Tools\graphviz\bin\dot.exe -Tpng -x <IN> -o<OUT>"
-    //              where <IN> and <OUT> are two special placeholders
-
-    //========================================
-    // Sec. 1 option check
-    //========================================
-    if (outdot.empty())
-    {
-        outdot = modelPath + L".dot";
-    }
-
-    wstring rescmd;
-    if (!outRending.empty())        // we need to render the plot
-    {
-        std::wregex inputPlaceHolder(L"(.+)(<IN>)(.*)");
-        std::wregex outputPlaceHolder(L"(.+)(<OUT>)(.*)");
-
-        rescmd = regex_replace(RenderCmd, inputPlaceHolder, L"$1" + outdot + L"$3");
-        rescmd = regex_replace(rescmd, outputPlaceHolder, L"$1" + outRending + L"$3");
-    }
-
-
-    ComputationNetwork net(-1);
-    net.LoadFromFile<ElemType>(modelPath);
-    net.PlotNetworkTopology(outdot);
-    fprintf(stderr, "Output network description in dot language to %S\n", outdot.c_str());
-
-    if (!outRending.empty())
-    {
-        fprintf(stderr, "Executing a third-part tool for rendering dot:\n%S\n", rescmd.c_str());
-#ifdef __unix__
-        const auto rc = system(msra::strfun::utf8(rescmd).c_str()); rc/*ignoring the result--this gets flagged by gcc if we don't save the return value*/;
-#else
-        _wsystem(rescmd.c_str());
-#endif
-        fprintf(stderr, "Done\n");
-    }
-}
-
-
-
-// process the command
-template <typename ElemType>
-void DoCommand(const ConfigParameters& config)
-{
-    ConfigArray command = config("command", "train");
-
-    int numCPUThreads = config("numCPUThreads", "0");
-    numCPUThreads = CPUMatrix<ElemType>::SetNumThreads(numCPUThreads);
-
-    if (numCPUThreads>0)
-        std::cerr << "Using " << numCPUThreads << " CPU threads" << endl;
-
-    for (int i = 0; i < command.size(); i++)
-    {
-        //get the configuration parameters that match the command
-        ConfigParameters commandParams(config(command[i]));
-        ConfigArray action = commandParams("action", "train");
-
-        // determine the action to perform, and do it
-        for (int j = 0; j < action.size(); j++)
-        {
-            if (action[j] == "train" || action[j] == "trainRNN")
-                DoTrain<ElemType>(commandParams);
-            else if (action[j] == "trainSequence" || action[j] == "trainSequenceRNN")
-                DoSequenceTrain<ElemType>(commandParams);
-            else if (action[j] == "adapt")
-                DoAdapt<ElemType>(commandParams);
-            else if (action[j] == "test" || action[j] == "eval")
-                DoEval<ElemType>(commandParams);
-            else if (action[j] == "testunroll")
-                DoEvalUnroll<ElemType>(commandParams);
-            else if (action[j] == "edit")
-                DoEdit<ElemType>(commandParams);
-            else if (action[j] == "cv")
-                DoCrossValidate<ElemType>(commandParams);
-            else if (action[j] == "write")
-                DoWriteOutput<ElemType>(commandParams);
-            else if (action[j] == "devtest")
-                TestCn<ElemType>(config); // for "devtest" action pass the root config instead
-            else if (action[j] == "dumpnode")
-                DumpNodeInfo<ElemType>(commandParams);
-            else if (action[j] == "convertdbn")
-                DoConvertFromDbn<ElemType>(commandParams);
-            else if (action[j] == "createLabelMap")
-                DoCreateLabelMap<ElemType>(commandParams);
-            else if (action[j] == "writeWordAndClass")
-                DoWriteWordAndClassInfo<ElemType>(commandParams);
-            else if (action[j] == "plot")
-                DoTopologyPlot<ElemType>(commandParams);
-            else if (action[j] == "SVD")
-                DoParameterSVD<ElemType>(commandParams);
-            else if (action[j] == "trainEncoderDecoder")
-                DoEncoderDecoder<ElemType>(commandParams);
-            else if (action[j] == "testEncoderDecoder")
-                DoEvalEncodingBeamSearchDecoding<ElemType>(commandParams);
-            else if (action[j] == "trainBidirectionEncoderDecoder")
-                DoBidirecionEncoderDecoder<ElemType>(commandParams);
-            else if (action[j] == "beamSearch")
-                DoBeamSearchDecoding<ElemType>(commandParams);
-            else
-                RuntimeError("unknown action: %s  in command set: %s", action[j].c_str(), command[i].c_str());
-
-            NDLScript<ElemType> ndlScript;
-            ndlScript.ClearGlobal(); // clear global macros between commands
-        }
-    }
-}
-
-std::string TimeDateStamp()
-{
-#if 0   // "safe" version for Windows, not needed it seems
-    __time64_t localtime;
-
-    _time64(&localtime);// get current time and date
-    struct tm now;
-    _localtime64_s(&now, &localtime);  // convert
-#else
-    time_t t = time(NULL);
-    struct tm now = *localtime(&t);
-#endif
-    char buf[30];
-    sprintf(buf, "%04d/%02d/%02d %02d:%02d:%02d", now.tm_year + 1900, now.tm_mon + 1, now.tm_mday, now.tm_hour, now.tm_min, now.tm_sec);
-    return buf;
-}
-
-#ifdef _WIN32
-void PrintBuiltInfo()
-{
-    fprintf(stderr, "-------------------------------------------------------------------\n");
-    fprintf(stderr, "Build info: \n\n");
-    fprintf(stderr, "\t\tBuilt time: %s %s\n", __DATE__, __TIME__);
-    fprintf(stderr, "\t\tLast modified date: %s\n", __TIMESTAMP__);
-    fprintf(stderr, "\t\tBuilt by %s on %s\n", _BUILDER_, _BUILDMACHINE_);
-    fprintf(stderr, "\t\tBuild Path: %s\n", _BUILDPATH_);
-    fprintf(stderr, "\t\tCUDA_PATH: %s\n", _CUDA_PATH_);
-#ifdef _GIT_EXIST
-    fprintf(stderr, "\t\tBuild Branch: %s\n", _BUILDBRANCH_);
-    fprintf(stderr, "\t\tBuild SHA1: %s\n", _BUILDSHA1_);
-#endif
-    fprintf(stderr, "-------------------------------------------------------------------\n");
-
-}
-#endif
-
-void PrintUsageInfo()
-{
-    fprintf(stderr, "-------------------------------------------------------------------\n");
-    fprintf(stderr, "Usage: cntk configFile=yourConfigFile\n");
-    fprintf(stderr, "For detailed information please consult the CNTK book\n");
-    fprintf(stderr, "\"An Introduction to Computational Networks and the Computational Network Toolkit\"\n");
-    fprintf(stderr, "-------------------------------------------------------------------\n");
-}
-
-int wmain1(int argc, wchar_t* argv[])   // called from wmain which is a wrapper that catches & repots Win32 exceptions
-{
-    try
-    {
-
-        ConfigParameters config;
-        std::string rawConfigString = ConfigParameters::ParseCommandLine(argc, argv, config);
-
-        // get the command param set they want
-        wstring logpath = config("stderr", L"");
-        //  [1/26/2015 erw, add done file so that it can be used on HPC]
-        wstring DoneFile = config("DoneFile", L"");
-        ConfigArray command = config("command", "train");
-
-        // paralleltrain training
-        g_mpi = nullptr;
-        bool paralleltrain = config("parallelTrain", "false");
-        if (paralleltrain)
-        {
-            g_mpi = new MPIWrapper();
-        }
-
-        if (logpath != L"")
-        {
-            for (int i = 0; i < command.size(); i++)
-            {
-                logpath += L"_";
-                logpath += (wstring)command[i];
-            }
-            logpath += L".log";
-
-            if (paralleltrain)
-            {
-                std::wostringstream oss;
-                oss << g_mpi->CurrentNodeRank();
-                logpath += L"rank" + oss.str();
-            }
-            RedirectStdErr(logpath);
-        }
-
-#ifdef _WIN32
-        PrintBuiltInfo();
-#endif
-        std::string timestamp = TimeDateStamp();
-
-            //dump config info
-            fprintf(stderr, "running on %s at %s\n", GetHostName().c_str(), timestamp.c_str());
-            fprintf(stderr, "command line options: \n");
-            for (int i = 1; i < argc; i++)
-                fprintf(stderr, "%s ", WCharToString(argv[i]).c_str());
-
-            // This simply merges all the different config parameters specified (eg, via config files or via command line directly),
-            // and prints it.
-            fprintf(stderr, "\n\n>>>>>>>>>>>>>>>>>>>> RAW CONFIG (VARIABLES NOT RESOLVED) >>>>>>>>>>>>>>>>>>>>\n");
-            fprintf(stderr, "%s\n", rawConfigString.c_str());
-            fprintf(stderr, "<<<<<<<<<<<<<<<<<<<< RAW CONFIG (VARIABLES NOT RESOLVED)  <<<<<<<<<<<<<<<<<<<<\n");
-
-            // Same as above, but all variables are resolved.  If a parameter is set multiple times (eg, set in config, overriden at command line),
-            // All of these assignments will appear, even though only the last assignment matters.
-            fprintf(stderr, "\n>>>>>>>>>>>>>>>>>>>> RAW CONFIG WITH ALL VARIABLES RESOLVED >>>>>>>>>>>>>>>>>>>>\n");
-            fprintf(stderr, "%s\n", config.ResolveVariables(rawConfigString).c_str());
-            fprintf(stderr, "<<<<<<<<<<<<<<<<<<<< RAW CONFIG WITH ALL VARIABLES RESOLVED <<<<<<<<<<<<<<<<<<<<\n");
-
-            // This outputs the final value each variable/parameter is assigned to in config (so if a parameter is set multiple times, only the last
-            // value it is set to will appear).
-            fprintf(stderr, "\n>>>>>>>>>>>>>>>>>>>> PROCESSED CONFIG WITH ALL VARIABLES RESOLVED >>>>>>>>>>>>>>>>>>>>\n");
-            config.dumpWithResolvedVariables();
-            fprintf(stderr, "<<<<<<<<<<<<<<<<<<<< PROCESSED CONFIG WITH ALL VARIABLES RESOLVED <<<<<<<<<<<<<<<<<<<<\n");
-
-            fprintf(stderr, "command: ");
-            for (int i = 0; i < command.size(); i++)
-                fprintf(stderr, "%s ", command[i].c_str());
-
-        //run commands
-        std::string type = config("precision", "float");
-        // accept old precision key for backward compatibility
-        if (config.Exists("type"))
-            type = config("type", "float");
-        fprintf(stderr, "\nprecision = %s\n", type.c_str());
-        if (type == "float")
-            DoCommand<float>(config);
-        else if (type == "double")
-            DoCommand<double>(config);
-        else
-            RuntimeError("invalid precision specified: %s", type.c_str());
-
-        // still here , write a DoneFile if necessary 
-        if (!DoneFile.empty()){
-            FILE* fp = fopenOrDie(DoneFile.c_str(), L"w");
-            fprintf(fp, "successfully finished at %s on %s\n", TimeDateStamp().c_str(), GetHostName().c_str());
-            fcloseOrDie(fp);
-        }
-        fprintf(stderr, "COMPLETED\n"), fflush(stderr);
-
-        delete g_mpi;
-    }
-    catch (const BS::ConfigError &err)
-    {
-        fprintf(stderr, "EXCEPTION occurred: %s\n", err.what());
->>>>>>> 806e1846
-        err.PrintError();
+        err.PrintError();
         return EXIT_FAILURE;
     }
     catch (const std::exception &err)
@@ -2881,23 +1447,23 @@
 }
 
 #ifdef __WINDOWS__
-void terminate_this() { fprintf(stderr, "terminate_this: aborting\n"), fflush(stderr); exit(EXIT_FAILURE); }
-
-int wmain(int argc, wchar_t* argv[])    // wmain wrapper that reports Win32 exceptions
-{
-    set_terminate (terminate_this); // insert a termination handler to ensure stderr gets flushed before actually terminating
-    // Note: this does not seem to work--processes with this seem to just hang instead of terminating
-    __try
-    {
-        return wmain1 (argc, argv);
-    }
-    __except (1/*EXCEPTION_EXECUTE_HANDLER, see excpt.h--not using constant to avoid Windows header in here*/)
-    {
-        fprintf (stderr, "dbn: Win32 exception caught\n");
-        fflush (stderr);
-        exit (EXIT_FAILURE);
-    }
-}
+void terminate_this() { fprintf(stderr, "terminate_this: aborting\n"), fflush(stderr); exit(EXIT_FAILURE); }
+
+int wmain(int argc, wchar_t* argv[])    // wmain wrapper that reports Win32 exceptions
+{
+    set_terminate (terminate_this); // insert a termination handler to ensure stderr gets flushed before actually terminating
+    // Note: this does not seem to work--processes with this seem to just hang instead of terminating
+    __try
+    {
+        return wmain1 (argc, argv);
+    }
+    __except (1/*EXCEPTION_EXECUTE_HANDLER, see excpt.h--not using constant to avoid Windows header in here*/)
+    {
+        fprintf (stderr, "dbn: Win32 exception caught\n");
+        fflush (stderr);
+        exit (EXIT_FAILURE);
+    }
+}
 #endif
 
 #ifdef __UNIX__
@@ -2918,4 +1484,4 @@
     delete[] wargs;
     return ret;
 }
-#endif
+#endif