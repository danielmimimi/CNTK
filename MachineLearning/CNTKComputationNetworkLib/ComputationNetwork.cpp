--- conflicted
+++ resolved
@@ -238,13 +238,9 @@
         return pNode;
     }
 
-<<<<<<< HEAD
-    void ComputationNetwork::SetLearnableNodesBelowNeedGradient(const bool needGradient, const ComputationNodeBasePtr& rootNode)
-=======
     // sets m_parameterUpdateRequired in all LearnableParameters feeding into the passed rootNode
     // Called from MEL  --TODO: correct?
-    void ComputationNetwork::SetLearnableNodesBelowNeedGradient(const bool needGradient, const ComputationNodeBasePtr rootNode)
->>>>>>> be8d1b9d
+    void ComputationNetwork::SetLearnableNodesBelowNeedGradient(const bool needGradient, const ComputationNodeBasePtr &rootNode)
     {
         // find nodes from all available nodes
         if (rootNode == nullptr)
